#
# Distributed Linear Algebra with Future (DLAF)
#
# Copyright (c) 2018-2022, ETH Zurich
# All rights reserved.
#
# Please, refer to the LICENSE file in the root directory.
# SPDX-License-Identifier: BSD-3-Clause
#

cmake_minimum_required(VERSION 3.16)

project(DLAF VERSION 0.1.0)

# ---------------------------------------------------------------------------
# CMake configurations
# ---------------------------------------------------------------------------
list(APPEND CMAKE_MODULE_PATH ${PROJECT_SOURCE_DIR}/cmake)

include(CTest)
include(DLAF)

if(NOT CMAKE_BUILD_TYPE)
  set(CMAKE_BUILD_TYPE "RelWithDebInfo" CACHE STRING "Build Type" FORCE)
endif()

include(CMakeDependentOption)

option(BUILD_SHARED_LIBS "Build shared libraries." OFF)
option(DLAF_WITH_MKL "Enable MKL as provider for LAPACK" OFF)
option(DLAF_WITH_CUDA "Enable CUDA support" OFF)
option(DLAF_WITH_HIP "Enable HIP support" OFF)
cmake_dependent_option(DLAF_WITH_CUDA_MPI_RDMA "Enable MPI CUDA RDMA" OFF "DLAF_WITH_CUDA" OFF)
option(DLAF_WITH_COVERAGE "Enable coverage" OFF)
option(DLAF_BUILD_MINIAPPS "Build miniapps" ON)
option(DLAF_BUILD_TESTING "Build tests" ON)
option(DLAF_BUILD_DOC "Build documentation" OFF)
option(DLAF_WITH_PRECOMPILED_HEADERS "Use precompiled headers." OFF)

# Add color to ninja output
if(CMAKE_GENERATOR MATCHES "Ninja")
  if("${CMAKE_CXX_COMPILER_ID}" STREQUAL "GNU")
    add_compile_options(-fdiagnostics-color=always)
  elseif("${CMAKE_CXX_COMPILER_ID}" STREQUAL "Clang")
    add_compile_options(-fcolor-diagnostics)
  endif()
endif()

# ---------------------------------------------------------------------------
# Languages
# ---------------------------------------------------------------------------
# ----- C
enable_language(C)

# ----- CXX
enable_language(CXX)

# ---- CUDA/HIP
if (DLAF_WITH_CUDA AND DLAF_WITH_HIP)
  message(FATAL_ERROR "DLAF_WITH_CUDA=ON and DLAF_WITH_HIP=ON. Only one of "
    "them can be enabled at the same time.")
endif()
if (DLAF_WITH_CUDA)
  if (NOT CMAKE_CUDA_ARCHITECTURES)
    set(CMAKE_CUDA_ARCHITECTURES "60;70;80" CACHE STRING "Cuda architectures" FORCE)
  endif()
  enable_language(CUDA)
  find_package(CUDALIBS REQUIRED)
  set(DLAF_WITH_GPU ON)
elseif(DLAF_WITH_HIP)
  if (NOT ${CMAKE_CXX_COMPILER_ID} MATCHES "Clang")
    message(FATAL_ERROR "DLAF_WITH_HIP=ON and the compiler used is not Clang. "
      "Please specify CMAKE_CXX_COMPILER=hipcc or export CXX=hipcc.")
  endif()
  find_package(hipblas HINTS $ENV{HIPBLAS_ROOT} REQUIRED)
  find_package(rocsolver HINTS $ENV{ROCSOLVER_ROOT} REQUIRED)
  set(DLAF_WITH_GPU ON)
endif()

# ---------------------------------------------------------------------------
# Coverage
# ---------------------------------------------------------------------------
if(DLAF_WITH_COVERAGE)
  if(CMAKE_BUILD_TYPE STREQUAL "Debug")
    add_compile_options(-O0 -fprofile-arcs -ftest-coverage)
    add_link_options(-fprofile-arcs -ftest-coverage)
  else()
    message(FATAL_ERROR "Coverage can be enabled only for Debug builds")
  endif()
endif()

# ---------------------------------------------------------------------------
# Libraries configuration
# ---------------------------------------------------------------------------
# ----- MPI
find_package(MPI REQUIRED)

# ----- LAPACK/SCALAPACK
if(DLAF_WITH_MKL)
  find_package(MKL REQUIRED)

  set(MKL_LAPACK_TARGET "mkl::mkl_intel_32bit_seq_dyn"
      CACHE STRING "MKL LAPACK target (see FindMKL for details)"
  )

  # Note:
  # If specified targets are found, "standardize" them

  if(TARGET ${MKL_LAPACK_TARGET})
    set(LAPACK_FOUND TRUE)
    add_library(LAPACK::LAPACK INTERFACE IMPORTED GLOBAL)
    target_link_libraries(LAPACK::LAPACK INTERFACE ${MKL_LAPACK_TARGET})
  else()
    message(FATAL_ERROR "${MKL_LAPACK_TARGET} as LAPACK target has not been found")
  endif()
else()
  find_package(LAPACK REQUIRED)
endif()

# ----- pika
<<<<<<< HEAD
find_package(pika REQUIRED)
=======
find_package(pika 0.6.0 REQUIRED)
>>>>>>> fee5fa0d

# ----- BLASPP/LAPACKPP
find_package(blaspp REQUIRED)
find_package(lapackpp REQUIRED)

# ----- UMPIRE
find_package(Umpire REQUIRED)

# ----- EXTERNAL
add_subdirectory(external)

# ---------------------------------------------------------------------------
# DLAF library
# ---------------------------------------------------------------------------
add_subdirectory(src)

# ---------------------------------------------------------------------------
# mini Apps
# ---------------------------------------------------------------------------
if(DLAF_BUILD_MINIAPPS)
  add_subdirectory(miniapp)
endif()

# ---------------------------------------------------------------------------
# Test
# ---------------------------------------------------------------------------
if(DLAF_BUILD_TESTING)
  add_subdirectory(test)
endif()

# ---------------------------------------------------------------------------
# Docs
# ---------------------------------------------------------------------------
if(DLAF_BUILD_DOC)
  add_subdirectory(doc)
endif()<|MERGE_RESOLUTION|>--- conflicted
+++ resolved
@@ -118,11 +118,7 @@
 endif()
 
 # ----- pika
-<<<<<<< HEAD
-find_package(pika REQUIRED)
-=======
 find_package(pika 0.6.0 REQUIRED)
->>>>>>> fee5fa0d
 
 # ----- BLASPP/LAPACKPP
 find_package(blaspp REQUIRED)
