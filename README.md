--- conflicted
+++ resolved
@@ -39,11 +39,7 @@
 
 Example installation:
 
-<<<<<<< HEAD
 `spack install dla-future ^[virtuals=blas,lapack] intel-oneapi-mkl`
-=======
-`spack install dla-future ^intel-oneapi-mkl`
->>>>>>> a5417eb5
 
 or you can also build C API compatible with ScaLAPACK with:
 
