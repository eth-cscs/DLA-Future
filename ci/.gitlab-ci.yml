--- conflicted
+++ resolved
@@ -16,12 +16,7 @@
   stage: build
   timeout: 6 hours
   variables:
-<<<<<<< HEAD
-    GIT_SUBMODULE_STRATEGY: recursive
     SPACK_SHA: 4429e17db053fcf7ec591ce3abe8ffc7733c0a25
-=======
-    SPACK_SHA: 566754440f9dfed9accd25db7f1a67b0cd074fcd
->>>>>>> 94d10610
     SPACK_DLAF_REPO: ./spack
   before_script:
     - !reference [.fetch-registry-tokens, script]
