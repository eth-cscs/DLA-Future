include:
  - remote: 'https://gitlab.com/cscs-ci/recipes/-/raw/master/templates/v1/.cscs.yml'

stages:
  - build
  - test
  - notify

##
## BUILDS
##

.build_spack_common:
  extends: .dind
  stage: build
  only:
    - master
    - staging
    - trying
  variables:
    GIT_SUBMODULE_STRATEGY: recursive
<<<<<<< HEAD
    SPACK_SHA: b71661eaa6792e12e9a50ebfb58b5123b3aba8e9
    SPACK_DLAF_REPO: ./spack
=======
    SPACK_SHA: 2418cfb79b46491122baad8efd6af596078b396d
>>>>>>> f575e819
  before_script:
    - docker login -u $CSCS_REGISTRY_USER -p $CSCS_REGISTRY_PASSWORD $CSCS_REGISTRY
  script:
    # Note: a tag can contain 0-9 A-Z a-z -_.
    - TAG_IMAGE=`echo ${BASE_IMAGE##*/} | sed 's/[:]//g'`
    - TAG_COMPILER=`echo $COMPILER | sed 's/[@]//g'`
    - TAG_DOCKERFILE=`sha256sum $BUILD_DOCKER_FILE | head -c 16`
    - TAG_SPACK=`echo $SPACK_SHA | head -c 8`
    - TAG_REPO=`find $SPACK_DLAF_REPO -type f -exec sha256sum {} \; | sha256sum - | head -c 16`
    - TAG_ENVIRONMENT=`sha256sum $SPACK_ENVIRONMENT | head -c 16`
    - TAG=${TAG_IMAGE}-${TAG_COMPILER}-MKL${USE_MKL}-${TAG_DOCKERFILE}-${TAG_SPACK}-${TAG_REPO}-${TAG_ENVIRONMENT}
    - docker build -t $BUILD_IMAGE:$TAG -t $BUILD_IMAGE:latest --cache-from $BUILD_IMAGE:$TAG --cache-from $BUILD_IMAGE:latest --build-arg BASE_IMAGE --build-arg BUILDKIT_INLINE_CACHE=1 --build-arg SPACK_SHA --build-arg COMPILER --build-arg SPACK_ENVIRONMENT --build-arg SPACK_DLAF_REPO --build-arg USE_MKL -f $BUILD_DOCKER_FILE --network=host .
    - docker push $BUILD_IMAGE:$TAG
    - docker push $BUILD_IMAGE:latest
    - docker build -t $DEPLOY_IMAGE --build-arg BUILD_IMAGE=$BUILD_IMAGE:$TAG --build-arg USE_MKL -f $DEPLOY_DOCKER_FILE --network=host .
    - docker push $DEPLOY_IMAGE
    - docker run -v $PWD/ci/ctest_to_gitlab.sh:/ctest_to_gitlab.sh $DEPLOY_IMAGE /ctest_to_gitlab.sh "$DEPLOY_IMAGE" "$USE_CODECOV" "$THREADS_PER_NODE" "$SLURM_CONSTRAINT" > pipeline.yml
  artifacts:
    paths:
      - pipeline.yml

# Builds a Docker image for the current commit
cpu release build gcc9:
  extends: .build_spack_common
  variables:
    BUILD_DOCKER_FILE: ci/docker/build.Dockerfile
    DEPLOY_DOCKER_FILE: ci/docker/deploy.Dockerfile
    BASE_IMAGE: ubuntu:20.04
    COMPILER: gcc@9.3.0
    USE_MKL: "ON"
    SPACK_ENVIRONMENT: ci/docker/cpu-release.yaml
    BUILD_IMAGE: $CSCS_REGISTRY_IMAGE/release-cpu-gcc9/build
    DEPLOY_IMAGE: $CSCS_REGISTRY_IMAGE/release-cpu-gcc9/deploy:$CI_COMMIT_SHA
    SLURM_CONSTRAINT: mc
    THREADS_PER_NODE: 72
    USE_CODECOV: "false"

cpu release build clang10:
  extends: .build_spack_common
  variables:
    BUILD_DOCKER_FILE: ci/docker/build.Dockerfile
    DEPLOY_DOCKER_FILE: ci/docker/deploy.Dockerfile
    BASE_IMAGE: ubuntu:20.04
    COMPILER: clang@10.0.0
    USE_MKL: "ON"
    SPACK_ENVIRONMENT: ci/docker/cpu-release.yaml
    BUILD_IMAGE: $CSCS_REGISTRY_IMAGE/release-cpu-clang10/build
    DEPLOY_IMAGE: $CSCS_REGISTRY_IMAGE/release-cpu-clang10/deploy:$CI_COMMIT_SHA
    SLURM_CONSTRAINT: mc
    THREADS_PER_NODE: 72
    USE_CODECOV: "false"

cpu codecov build gcc9:
  extends: .build_spack_common
  variables:
    BUILD_DOCKER_FILE: ci/docker/build.Dockerfile
    DEPLOY_DOCKER_FILE: ci/docker/codecov.Dockerfile
    BASE_IMAGE: ubuntu:20.04
    COMPILER: gcc@9.3.0
    USE_MKL: "OFF"
    SPACK_ENVIRONMENT: ci/docker/cpu-debug.yaml
    BUILD_IMAGE: $CSCS_REGISTRY_IMAGE/codecov-cpu-gcc9/build
    DEPLOY_IMAGE: $CSCS_REGISTRY_IMAGE/codecov-cpu-gcc9/deploy:$CI_COMMIT_SHA
    SLURM_CONSTRAINT: mc
    THREADS_PER_NODE: 72
    USE_CODECOV: "true"

gpu release build gcc9:
  extends: .build_spack_common
  variables:
    BUILD_DOCKER_FILE: ci/docker/build.Dockerfile
    DEPLOY_DOCKER_FILE: ci/docker/deploy.Dockerfile
    BASE_IMAGE: nvidia/cuda:11.1.1-devel-ubuntu20.04
    COMPILER: gcc@9.3.0
    USE_MKL: "ON"
    SPACK_ENVIRONMENT: ci/docker/gpu-release.yaml
    BUILD_IMAGE: $CSCS_REGISTRY_IMAGE/release-gpu-gcc9/build
    DEPLOY_IMAGE: $CSCS_REGISTRY_IMAGE/release-gpu-gcc9/deploy:$CI_COMMIT_SHA
    SLURM_CONSTRAINT: gpu
    THREADS_PER_NODE: 24
    USE_CODECOV: "false"

gpu release build clang10:
  extends: .build_spack_common
  variables:
    BUILD_DOCKER_FILE: ci/docker/build.Dockerfile
    DEPLOY_DOCKER_FILE: ci/docker/deploy.Dockerfile
    BASE_IMAGE: nvidia/cuda:11.1.1-devel-ubuntu20.04
    COMPILER: clang@10.0.0
    USE_MKL: "ON"
    SPACK_ENVIRONMENT: ci/docker/gpu-release.yaml
    BUILD_IMAGE: $CSCS_REGISTRY_IMAGE/release-gpu-clang10/build
    DEPLOY_IMAGE: $CSCS_REGISTRY_IMAGE/release-gpu-clang10/deploy:$CI_COMMIT_SHA
    SLURM_CONSTRAINT: gpu
    THREADS_PER_NODE: 24
    USE_CODECOV: "false"

gpu codecov build gcc9:
  extends: .build_spack_common
  variables:
    BUILD_DOCKER_FILE: ci/docker/build.Dockerfile
    DEPLOY_DOCKER_FILE: ci/docker/codecov.Dockerfile
    BASE_IMAGE: nvidia/cuda:11.1.1-devel-ubuntu20.04
    COMPILER: gcc@9.3.0
    USE_MKL: "OFF"
    SPACK_ENVIRONMENT: ci/docker/gpu-debug.yaml
    BUILD_IMAGE: $CSCS_REGISTRY_IMAGE/codecov-gpu-gcc9/build
    DEPLOY_IMAGE: $CSCS_REGISTRY_IMAGE/codecov-gpu-gcc9/deploy:$CI_COMMIT_SHA
    SLURM_CONSTRAINT: gpu
    THREADS_PER_NODE: 24
    USE_CODECOV: "true"

notify_github_start:
  stage: build
  allow_failure: true
  only: ['master', 'staging', 'trying']
  tags: ['kubernetes']
  image: stabbles/git-curl
  script: ./ci/set_github_status.sh pending

##
## RUNS
##

.run_common:
  stage: test
  only:
    - master
    - staging
    - trying
  trigger:
    strategy: depend

cpu release test gcc9:
  extends: .run_common
  needs:
    - cpu release build gcc9
  trigger:
    include:
      - artifact: pipeline.yml
        job: cpu release build gcc9

cpu release test clang10:
  extends: .run_common
  needs:
    - cpu release build clang10
  trigger:
    include:
      - artifact: pipeline.yml
        job: cpu release build clang10

cpu codecov test gcc9:
  extends: .run_common
  needs:
    - cpu codecov build gcc9
  trigger:
    strategy: depend
    include:
      - artifact: pipeline.yml
        job: cpu codecov build gcc9

gpu release test gcc9:
  extends: .run_common
  needs:
    - gpu release build gcc9
  trigger:
    include:
      - artifact: pipeline.yml
        job: gpu release build gcc9

gpu release test clang10:
  extends: .run_common
  needs:
    - gpu release build clang10
  trigger:
    include:
      - artifact: pipeline.yml
        job: gpu release build clang10

gpu codecov test gcc9:
  extends: .run_common
  needs:
    - gpu codecov build gcc9
  trigger:
    strategy: depend
    include:
      - artifact: pipeline.yml
        job: gpu codecov build gcc9

notify_github_success:
  stage: notify
  when: on_success
  only: ['master', 'staging', 'trying']
  tags: ['kubernetes']
  image: stabbles/git-curl
  script: ./ci/set_github_status.sh success

notify_github_failure:
  stage: notify
  when: on_failure
  only: ['master', 'staging', 'trying']
  tags: ['kubernetes']
  image: stabbles/git-curl
  script: ./ci/set_github_status.sh failure<|MERGE_RESOLUTION|>--- conflicted
+++ resolved
@@ -19,12 +19,8 @@
     - trying
   variables:
     GIT_SUBMODULE_STRATEGY: recursive
-<<<<<<< HEAD
-    SPACK_SHA: b71661eaa6792e12e9a50ebfb58b5123b3aba8e9
+    SPACK_SHA: 2418cfb79b46491122baad8efd6af596078b396d
     SPACK_DLAF_REPO: ./spack
-=======
-    SPACK_SHA: 2418cfb79b46491122baad8efd6af596078b396d
->>>>>>> f575e819
   before_script:
     - docker login -u $CSCS_REGISTRY_USER -p $CSCS_REGISTRY_PASSWORD $CSCS_REGISTRY
   script:
