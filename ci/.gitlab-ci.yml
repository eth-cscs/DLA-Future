include:
  - remote: 'https://gitlab.com/cscs-ci/recipes/-/raw/master/templates/v2/.cscs.yml'
  - remote: 'https://gitlab.com/cscs-ci/recipes/-/raw/master/templates/v2/.ci-ext.yml'

stages:
  - build
  - test

##
## BUILDS
##

.build_spack_common:
  tags: [rosa-k8s]
  image: quay.io/podman/stable:latest
  stage: build
  timeout: 6 hours
  variables:
    GIT_SUBMODULE_STRATEGY: recursive
<<<<<<< HEAD
    SPACK_SHA: 4429e17db053fcf7ec591ce3abe8ffc7733c0a25
=======
    SPACK_SHA: 566754440f9dfed9accd25db7f1a67b0cd074fcd
>>>>>>> 2580140a
    SPACK_DLAF_REPO: ./spack
  before_script:
    - !reference [.fetch-registry-tokens, script]
    - podman login -u $CSCS_REGISTRY_USER -p $CSCS_REGISTRY_PASSWORD $CSCS_REGISTRY
  script:
    # Note: a tag can contain 0-9 A-Z a-z -_.
    - TAG_IMAGE=`echo ${BASE_IMAGE##*/} | sed 's/[:]//g'`
    - TAG_APTGET=`echo ${EXTRA_APTGET} | sha256sum - | head -c 6`
    - TAG_COMPILER=`echo ${COMPILER}_CXX${CXXSTD} | sed 's/[@]//g'`
    - TAG_DOCKERFILE=`sha256sum $BUILD_DOCKER_FILE | head -c 16`
    - TAG_SPACK=`echo $SPACK_SHA | head -c 8`
    - TAG_REPO=`find $SPACK_DLAF_REPO -type f -exec sha256sum {} \; | sha256sum - | head -c 16`
    - TAG_ENVIRONMENT=`cat $SPACK_ENVIRONMENT $COMMON_SPACK_ENVIRONMENT | sha256sum | head -c 16`
    - TAG=${TAG_IMAGE}-${TAG_APTGET}-${TAG_COMPILER}-MKL${USE_MKL}-${TAG_DOCKERFILE}-${TAG_SPACK}-${TAG_REPO}-${TAG_ENVIRONMENT}
    - mount -t tmpfs none /var/tmp
    - mount -t tmpfs none /var/lib/containers
    - 'echo "INFO: Using NUM_CORES_BUILD_DEPS=$NUM_CORES_BUILD_DEPS and NUM_CORES_BUILD_DLAF=$NUM_CORES_BUILD_DLAF"'
    - '(podman pull $BUILD_IMAGE:$TAG)
       ||  podman build
           -t $BUILD_IMAGE:$TAG -t $BUILD_IMAGE:latest
           --format docker --layers --isolation chroot
           --build-arg BASE_IMAGE
           --build-arg BUILDKIT_INLINE_CACHE=1
           --build-arg SPACK_SHA
           --build-arg EXTRA_APTGET
           --build-arg COMPILER
           --build-arg CXXSTD
           --build-arg SPACK_ENVIRONMENT
           --build-arg COMMON_SPACK_ENVIRONMENT
           --build-arg SPACK_DLAF_REPO --build-arg USE_MKL
           --build-arg NUM_PROCS=$NUM_CORES_BUILD_DEPS
           -f $BUILD_DOCKER_FILE .'

    - podman push $BUILD_IMAGE:$TAG
    - 'podman build
      -t $DEPLOY_IMAGE
      --format docker --layers --isolation chroot
      --build-arg BUILD_IMAGE=$BUILD_IMAGE:$TAG
      --build-arg DEPLOY_BASE_IMAGE
      --build-arg EXTRA_APTGET_DEPLOY
      --build-arg USE_MKL
      --build-arg USE_ROCBLAS
      --build-arg NUM_PROCS=$NUM_CORES_BUILD_DLAF
      -f $DEPLOY_DOCKER_FILE .'
    - podman push $DEPLOY_IMAGE
    - podman run -v $PWD/ci/ctest_to_gitlab.sh:/ctest_to_gitlab.sh $DEPLOY_IMAGE /ctest_to_gitlab.sh "$DEPLOY_IMAGE" "$USE_CODECOV" "$THREADS_PER_NODE" "$SLURM_CONSTRAINT" > pipeline.yml
  artifacts:
    paths:
      - pipeline.yml

# Builds a Docker image for the current commit
cpu release build gcc11:
  extends: .build_spack_common
  variables:
    BUILD_DOCKER_FILE: ci/docker/build.Dockerfile
    DEPLOY_DOCKER_FILE: ci/docker/deploy.Dockerfile
    BASE_IMAGE: docker.io/ubuntu:22.04
    DEPLOY_BASE_IMAGE: docker.io/ubuntu:22.04
    EXTRA_APTGET: ""
    EXTRA_APTGET_DEPLOY: "glibc-tools jq strace"
    # glibc-tools is needed for libSegFault on ubuntu:22.04
    COMPILER: gcc@11.2.0
    CXXSTD: 17
    USE_MKL: "ON"
    USE_ROCBLAS: "OFF"
    SPACK_ENVIRONMENT: ci/docker/release-cpu.yaml
    COMMON_SPACK_ENVIRONMENT: ci/docker/common.yaml
    BUILD_IMAGE: $CSCS_REGISTRY_PATH/release-cpu-gcc11/build
    DEPLOY_IMAGE: $CSCS_REGISTRY_PATH/release-cpu-gcc11/deploy:$CI_COMMIT_SHA
    SLURM_CONSTRAINT: mc
    THREADS_PER_NODE: 72
    USE_CODECOV: "false"

cpu release build gcc11 stdexec:
  extends: .build_spack_common
  variables:
    BUILD_DOCKER_FILE: ci/docker/build.Dockerfile
    DEPLOY_DOCKER_FILE: ci/docker/deploy.Dockerfile
    BASE_IMAGE: docker.io/ubuntu:22.04
    DEPLOY_BASE_IMAGE: docker.io/ubuntu:22.04
    EXTRA_APTGET: ""
    EXTRA_APTGET_DEPLOY: "glibc-tools jq strace"
    # glibc-tools is needed for libSegFault on ubuntu:22.04
    COMPILER: gcc@11.2.0
    CXXSTD: 20
    USE_MKL: "ON"
    USE_ROCBLAS: "OFF"
    SPACK_ENVIRONMENT: ci/docker/release-cpu-stdexec.yaml
    COMMON_SPACK_ENVIRONMENT: ci/docker/common.yaml
    BUILD_IMAGE: $CSCS_REGISTRY_PATH/release-cpu-gcc11-stdexec/build
    DEPLOY_IMAGE: $CSCS_REGISTRY_PATH/release-cpu-gcc11-stdexec/deploy:$CI_COMMIT_SHA
    SLURM_CONSTRAINT: mc
    THREADS_PER_NODE: 72
    USE_CODECOV: "false"

cpu debug build gcc11 stdexec:
  extends: .build_spack_common
  variables:
    BUILD_DOCKER_FILE: ci/docker/build.Dockerfile
    DEPLOY_DOCKER_FILE: ci/docker/deploy.Dockerfile
    BASE_IMAGE: docker.io/ubuntu:22.04
    DEPLOY_BASE_IMAGE: docker.io/ubuntu:22.04
    EXTRA_APTGET: ""
    EXTRA_APTGET_DEPLOY: "glibc-tools jq strace"
    # glibc-tools is needed for libSegFault on ubuntu:22.04
    COMPILER: gcc@11.2.0
    CXXSTD: 20
    USE_MKL: "ON"
    USE_ROCBLAS: "OFF"
    SPACK_ENVIRONMENT: ci/docker/debug-cpu-stdexec.yaml
    COMMON_SPACK_ENVIRONMENT: ci/docker/common.yaml
    BUILD_IMAGE: $CSCS_REGISTRY_PATH/debug-cpu-gcc11-stdexec/build
    DEPLOY_IMAGE: $CSCS_REGISTRY_PATH/debug-cpu-gcc11-stdexec/deploy:$CI_COMMIT_SHA
    SLURM_CONSTRAINT: mc
    THREADS_PER_NODE: 72
    USE_CODECOV: "false"

cpu release build gcc12 cxx20:
  extends: .build_spack_common
  variables:
    BUILD_DOCKER_FILE: ci/docker/build.Dockerfile
    DEPLOY_DOCKER_FILE: ci/docker/deploy.Dockerfile
    BASE_IMAGE: docker.io/ubuntu:22.04
    DEPLOY_BASE_IMAGE: docker.io/ubuntu:22.04
    EXTRA_APTGET: ""
    EXTRA_APTGET_DEPLOY: "glibc-tools jq strace"
    # glibc-tools is needed for libSegFault on ubuntu:22.04
    COMPILER: gcc@12.1.0
    CXXSTD: 20
    USE_MKL: "ON"
    USE_ROCBLAS: "OFF"
    SPACK_ENVIRONMENT: ci/docker/release-cpu.yaml
    COMMON_SPACK_ENVIRONMENT: ci/docker/common.yaml
    BUILD_IMAGE: $CSCS_REGISTRY_PATH/release-cpu-gcc12/build
    DEPLOY_IMAGE: $CSCS_REGISTRY_PATH/release-cpu-gcc12/deploy:$CI_COMMIT_SHA
    SLURM_CONSTRAINT: mc
    THREADS_PER_NODE: 72
    USE_CODECOV: "false"

cpu release build clang12:
  extends: .build_spack_common
  variables:
    BUILD_DOCKER_FILE: ci/docker/build.Dockerfile
    DEPLOY_DOCKER_FILE: ci/docker/deploy.Dockerfile
    BASE_IMAGE: docker.io/ubuntu:22.04
    DEPLOY_BASE_IMAGE: docker.io/ubuntu:22.04
    EXTRA_APTGET: "clang-12 libomp-12-dev"
    EXTRA_APTGET_DEPLOY: "glibc-tools jq strace"
    # glibc-tools is needed for libSegFault on ubuntu:22.04
    COMPILER: clang@12.0.1
    CXXSTD: 17
    USE_MKL: "ON"
    USE_ROCBLAS: "OFF"
    SPACK_ENVIRONMENT: ci/docker/release-cpu.yaml
    COMMON_SPACK_ENVIRONMENT: ci/docker/common.yaml
    BUILD_IMAGE: $CSCS_REGISTRY_PATH/release-cpu-clang12/build
    DEPLOY_IMAGE: $CSCS_REGISTRY_PATH/release-cpu-clang12/deploy:$CI_COMMIT_SHA
    SLURM_CONSTRAINT: mc
    THREADS_PER_NODE: 72
    USE_CODECOV: "false"

cpu release build clang13 cxx20:
  extends: .build_spack_common
  variables:
    BUILD_DOCKER_FILE: ci/docker/build.Dockerfile
    DEPLOY_DOCKER_FILE: ci/docker/deploy.Dockerfile
    BASE_IMAGE: docker.io/ubuntu:22.04
    DEPLOY_BASE_IMAGE: docker.io/ubuntu:22.04
    EXTRA_APTGET: "clang-13 libomp-13-dev"
    EXTRA_APTGET_DEPLOY: "glibc-tools jq strace"
    # glibc-tools is needed for libSegFault on ubuntu:22.04
    COMPILER: clang@13.0.1
    CXXSTD: 20
    USE_MKL: "ON"
    USE_ROCBLAS: "OFF"
    SPACK_ENVIRONMENT: ci/docker/release-cpu.yaml
    COMMON_SPACK_ENVIRONMENT: ci/docker/common.yaml
    BUILD_IMAGE: $CSCS_REGISTRY_PATH/release-cpu-clang13-20/build
    DEPLOY_IMAGE: $CSCS_REGISTRY_PATH/release-cpu-clang13-20/deploy:$CI_COMMIT_SHA
    SLURM_CONSTRAINT: mc
    THREADS_PER_NODE: 72
    USE_CODECOV: "false"

cpu codecov build gcc11:
  extends: .build_spack_common
  variables:
    BUILD_DOCKER_FILE: ci/docker/build.Dockerfile
    DEPLOY_DOCKER_FILE: ci/docker/codecov.Dockerfile
    BASE_IMAGE: docker.io/ubuntu:22.04
    DEPLOY_BASE_IMAGE: docker.io/ubuntu:22.04
    EXTRA_APTGET: ""
    EXTRA_APTGET_DEPLOY: "glibc-tools jq strace"
    # glibc-tools is needed for libSegFault on ubuntu:22.04
    COMPILER: gcc@11.2.0
    CXXSTD: 17
    USE_MKL: "OFF"
    USE_ROCBLAS: "OFF"
    SPACK_ENVIRONMENT: ci/docker/debug-cpu.yaml
    COMMON_SPACK_ENVIRONMENT: ci/docker/common.yaml
    BUILD_IMAGE: $CSCS_REGISTRY_PATH/codecov-cpu-gcc11/build
    DEPLOY_IMAGE: $CSCS_REGISTRY_PATH/codecov-cpu-gcc11/deploy:$CI_COMMIT_SHA
    SLURM_CONSTRAINT: mc
    THREADS_PER_NODE: 72
    USE_CODECOV: "true"

cuda release build gcc11:
  extends: .build_spack_common
  variables:
    BUILD_DOCKER_FILE: ci/docker/build.Dockerfile
    DEPLOY_DOCKER_FILE: ci/docker/deploy.Dockerfile
    BASE_IMAGE: docker.io/nvidia/cuda:11.7.1-devel-ubuntu22.04
    DEPLOY_BASE_IMAGE: docker.io/ubuntu:22.04
    EXTRA_APTGET: ""
    EXTRA_APTGET_DEPLOY: "glibc-tools"
    # glibc-tools is needed for libSegFault on ubuntu:22.04
    COMPILER: gcc@11.2.0
    CXXSTD: 17
    USE_MKL: "ON"
    USE_ROCBLAS: "OFF"
    SPACK_ENVIRONMENT: ci/docker/release-cuda.yaml
    COMMON_SPACK_ENVIRONMENT: ci/docker/common.yaml
    BUILD_IMAGE: $CSCS_REGISTRY_PATH/release-cuda-gcc11/build
    DEPLOY_IMAGE: $CSCS_REGISTRY_PATH/release-cuda-gcc11/deploy:$CI_COMMIT_SHA
    SLURM_CONSTRAINT: gpu
    THREADS_PER_NODE: 24
    USE_CODECOV: "false"

cuda release build gcc11 scalapack:
  extends: .build_spack_common
  variables:
    BUILD_DOCKER_FILE: ci/docker/build.Dockerfile
    DEPLOY_DOCKER_FILE: ci/docker/deploy.Dockerfile
    BASE_IMAGE: docker.io/nvidia/cuda:11.7.1-devel-ubuntu22.04
    DEPLOY_BASE_IMAGE: docker.io/ubuntu:22.04
    EXTRA_APTGET: ""
    EXTRA_APTGET_DEPLOY: "glibc-tools"
    # glibc-tools is needed for libSegFault on ubuntu:22.04
    COMPILER: gcc@11.2.0
    CXXSTD: 17
    USE_MKL: "ON"
    USE_ROCBLAS: "OFF"
    SPACK_ENVIRONMENT: ci/docker/release-cuda-scalapack.yaml
    COMMON_SPACK_ENVIRONMENT: ci/docker/common.yaml
    BUILD_IMAGE: $CSCS_REGISTRY_PATH/release-cuda-gcc11-scalapack/build
    DEPLOY_IMAGE: $CSCS_REGISTRY_PATH/release-cuda-gcc11-scalapack/deploy:$CI_COMMIT_SHA
    SLURM_CONSTRAINT: gpu
    THREADS_PER_NODE: 24
    USE_CODECOV: "false"

cuda codecov build gcc11:
  extends: .build_spack_common
  variables:
    BUILD_DOCKER_FILE: ci/docker/build.Dockerfile
    DEPLOY_DOCKER_FILE: ci/docker/codecov.Dockerfile
    BASE_IMAGE: docker.io/nvidia/cuda:11.7.1-devel-ubuntu22.04
    DEPLOY_BASE_IMAGE: docker.io/ubuntu:22.04
    EXTRA_APTGET: ""
    EXTRA_APTGET_DEPLOY: "glibc-tools"
    # glibc-tools is needed for libSegFault on ubuntu:22.04
    COMPILER: gcc@11.2.0
    CXXSTD: 17
    USE_MKL: "OFF"
    USE_ROCBLAS: "OFF"
    SPACK_ENVIRONMENT: ci/docker/debug-cuda.yaml
    COMMON_SPACK_ENVIRONMENT: ci/docker/common.yaml
    BUILD_IMAGE: $CSCS_REGISTRY_PATH/codecov-cuda-gcc11/build
    DEPLOY_IMAGE: $CSCS_REGISTRY_PATH/codecov-cuda-gcc11/deploy:$CI_COMMIT_SHA
    SLURM_CONSTRAINT: gpu
    THREADS_PER_NODE: 24
    USE_CODECOV: "true"

cuda codecov build gcc11 scalapack:
  extends: .build_spack_common
  variables:
    BUILD_DOCKER_FILE: ci/docker/build.Dockerfile
    DEPLOY_DOCKER_FILE: ci/docker/codecov.Dockerfile
    BASE_IMAGE: docker.io/nvidia/cuda:11.7.1-devel-ubuntu22.04
    DEPLOY_BASE_IMAGE: docker.io/ubuntu:22.04
    EXTRA_APTGET: ""
    EXTRA_APTGET_DEPLOY: "glibc-tools"
    # glibc-tools is needed for libSegFault on ubuntu:22.04
    COMPILER: gcc@11.2.0
    CXXSTD: 17
    USE_MKL: "OFF"
    USE_ROCBLAS: "OFF"
    SPACK_ENVIRONMENT: ci/docker/debug-cuda-scalapack.yaml
    COMMON_SPACK_ENVIRONMENT: ci/docker/common.yaml
    BUILD_IMAGE: $CSCS_REGISTRY_PATH/codecov-cuda-gcc11/build
    DEPLOY_IMAGE: $CSCS_REGISTRY_PATH/codecov-cuda-gcc11/deploy:$CI_COMMIT_SHA
    SLURM_CONSTRAINT: gpu
    THREADS_PER_NODE: 24
    USE_CODECOV: "true"

rocm release build clang14+rocm-5.3.3:
  extends: .build_spack_common
  variables:
    BUILD_DOCKER_FILE: ci/docker/build.Dockerfile
    DEPLOY_DOCKER_FILE: ci/docker/deploy.Dockerfile
    BASE_IMAGE: $CSCS_REGISTRY_PATH/rocm-patched:5.3.3
    DEPLOY_BASE_IMAGE: $CSCS_REGISTRY_PATH/rocm-patched:5.3.3
    EXTRA_APTGET: "clang-14 libomp-14-dev rocblas rocblas-dev rocsolver rocsolver-dev rocprim-dev rocthrust-dev llvm-amdgpu rocm-device-libs"
    EXTRA_APTGET_DEPLOY: "glibc-tools"
    # glibc-tools is needed for libSegFault on ubuntu:22.04
    COMPILER: clang@14.0.0
    CXXSTD: 17
    USE_MKL: "OFF"
    USE_ROCBLAS: "ON"
    SPACK_ENVIRONMENT: ci/docker/release-rocm533.yaml
    COMMON_SPACK_ENVIRONMENT: ci/docker/common.yaml
    BUILD_IMAGE: $CSCS_REGISTRY_PATH/release-rocm-clang14/build
    DEPLOY_IMAGE: $CSCS_REGISTRY_PATH/release-rocm-clang14/deploy:$CI_COMMIT_SHA
    SLURM_CONSTRAINT: mc
    THREADS_PER_NODE: 64
    USE_CODECOV: "false"


##
## RUNS
##

.run_common:
  stage: test
  trigger:
    strategy: depend

cpu release test gcc11:
  extends: .run_common
  needs:
    - cpu release build gcc11
  trigger:
    include:
      - artifact: pipeline.yml
        job: cpu release build gcc11

cpu release test gcc11 stdexec:
  extends: .run_common
  needs:
    - cpu release build gcc11 stdexec
  trigger:
    include:
      - artifact: pipeline.yml
        job: cpu release build gcc11 stdexec


cpu release test gcc12 cxx20:
  extends: .run_common
  needs:
    - cpu release build gcc12 cxx20
  trigger:
    include:
      - artifact: pipeline.yml
        job: cpu release build gcc12 cxx20

cpu release test clang12:
  extends: .run_common
  needs:
    - cpu release build clang12
  trigger:
    include:
      - artifact: pipeline.yml
        job: cpu release build clang12

cpu release test clang13 cxx20:
  extends: .run_common
  needs:
    - cpu release build clang13 cxx20
  trigger:
    include:
      - artifact: pipeline.yml
        job: cpu release build clang13 cxx20

cpu codecov test gcc11:
  extends: .run_common
  needs:
    - cpu codecov build gcc11
  trigger:
    include:
      - artifact: pipeline.yml
        job: cpu codecov build gcc11

cuda release test gcc11:
  extends: .run_common
  needs:
    - cuda release build gcc11
  trigger:
    include:
      - artifact: pipeline.yml
        job: cuda release build gcc11

cuda release test gcc11 scalapack:
  extends: .run_common
  needs:
    - cuda release build gcc11 scalapack
  trigger:
    include:
      - artifact: pipeline.yml
        job: cuda release build gcc11 scalapack

cuda codecov test gcc11:
  extends: .run_common
  needs:
    - cuda codecov build gcc11
  trigger:
    include:
      - artifact: pipeline.yml
        job: cuda codecov build gcc11

cuda codecov test gcc11 scalapack:
  extends: .run_common
  needs:
    - cuda codecov build gcc11 scalapack
  trigger:
    include:
      - artifact: pipeline.yml
        job: cuda codecov build gcc11 scalapack<|MERGE_RESOLUTION|>--- conflicted
+++ resolved
@@ -17,11 +17,7 @@
   timeout: 6 hours
   variables:
     GIT_SUBMODULE_STRATEGY: recursive
-<<<<<<< HEAD
     SPACK_SHA: 4429e17db053fcf7ec591ce3abe8ffc7733c0a25
-=======
-    SPACK_SHA: 566754440f9dfed9accd25db7f1a67b0cd074fcd
->>>>>>> 2580140a
     SPACK_DLAF_REPO: ./spack
   before_script:
     - !reference [.fetch-registry-tokens, script]
