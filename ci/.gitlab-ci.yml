--- conflicted
+++ resolved
@@ -360,8 +360,6 @@
       - artifact: pipeline.yml
         job: cpu release build gcc11 stdexec
 
-<<<<<<< HEAD
-=======
 cpu debug test gcc11 stdexec:
   extends: .run_common
   needs:
@@ -371,7 +369,6 @@
       - artifact: pipeline.yml
         job: cpu debug build gcc11 stdexec
 
->>>>>>> dce7f215
 cpu release test gcc12 cxx20:
   extends: .run_common
   needs:
