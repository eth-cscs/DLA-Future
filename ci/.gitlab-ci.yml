include:
  - local: 'ci/cpu/clang12_release.yml'
  - local: 'ci/cpu/gcc11_debug.yml'
  - local: 'ci/cpu/gcc11_release.yml'
  - local: 'ci/cpu/gcc11_release_stdexec.yml'
  - local: 'ci/cpu/gcc11_debug_stdexec.yml'
  - local: 'ci/cpu/gcc12_release_cxx20.yml'
  - local: 'ci/cpu/clang13_release_cxx20.yml'
  - local: 'ci/cuda/gcc11_release.yml'
  - local: 'ci/cuda/gcc11_release_scalapack.yml'
  - local: 'ci/cuda/gcc11_codecov.yml'
  - local: 'ci/rocm/clang14+rocm-5.3.3_release.yml'

#cuda release build gcc11:
#cuda release build gcc11 scalapack:
#cuda codecov build gcc11:

#--------------------------------------------------------------

#TODO
#errore nella build_steps di gcc11 codecov
#fixare 3 errori dei 3 test dei 3 file presenti in cuda
#implementare questo qua sotto (in cuda)

#--------------------------------------------------------------


# TODO codecov -> debug
#cuda codecov build gcc11 scalapack:
#  extends: .build_spack_common
#  variables:
#    BUILD_DOCKER_FILE: ci/docker/build.Dockerfile
#    DEPLOY_DOCKER_FILE: ci/docker/deploy.Dockerfile
#    BASE_IMAGE: docker.io/nvidia/cuda:11.7.1-devel-ubuntu22.04
#    DEPLOY_BASE_IMAGE: docker.io/ubuntu:22.04
#    EXTRA_APTGET: ""
#    EXTRA_APTGET_DEPLOY: "glibc-tools"
#    # glibc-tools is needed for libSegFault on ubuntu:22.04
#    COMPILER: gcc@11.2.0
#    CXXSTD: 17
#    USE_MKL: "OFF"
#    USE_ROCBLAS: "OFF"
#    SPACK_ENVIRONMENT: ci/docker/debug-cuda-scalapack.yaml
#    COMMON_SPACK_ENVIRONMENT: ci/docker/common.yaml
#    BUILD_IMAGE: $CSCS_REGISTRY_PATH/codecov-cuda-gcc11/build
#    DEPLOY_IMAGE: $CSCS_REGISTRY_PATH/codecov-cuda-gcc11/deploy:$CI_COMMIT_SHA
#    SLURM_CONSTRAINT: gpu
#    THREADS_PER_NODE: 24
#    USE_CODECOV: "false"
#

#questa sotto non ha la parte di test nel file .yml, avrà solo il blocco deps e build

#rocm release build clang14+rocm-5.3.3:
#  extends: .build_spack_common
#  variables:
#    SLURM_CONSTRAINT: mc
#    THREADS_PER_NODE: 64

#--------------------------------------------------------------

##
## RUNS
##

<<<<<<< HEAD
#cuda release test gcc11:
#  extends: .run_common
#  needs:
#    - cuda release build gcc11
#  trigger:
#    include:
#      - artifact: pipeline.yml
#        job: cuda release build gcc11
#
#cuda release test gcc11 scalapack:
#  extends: .run_common
#  needs:
#    - cuda release build gcc11 scalapack
#  trigger:
#    include:
#      - artifact: pipeline.yml
#        job: cuda release build gcc11 scalapack
#
#cuda codecov test gcc11:
#  extends: .run_common
#  needs:
#    - cuda codecov build gcc11
#  trigger:
#    include:
#      - artifact: pipeline.yml
#        job: cuda codecov build gcc11
#
#cuda codecov test gcc11 scalapack:
#  extends: .run_common
#  needs:
#    - cuda codecov build gcc11 scalapack
#  trigger:
#    include:
#      - artifact: pipeline.yml
#        job: cuda codecov build gcc11 scalapack
=======
.run_common:
  stage: test
  trigger:
    strategy: depend

cpu release test gcc11:
  extends: .run_common
  needs:
    - cpu release build gcc11
  trigger:
    include:
      - artifact: pipeline.yml
        job: cpu release build gcc11

cpu release test gcc11 stdexec:
  extends: .run_common
  needs:
    - cpu release build gcc11 stdexec
  trigger:
    include:
      - artifact: pipeline.yml
        job: cpu release build gcc11 stdexec

cpu debug test gcc11 stdexec:
  extends: .run_common
  needs:
    - cpu debug build gcc11 stdexec
  trigger:
    include:
      - artifact: pipeline.yml
        job: cpu debug build gcc11 stdexec

cpu release test gcc12 cxx20:
  extends: .run_common
  needs:
    - cpu release build gcc12 cxx20
  trigger:
    include:
      - artifact: pipeline.yml
        job: cpu release build gcc12 cxx20

cpu release test clang12:
  extends: .run_common
  needs:
    - cpu release build clang12
  trigger:
    include:
      - artifact: pipeline.yml
        job: cpu release build clang12

cpu release test clang13 cxx20:
  extends: .run_common
  needs:
    - cpu release build clang13 cxx20
  trigger:
    include:
      - artifact: pipeline.yml
        job: cpu release build clang13 cxx20

cpu codecov test gcc11:
  extends: .run_common
  needs:
    - cpu codecov build gcc11
  trigger:
    include:
      - artifact: pipeline.yml
        job: cpu codecov build gcc11

cuda release test gcc11:
  extends: .run_common
  needs:
    - cuda release build gcc11
  trigger:
    include:
      - artifact: pipeline.yml
        job: cuda release build gcc11

cuda release test gcc11 scalapack:
  extends: .run_common
  needs:
    - cuda release build gcc11 scalapack
  trigger:
    include:
      - artifact: pipeline.yml
        job: cuda release build gcc11 scalapack

cuda codecov test gcc11:
  extends: .run_common
  needs:
    - cuda codecov build gcc11
  trigger:
    include:
      - artifact: pipeline.yml
        job: cuda codecov build gcc11

cuda codecov test gcc11 scalapack:
  extends: .run_common
  needs:
    - cuda codecov build gcc11 scalapack
  trigger:
    include:
      - artifact: pipeline.yml
        job: cuda codecov build gcc11 scalapack
>>>>>>> 23a9ab60
<|MERGE_RESOLUTION|>--- conflicted
+++ resolved
@@ -63,7 +63,6 @@
 ## RUNS
 ##
 
-<<<<<<< HEAD
 #cuda release test gcc11:
 #  extends: .run_common
 #  needs:
@@ -99,108 +98,3 @@
 #    include:
 #      - artifact: pipeline.yml
 #        job: cuda codecov build gcc11 scalapack
-=======
-.run_common:
-  stage: test
-  trigger:
-    strategy: depend
-
-cpu release test gcc11:
-  extends: .run_common
-  needs:
-    - cpu release build gcc11
-  trigger:
-    include:
-      - artifact: pipeline.yml
-        job: cpu release build gcc11
-
-cpu release test gcc11 stdexec:
-  extends: .run_common
-  needs:
-    - cpu release build gcc11 stdexec
-  trigger:
-    include:
-      - artifact: pipeline.yml
-        job: cpu release build gcc11 stdexec
-
-cpu debug test gcc11 stdexec:
-  extends: .run_common
-  needs:
-    - cpu debug build gcc11 stdexec
-  trigger:
-    include:
-      - artifact: pipeline.yml
-        job: cpu debug build gcc11 stdexec
-
-cpu release test gcc12 cxx20:
-  extends: .run_common
-  needs:
-    - cpu release build gcc12 cxx20
-  trigger:
-    include:
-      - artifact: pipeline.yml
-        job: cpu release build gcc12 cxx20
-
-cpu release test clang12:
-  extends: .run_common
-  needs:
-    - cpu release build clang12
-  trigger:
-    include:
-      - artifact: pipeline.yml
-        job: cpu release build clang12
-
-cpu release test clang13 cxx20:
-  extends: .run_common
-  needs:
-    - cpu release build clang13 cxx20
-  trigger:
-    include:
-      - artifact: pipeline.yml
-        job: cpu release build clang13 cxx20
-
-cpu codecov test gcc11:
-  extends: .run_common
-  needs:
-    - cpu codecov build gcc11
-  trigger:
-    include:
-      - artifact: pipeline.yml
-        job: cpu codecov build gcc11
-
-cuda release test gcc11:
-  extends: .run_common
-  needs:
-    - cuda release build gcc11
-  trigger:
-    include:
-      - artifact: pipeline.yml
-        job: cuda release build gcc11
-
-cuda release test gcc11 scalapack:
-  extends: .run_common
-  needs:
-    - cuda release build gcc11 scalapack
-  trigger:
-    include:
-      - artifact: pipeline.yml
-        job: cuda release build gcc11 scalapack
-
-cuda codecov test gcc11:
-  extends: .run_common
-  needs:
-    - cuda codecov build gcc11
-  trigger:
-    include:
-      - artifact: pipeline.yml
-        job: cuda codecov build gcc11
-
-cuda codecov test gcc11 scalapack:
-  extends: .run_common
-  needs:
-    - cuda codecov build gcc11 scalapack
-  trigger:
-    include:
-      - artifact: pipeline.yml
-        job: cuda codecov build gcc11 scalapack
->>>>>>> 23a9ab60
