--- conflicted
+++ resolved
@@ -34,11 +34,7 @@
     reports:
       dotenv: build.env
   variables:
-<<<<<<< HEAD
-    SPACK_SHA: 03857c62f29dcf940f2fd65d869981ccaf5ee37d
-=======
-    SPACK_SHA: 79df065730ca24f5fc47d38cd44aab6760f18f26
->>>>>>> 5116b55b
+    SPACK_SHA: c56cf8c0d2e25cb49e879563637ce12fc8cc3765
     SPACK_DLAF_REPO: ./spack
     DOCKER_BUILD_ARGS: '[
         "BASE_IMAGE",
