--- conflicted
+++ resolved
@@ -44,11 +44,7 @@
     reports:
       dotenv: build.env
   variables:
-<<<<<<< HEAD
-    SPACK_SHA: develop-2024-12-15
-=======
     SPACK_SHA: develop-2025-02-09
->>>>>>> 7ce9103c
     SPACK_DLAF_REPO: ./spack
     DOCKER_BUILD_ARGS: '[
         "BASE_IMAGE",
