#!/bin/bash

#
# Distributed Linear Algebra with Future (DLAF)
#
# Copyright (c) 2018-2024, ETH Zurich
# All rights reserved.
#
# Please, refer to the LICENSE file in the root directory.
# SPDX-License-Identifier: BSD-3-Clause
#

IMAGE="$1"
USE_CODECOV="$2"
THREADS_PER_NODE="$3"
SLURM_CONSTRAINT="$4"

if [ "$USE_CODECOV" = true ]; then
# CRAY_CUDA_MPS set to 0 to avoid test hanging on daint (See PR #1197)
BASE_TEMPLATE="
include:
  - remote: 'https://gitlab.com/cscs-ci/recipes/-/raw/master/templates/v2/.cscs.yml'

image: $IMAGE

stages:
  - test
  - upload

variables:
  SLURM_EXCLUSIVE: ''
  SLURM_EXACT: ''
  SLURM_CONSTRAINT: $SLURM_CONSTRAINT
  CRAY_CUDA_MPS: 0
  MPICH_MAX_THREAD_SAFETY: multiple

{{JOBS}}

upload_reports:
  stage: upload
  extends: .daint
  variables:
    PULL_IMAGE: 'NO'
    SLURM_NTASKS: 1
    SLURM_TIMELIMIT: '5:00'
    DISABLE_AFTER_SCRIPT: 'YES'
  script: upload_codecov
"
JOB_TEMPLATE="

{{CATEGORY_LABEL_NOPREFIX}}_{{RANK_LABEL}}:
  stage: test
  extends: .daint
  variables:
    SLURM_CPUS_PER_TASK: {{CPUS_PER_TASK}}
    SLURM_NTASKS: {{NTASKS}}
    SLURM_TIMELIMIT: '25:00'
    SLURM_UNBUFFEREDIO: 1
    SLURM_WAIT: 0
    PULL_IMAGE: 'YES'
    USE_MPI: 'YES'
    DISABLE_AFTER_SCRIPT: 'YES'
    DLAF_HDF5_TEST_OUTPUT_PATH: \$CI_PROJECT_DIR
  script: mpi-ctest -L {{CATEGORY_LABEL}} -L {{RANK_LABEL}}
  artifacts:
    when: always
    paths:
      - codecov-reports/
      - output/"
else
# CRAY_CUDA_MPS set to 0 to avoid test hanging on daint (See PR #1197)
BASE_TEMPLATE="
include:
  - remote: 'https://gitlab.com/cscs-ci/recipes/-/raw/master/templates/v2/.cscs.yml'

image: $IMAGE

stages:
  - test

variables:
  SLURM_EXCLUSIVE: ''
  SLURM_EXACT: ''
  SLURM_CONSTRAINT: $SLURM_CONSTRAINT
  CRAY_CUDA_MPS: 0
  MPICH_MAX_THREAD_SAFETY: multiple

{{JOBS}}
"

JOB_TEMPLATE="
{{CATEGORY_LABEL_NOPREFIX}}_{{RANK_LABEL}}:
  stage: test
  extends: .daint
  variables:
    SLURM_CPUS_PER_TASK: {{CPUS_PER_TASK}}
    SLURM_NTASKS: {{NTASKS}}
    SLURM_TIMELIMIT: '20:00'
    SLURM_UNBUFFEREDIO: 1
    SLURM_WAIT: 0
    PULL_IMAGE: 'YES'
    USE_MPI: 'YES'
    DISABLE_AFTER_SCRIPT: 'YES'
    DLAF_HDF5_TEST_OUTPUT_PATH: \$CI_PROJECT_DIR
<<<<<<< HEAD
  script: mpi-ctest -L {{CATEGORY_LABEL}} -L {{RANK_LABEL}}"
=======
  script: mpi-ctest -L {{LABEL}}
  artifacts:
    when: always
    paths:
      - output/"
>>>>>>> b1502c24
fi

JOBS=""

for rank_label in `ctest --print-labels | egrep -o "RANK_[1-9][0-9]?"`; do
    for category_label in `ctest --print-labels | egrep -o "CATEGORY_[A-Z]+"`; do
        N=`echo "$rank_label" | sed "s/RANK_//"`
        C=$(( THREADS_PER_NODE / N ))

        # Skip label combinations that match no tests
        if [[ "$(ctest -N -L $category_label -L $rank_label | tail -n1)" == "Total Tests: 0" ]]; then
            continue
        fi

        category_label_noprefix=`echo "$category_label" | sed "s/CATEGORY_//"`
        JOB=`echo "$JOB_TEMPLATE" | sed "s|{{CATEGORY_LABEL_NOPREFIX}}|$category_label_noprefix|g" \
                                  | sed "s|{{CATEGORY_LABEL}}|$category_label|g" \
                                  | sed "s|{{RANK_LABEL}}|$rank_label|g" \
                                  | sed "s|{{NTASKS}}|$N|g" \
                                  | sed "s|{{CPUS_PER_TASK}}|$C|g"`

        JOBS="$JOBS$JOB"
    done
done

echo "${BASE_TEMPLATE/'{{JOBS}}'/$JOBS}"<|MERGE_RESOLUTION|>--- conflicted
+++ resolved
@@ -102,15 +102,11 @@
     USE_MPI: 'YES'
     DISABLE_AFTER_SCRIPT: 'YES'
     DLAF_HDF5_TEST_OUTPUT_PATH: \$CI_PROJECT_DIR
-<<<<<<< HEAD
   script: mpi-ctest -L {{CATEGORY_LABEL}} -L {{RANK_LABEL}}"
-=======
-  script: mpi-ctest -L {{LABEL}}
   artifacts:
     when: always
     paths:
       - output/"
->>>>>>> b1502c24
 fi
 
 JOBS=""
