--- conflicted
+++ resolved
@@ -46,12 +46,9 @@
     # Force git as non-buildable to allow deprecated versions in environments
     # https://github.com/spack/spack/pull/30040
     buildable: false
-<<<<<<< HEAD
   pika:
     require:
-      - '@git.08fd50484190e691a59a28761b1c359e430c389d=main'
-=======
->>>>>>> 33f48c0f
+      - '@git.0.33.0=0.33.0'
   stdexec:
     require:
       - '@git.nvhpc-25.03.rc1=25.03'