#
# Distributed Linear Algebra with Future (DLAF)
#
# Copyright (c) 2018-2019, ETH Zurich
# All rights reserved.
#
# Please, refer to the LICENSE file in the root directory.
# SPDX-License-Identifier: BSD-3-Clause
#

macro(target_add_warnings target_name)
  if(NOT TARGET ${target_name})
    message(SEND_ERROR
      "${target_name} is not a target."
      "Cannot add warnings to it.")
  endif()

  set(IS_COMPILER_CLANG $<OR:$<CXX_COMPILER_ID:Clang>,$<CXX_COMPILER_ID:AppleClang>>)
  set(IS_COMPILER_GCC $<CXX_COMPILER_ID:GCC>)

  target_compile_options(${target_name}
    PRIVATE
      -Wall
      -Wextra
      -Wnon-virtual-dtor
      -Wunused
      -Woverloaded-virtual
<<<<<<< HEAD
=======
      -Wdangling-else
>>>>>>> 7e322ddf
      # Conversions
      $<${IS_COMPILER_GCC}:
        -Wsign-conversion
        -Wfloat-conversion>
      $<${IS_COMPILER_CLANG}:
        -Wbitfield-enum-conversion,
        -Wbool-conversion,
        -Wconstant-conversion,
        -Wenum-conversion,
        -Wfloat-conversion,
        -Wimplicit-float-conversion,
        -Wimplicit-int-conversion,
        -Wint-conversion,
        -Wliteral-conversion,
        -Wnon-literal-null-conversion,
        -Wnull-conversion,
        -Wshorten-64-to-32,
        -Wsign-conversion,
        -Wstring-conversion>
      -pedantic-errors

      # googletest macro problem
      # must specify at least one argument for '...' parameter of variadic macro
      $<${IS_COMPILER_CLANG}:-Wno-gnu-zero-variadic-macro-arguments>
    )
endmacro()<|MERGE_RESOLUTION|>--- conflicted
+++ resolved
@@ -25,10 +25,7 @@
       -Wnon-virtual-dtor
       -Wunused
       -Woverloaded-virtual
-<<<<<<< HEAD
-=======
       -Wdangling-else
->>>>>>> 7e322ddf
       # Conversions
       $<${IS_COMPILER_GCC}:
         -Wsign-conversion
