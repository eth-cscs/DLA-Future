--- conflicted
+++ resolved
@@ -144,14 +144,6 @@
   if(IS_AN_PIKA_TEST)
     separate_arguments(_PIKA_EXTRA_ARGS_LIST UNIX_COMMAND ${DLAF_PIKATEST_EXTRA_ARGS})
 
-<<<<<<< HEAD
-=======
-    # APPLE platform does not support thread binding
-    if(NOT APPLE)
-      list(APPEND _TEST_ARGUMENTS "--pika:use-process-mask")
-    endif()
-
->>>>>>> f333bf58
     if(NOT DLAF_TEST_THREAD_BINDING_ENABLED)
       list(APPEND _TEST_ARGUMENTS "--pika:bind=none")
     endif()
