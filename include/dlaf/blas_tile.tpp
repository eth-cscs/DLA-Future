//
// Distributed Linear Algebra with Future (DLAF)
//
// Copyright (c) 2018-2019, ETH Zurich
// All rights reserved.
//
// Please, refer to the LICENSE file in the root directory.
// SPDX-License-Identifier: BSD-3-Clause
//

template <class T, Device device>
void gemm(const blas::Op op_a, const blas::Op op_b, const T alpha, const Tile<const T, device>& a,
          const Tile<const T, device>& b, const T beta, const Tile<T, device>& c) noexcept {
<<<<<<< HEAD
  SizeType m;
  SizeType k;
  if (op_a == blas::Op::NoTrans) {
    m = a.size().rows();
    k = a.size().cols();
  }
  else {
    m = a.size().cols();
    k = a.size().rows();
  }
  SizeType k2;
  SizeType n;
  if (op_b == blas::Op::NoTrans) {
    k2 = b.size().rows();
    n = b.size().cols();
  }
  else {
    k2 = b.size().cols();
    n = b.size().rows();
  }

  DLAF_ASSERT(m == c.size().rows(), op_a, a, c);
  DLAF_ASSERT(n == c.size().cols(), op_b, b, c);
  DLAF_ASSERT(k == k2, op_a, a, op_b, b);

  blas::gemm(blas::Layout::ColMajor, op_a, op_b, m, n, k, alpha, a.ptr(), a.ld(), b.ptr(), b.ld(), beta,
             c.ptr(), c.ld());
=======
  auto s = tile::internal::getGemmSizes(op_a, op_b, a, b, c);
  blas::gemm(blas::Layout::ColMajor, op_a, op_b, s.m, s.n, s.k, alpha, a.ptr(), a.ld(), b.ptr(), b.ld(),
             beta, c.ptr(), c.ld());
>>>>>>> 3d28b22f
}

template <class T, Device device>
void hemm(const blas::Side side, const blas::Uplo uplo, const T alpha, const Tile<const T, device>& a,
          const Tile<const T, device>& b, const T beta, const Tile<T, device>& c) {
<<<<<<< HEAD
  const SizeType m = c.size().rows();
  const SizeType n = c.size().cols();

  if (side == blas::Side::Left) {
    DLAF_ASSERT(m == a.size().rows(), c, a);
    DLAF_ASSERT(n == b.size().cols(), c, b);
    DLAF_ASSERT(a.size().cols() == b.size().rows(), a, b);
  }
  else if (side == blas::Side::Right) {
    DLAF_ASSERT(m == b.size().rows(), c, b);
    DLAF_ASSERT(n == a.size().cols(), c, a);
    DLAF_ASSERT(a.size().rows() == b.size().cols(), a, b);
  }

  blas::hemm(blas::Layout::ColMajor, side, uplo, m, n, alpha, a.ptr(), a.ld(), b.ptr(), b.ld(), beta,
=======
  auto s = tile::internal::getHemmSizes(side, a, b, c);
  blas::hemm(blas::Layout::ColMajor, side, uplo, s.m, s.n, alpha, a.ptr(), a.ld(), b.ptr(), b.ld(), beta,
>>>>>>> 3d28b22f
             c.ptr(), c.ld());
}

template <class T, Device device>
void her2k(const blas::Uplo uplo, const blas::Op op, const T alpha, const Tile<const T, device>& a,
           const Tile<const T, device>& b, const BaseType<T> beta, const Tile<T, device>& c) {
<<<<<<< HEAD
  const SizeType n = (op == blas::Op::NoTrans) ? a.size().rows() : a.size().cols();
  const SizeType k = (op == blas::Op::NoTrans) ? a.size().cols() : a.size().rows();

  DLAF_ASSERT(tile_complex_trans<T>(op), op);

  DLAF_ASSERT(square_size(c), c);
  DLAF_ASSERT(c.size().rows() == n, c, op, a);

  blas::her2k(blas::Layout::ColMajor, uplo, op, n, k, alpha, a.ptr(), a.ld(), b.ptr(), b.ld(), beta,
=======
  auto s = tile::internal::getHer2kSizes(op, a, b, c);
  blas::her2k(blas::Layout::ColMajor, uplo, op, s.n, s.k, alpha, a.ptr(), a.ld(), b.ptr(), b.ld(), beta,
>>>>>>> 3d28b22f
              c.ptr(), c.ld());
}

template <class T, Device device>
void herk(const blas::Uplo uplo, const blas::Op op, const BaseType<T> alpha,
          const Tile<const T, device>& a, const BaseType<T> beta, const Tile<T, device>& c) noexcept {
<<<<<<< HEAD
  SizeType n;
  SizeType k;
  if (op == blas::Op::NoTrans) {
    n = a.size().rows();
    k = a.size().cols();
  }
  else {
    n = a.size().cols();
    k = a.size().rows();
  }

  DLAF_ASSERT(tile_complex_trans<T>(op), op);
  DLAF_ASSERT(square_size(c), c);
  DLAF_ASSERT(c.size().rows() == n, c, op, a);

  blas::herk(blas::Layout::ColMajor, uplo, op, n, k, alpha, a.ptr(), a.ld(), beta, c.ptr(), c.ld());
=======
  auto s = tile::internal::getHerkSizes(op, a, c);
  blas::herk(blas::Layout::ColMajor, uplo, op, s.n, s.k, alpha, a.ptr(), a.ld(), beta, c.ptr(), c.ld());
>>>>>>> 3d28b22f
}

template <class T, Device device>
void trsm(const blas::Side side, const blas::Uplo uplo, const blas::Op op, const blas::Diag diag,
          const T alpha, const Tile<const T, device>& a, const Tile<T, device>& b) noexcept {
<<<<<<< HEAD
  const SizeType m = b.size().rows();
  const SizeType n = b.size().cols();

  DLAF_ASSERT(square_size(a), a);

  const auto left_side = (side == blas::Side::Left ? m : n);
  DLAF_ASSERT(a.size().rows() == left_side, a, op, b);

  blas::trsm(blas::Layout::ColMajor, side, uplo, op, diag, m, n, alpha, a.ptr(), a.ld(), b.ptr(),
=======
  auto s = tile::internal::getTrsmSizes(side, a, b);
  blas::trsm(blas::Layout::ColMajor, side, uplo, op, diag, s.m, s.n, alpha, a.ptr(), a.ld(), b.ptr(),
>>>>>>> 3d28b22f
             b.ld());
}<|MERGE_RESOLUTION|>--- conflicted
+++ resolved
@@ -11,129 +11,38 @@
 template <class T, Device device>
 void gemm(const blas::Op op_a, const blas::Op op_b, const T alpha, const Tile<const T, device>& a,
           const Tile<const T, device>& b, const T beta, const Tile<T, device>& c) noexcept {
-<<<<<<< HEAD
-  SizeType m;
-  SizeType k;
-  if (op_a == blas::Op::NoTrans) {
-    m = a.size().rows();
-    k = a.size().cols();
-  }
-  else {
-    m = a.size().cols();
-    k = a.size().rows();
-  }
-  SizeType k2;
-  SizeType n;
-  if (op_b == blas::Op::NoTrans) {
-    k2 = b.size().rows();
-    n = b.size().cols();
-  }
-  else {
-    k2 = b.size().cols();
-    n = b.size().rows();
-  }
-
-  DLAF_ASSERT(m == c.size().rows(), op_a, a, c);
-  DLAF_ASSERT(n == c.size().cols(), op_b, b, c);
-  DLAF_ASSERT(k == k2, op_a, a, op_b, b);
-
-  blas::gemm(blas::Layout::ColMajor, op_a, op_b, m, n, k, alpha, a.ptr(), a.ld(), b.ptr(), b.ld(), beta,
-             c.ptr(), c.ld());
-=======
   auto s = tile::internal::getGemmSizes(op_a, op_b, a, b, c);
   blas::gemm(blas::Layout::ColMajor, op_a, op_b, s.m, s.n, s.k, alpha, a.ptr(), a.ld(), b.ptr(), b.ld(),
              beta, c.ptr(), c.ld());
->>>>>>> 3d28b22f
 }
 
 template <class T, Device device>
 void hemm(const blas::Side side, const blas::Uplo uplo, const T alpha, const Tile<const T, device>& a,
           const Tile<const T, device>& b, const T beta, const Tile<T, device>& c) {
-<<<<<<< HEAD
-  const SizeType m = c.size().rows();
-  const SizeType n = c.size().cols();
-
-  if (side == blas::Side::Left) {
-    DLAF_ASSERT(m == a.size().rows(), c, a);
-    DLAF_ASSERT(n == b.size().cols(), c, b);
-    DLAF_ASSERT(a.size().cols() == b.size().rows(), a, b);
-  }
-  else if (side == blas::Side::Right) {
-    DLAF_ASSERT(m == b.size().rows(), c, b);
-    DLAF_ASSERT(n == a.size().cols(), c, a);
-    DLAF_ASSERT(a.size().rows() == b.size().cols(), a, b);
-  }
-
-  blas::hemm(blas::Layout::ColMajor, side, uplo, m, n, alpha, a.ptr(), a.ld(), b.ptr(), b.ld(), beta,
-=======
   auto s = tile::internal::getHemmSizes(side, a, b, c);
   blas::hemm(blas::Layout::ColMajor, side, uplo, s.m, s.n, alpha, a.ptr(), a.ld(), b.ptr(), b.ld(), beta,
->>>>>>> 3d28b22f
              c.ptr(), c.ld());
 }
 
 template <class T, Device device>
 void her2k(const blas::Uplo uplo, const blas::Op op, const T alpha, const Tile<const T, device>& a,
            const Tile<const T, device>& b, const BaseType<T> beta, const Tile<T, device>& c) {
-<<<<<<< HEAD
-  const SizeType n = (op == blas::Op::NoTrans) ? a.size().rows() : a.size().cols();
-  const SizeType k = (op == blas::Op::NoTrans) ? a.size().cols() : a.size().rows();
-
-  DLAF_ASSERT(tile_complex_trans<T>(op), op);
-
-  DLAF_ASSERT(square_size(c), c);
-  DLAF_ASSERT(c.size().rows() == n, c, op, a);
-
-  blas::her2k(blas::Layout::ColMajor, uplo, op, n, k, alpha, a.ptr(), a.ld(), b.ptr(), b.ld(), beta,
-=======
   auto s = tile::internal::getHer2kSizes(op, a, b, c);
   blas::her2k(blas::Layout::ColMajor, uplo, op, s.n, s.k, alpha, a.ptr(), a.ld(), b.ptr(), b.ld(), beta,
->>>>>>> 3d28b22f
               c.ptr(), c.ld());
 }
 
 template <class T, Device device>
 void herk(const blas::Uplo uplo, const blas::Op op, const BaseType<T> alpha,
           const Tile<const T, device>& a, const BaseType<T> beta, const Tile<T, device>& c) noexcept {
-<<<<<<< HEAD
-  SizeType n;
-  SizeType k;
-  if (op == blas::Op::NoTrans) {
-    n = a.size().rows();
-    k = a.size().cols();
-  }
-  else {
-    n = a.size().cols();
-    k = a.size().rows();
-  }
-
-  DLAF_ASSERT(tile_complex_trans<T>(op), op);
-  DLAF_ASSERT(square_size(c), c);
-  DLAF_ASSERT(c.size().rows() == n, c, op, a);
-
-  blas::herk(blas::Layout::ColMajor, uplo, op, n, k, alpha, a.ptr(), a.ld(), beta, c.ptr(), c.ld());
-=======
   auto s = tile::internal::getHerkSizes(op, a, c);
   blas::herk(blas::Layout::ColMajor, uplo, op, s.n, s.k, alpha, a.ptr(), a.ld(), beta, c.ptr(), c.ld());
->>>>>>> 3d28b22f
 }
 
 template <class T, Device device>
 void trsm(const blas::Side side, const blas::Uplo uplo, const blas::Op op, const blas::Diag diag,
           const T alpha, const Tile<const T, device>& a, const Tile<T, device>& b) noexcept {
-<<<<<<< HEAD
-  const SizeType m = b.size().rows();
-  const SizeType n = b.size().cols();
-
-  DLAF_ASSERT(square_size(a), a);
-
-  const auto left_side = (side == blas::Side::Left ? m : n);
-  DLAF_ASSERT(a.size().rows() == left_side, a, op, b);
-
-  blas::trsm(blas::Layout::ColMajor, side, uplo, op, diag, m, n, alpha, a.ptr(), a.ld(), b.ptr(),
-=======
   auto s = tile::internal::getTrsmSizes(side, a, b);
   blas::trsm(blas::Layout::ColMajor, side, uplo, op, diag, s.m, s.n, alpha, a.ptr(), a.ld(), b.ptr(),
->>>>>>> 3d28b22f
              b.ld());
 }