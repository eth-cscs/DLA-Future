//
// Distributed Linear Algebra with Future (DLAF)
//
// Copyright (c) 2018-2019, ETH Zurich
// All rights reserved.
//
// Please, refer to the LICENSE file in the root directory.
// SPDX-License-Identifier: BSD-3-Clause
//

/// @file

#pragma once

#include <algorithm>
#include <memory>
#include <type_traits>
#include <utility>

#include "dlaf/common/assert.h"
#include "dlaf/common/data.h"
#include "dlaf/types.h"

namespace dlaf {
namespace common {

/// Interface for the Data concept.
///
/// DataDescriptor is the interface implementing the Data concept (see include/dlaf/common/data.h).
/// Data is viewed as a structure of (optionally) strided blocks of blocksize elements each.
///
/// It has reference semantic and it does not own the underlying memory data.
template <class T>
struct DataDescriptor {
  /// Default constructor "null pointer".
  ///
  /// Create a DataDescriptor that does not point to anything.
  DataDescriptor() {
    data_ = nullptr;
    nblocks_ = 0;
    blocksize_ = 0;
    stride_ = 0;
  }

  /// Create a DataDescriptor pointing to contiguous data.
  ///
<<<<<<< HEAD
  /// Create a Data pointing to @p n contiguous elements of type @p T starting at @p ptr
  /// @param ptr  pointer to the first element of the underlying contiguous data
  /// @param n    number of elements
  DataDescriptor(T* ptr, ssize n) noexcept : DataDescriptor(ptr, 1, n, 0) {}
=======
  /// Create a Data pointing to @p n contiguous elements of type @p T starting at @p ptr.
  /// @param ptr  pointer to the first element of the underlying contiguous data,
  /// @param n    number of elements.
  DataDescriptor(T* ptr, std::size_t n) noexcept : DataDescriptor(ptr, 1, n, 0) {}
>>>>>>> 837ebbfb

  /// Create a DataDescriptor pointing to data with given structure.
  ///
  /// Create a Data pointing to structured data.
  /// It ensures that the given structure is respected, but it is not guaranteed that it will
<<<<<<< HEAD
  /// be used as it is (e.g. if an equivalent view is available, structure parameters can be altered)
  /// @param ptr        pointer to the first element of the underlying data
  /// @param num_blocks number of blocks
  /// @param blocksize  number of contiguous elements of type @p T in each block
  /// @param stride     stride (in elements) between starts of adjacent blocks
  /// @pre num_blocks != 0
  /// @pre stride == 0 if num_blocks == 1
  /// @pre stride >= blocksize if num_blocks > 1
  DataDescriptor(T* ptr, ssize num_blocks, ssize blocksize, ssize stride) noexcept
      : data_(ptr), nblocks_(num_blocks), blocksize_(blocksize), stride_(num_blocks == 1 ? 0 : stride) {
    DLAF_ASSERT(num_blocks >= 0, "");
    DLAF_ASSERT(blocksize >= 0, "");
    DLAF_ASSERT(stride >= 0, "");
    assert(nblocks_ != 0);
    assert(nullptr != data_);
    assert(nblocks_ == 1 ? stride_ == 0 : stride_ >= blocksize_);
=======
  /// be used as it is (e.g. if an equivalent view is available, structure parameters can be altered).
  /// @param ptr        pointer to the first element of the underlying data,
  /// @param num_blocks number of blocks,
  /// @param blocksize  number of contiguous elements of type @p T in each block,
  /// @param stride     stride (in elements) between starts of adjacent blocks,
  /// @pre num_blocks != 0,
  /// @pre stride == 0 if num_blocks == 1,
  /// @pre stride >= blocksize if num_blocks > 1.
  DataDescriptor(T* ptr, std::size_t num_blocks, std::size_t blocksize, std::size_t stride) noexcept
      : data_(ptr), nblocks_(num_blocks), blocksize_(blocksize), stride_(num_blocks == 1 ? 0 : stride) {
    DLAF_ASSERT_HEAVY(nblocks_ != 0, "");
    DLAF_ASSERT_HEAVY(nullptr != data_, "");
    DLAF_ASSERT_HEAVY(nblocks_ == 1 ? stride_ == 0 : stride_ >= blocksize_, "");
>>>>>>> 837ebbfb

    if (blocksize_ == stride_) {
      blocksize_ = num_blocks * blocksize_;
      nblocks_ = 1;
      stride_ = 0;
    }
  }

  /// Conversion constructor from any Data concept.
  ///
  /// Create a DataDescriptor from any given Data concept.
  /// It allows to use the DataDescriptor as "base-class" for any implementation of Data concept.
  template <class Data, class T_ = T, class = std::enable_if_t<std::is_const<T_>::value>>
  DataDescriptor(const Data& data) {
    data_ = data_pointer(data);
    nblocks_ = data_nblocks(data);
    blocksize_ = data_blocksize(data);
    stride_ = data_stride(data);
  }

  /// Pointer to data.
  T* data() const noexcept {
    return data_;
  }

  /// Number of blocks.
  ///
<<<<<<< HEAD
  /// 1 in case of contiguous data (single block)
  ssize nblocks() const noexcept {
=======
  /// 1 in case of contiguous data (single block).
  std::size_t nblocks() const noexcept {
>>>>>>> 837ebbfb
    return nblocks_;
  }

  /// Number of elements in each block.
  ///
<<<<<<< HEAD
  /// For contiguous block, the return value equals to count()
  ssize blocksize() const noexcept {
=======
  /// For contiguous block, the return value equals to count().
  std::size_t blocksize() const noexcept {
>>>>>>> 837ebbfb
    return blocksize_;
  }

  /// Number of elements between the start of each block.
  ///
<<<<<<< HEAD
  /// 0 in case of contiguous data (single block)
  ssize stride() const noexcept {
    return stride_;
  }

  /// Number of valid elements
  ssize count() const noexcept {
=======
  /// 0 in case of contiguous data (single block).
  std::size_t stride() const noexcept {
    return stride_;
  }

  /// Number of valid elements.
  std::size_t count() const noexcept {
>>>>>>> 837ebbfb
    return is_contiguous() ? blocksize() : (nblocks() * blocksize());
  }

  /// Return if the underlying data can be viewed as contiguous or not.
  bool is_contiguous() const noexcept {
    return nblocks_ == 1 || stride_ == blocksize_;
  }

protected:
  T* data_;
  ssize nblocks_;
  ssize blocksize_;
  ssize stride_;
};

/// Helper class for creatig a DataDescriptor from a bounded C-array.
template <class T, std::size_t N>
struct DataDescriptor<T[N]> : DataDescriptor<T> {
  /// Create a Data from a given bounded C-array.
  DataDescriptor(T array[N]) noexcept : DataDescriptor<T>(array, std::extent<T[N]>::value) {}
};

/// Buffer of memory implementing the Data concept.
///
/// Simple memory buffer implementing the Data concept.
/// It owns the underlying memory.
template <class T>
struct Buffer : public DataDescriptor<T> {
  static_assert(not std::is_const<T>::value,
                "It is not worth to create a readonly data that no one can write to");

  /// Default constructor for not allocated buffer.
  Buffer() = default;

  /// Create a Buffer with given externally allocated memory.
  ///
<<<<<<< HEAD
  /// Acquire ownership of an externally allocated std::unique_ptr
  Buffer(std::unique_ptr<T[]>&& memory, const ssize N)
=======
  /// Acquire ownership of an externally allocated std::unique_ptr.
  Buffer(std::unique_ptr<T[]>&& memory, const std::size_t N)
>>>>>>> 837ebbfb
      : DataDescriptor<T>(memory.get(), N), memory_(std::move(memory)) {}

  /// Create a Buffer internally allocating the memory.
  ///
<<<<<<< HEAD
  /// Internally allocates the memory for @param N contiguous elements
  Buffer(const ssize N) : Buffer(std::make_unique<T[]>(static_cast<std::size_t>(N)), N) {}
=======
  /// Internally allocates the memory for @param N contiguous elements.
  Buffer(const std::size_t N) : Buffer(std::make_unique<T[]>(N), N) {}
>>>>>>> 837ebbfb

protected:
  std::unique_ptr<T[]> memory_;
};

static_assert(std::is_convertible<DataDescriptor<int>, DataDescriptor<const int>>::value, "");
static_assert(not std::is_convertible<DataDescriptor<const int>, DataDescriptor<int>>::value, "");

template <class T>
struct data_traits<DataDescriptor<T>> {
  using element_t = T;
};

template <class T, std::size_t N>
struct data_traits<DataDescriptor<T[N]>> : data_traits<DataDescriptor<T>> {};

template <class T>
struct data_traits<Buffer<T>> : data_traits<DataDescriptor<T>> {};

/// Create a contiguous temporary DataDescriptor.
///
/// Create a temporary data that allows to store contiguously all the elements of the given data.
template <class DataIn>
auto create_temporary_buffer(const DataIn& input) {
  using DataT = std::remove_const_t<typename common::data_traits<DataIn>::element_t>;

  DLAF_ASSERT_HEAVY(data_count(input) > 0, "");

  return common::Buffer<DataT>(data_count(input));
}

}
}<|MERGE_RESOLUTION|>--- conflicted
+++ resolved
@@ -44,23 +44,15 @@
 
   /// Create a DataDescriptor pointing to contiguous data.
   ///
-<<<<<<< HEAD
   /// Create a Data pointing to @p n contiguous elements of type @p T starting at @p ptr
   /// @param ptr  pointer to the first element of the underlying contiguous data
   /// @param n    number of elements
   DataDescriptor(T* ptr, ssize n) noexcept : DataDescriptor(ptr, 1, n, 0) {}
-=======
-  /// Create a Data pointing to @p n contiguous elements of type @p T starting at @p ptr.
-  /// @param ptr  pointer to the first element of the underlying contiguous data,
-  /// @param n    number of elements.
-  DataDescriptor(T* ptr, std::size_t n) noexcept : DataDescriptor(ptr, 1, n, 0) {}
->>>>>>> 837ebbfb
 
   /// Create a DataDescriptor pointing to data with given structure.
   ///
   /// Create a Data pointing to structured data.
   /// It ensures that the given structure is respected, but it is not guaranteed that it will
-<<<<<<< HEAD
   /// be used as it is (e.g. if an equivalent view is available, structure parameters can be altered)
   /// @param ptr        pointer to the first element of the underlying data
   /// @param num_blocks number of blocks
@@ -74,24 +66,6 @@
     DLAF_ASSERT(num_blocks >= 0, "");
     DLAF_ASSERT(blocksize >= 0, "");
     DLAF_ASSERT(stride >= 0, "");
-    assert(nblocks_ != 0);
-    assert(nullptr != data_);
-    assert(nblocks_ == 1 ? stride_ == 0 : stride_ >= blocksize_);
-=======
-  /// be used as it is (e.g. if an equivalent view is available, structure parameters can be altered).
-  /// @param ptr        pointer to the first element of the underlying data,
-  /// @param num_blocks number of blocks,
-  /// @param blocksize  number of contiguous elements of type @p T in each block,
-  /// @param stride     stride (in elements) between starts of adjacent blocks,
-  /// @pre num_blocks != 0,
-  /// @pre stride == 0 if num_blocks == 1,
-  /// @pre stride >= blocksize if num_blocks > 1.
-  DataDescriptor(T* ptr, std::size_t num_blocks, std::size_t blocksize, std::size_t stride) noexcept
-      : data_(ptr), nblocks_(num_blocks), blocksize_(blocksize), stride_(num_blocks == 1 ? 0 : stride) {
-    DLAF_ASSERT_HEAVY(nblocks_ != 0, "");
-    DLAF_ASSERT_HEAVY(nullptr != data_, "");
-    DLAF_ASSERT_HEAVY(nblocks_ == 1 ? stride_ == 0 : stride_ >= blocksize_, "");
->>>>>>> 837ebbfb
 
     if (blocksize_ == stride_) {
       blocksize_ = num_blocks * blocksize_;
@@ -119,31 +93,20 @@
 
   /// Number of blocks.
   ///
-<<<<<<< HEAD
   /// 1 in case of contiguous data (single block)
   ssize nblocks() const noexcept {
-=======
-  /// 1 in case of contiguous data (single block).
-  std::size_t nblocks() const noexcept {
->>>>>>> 837ebbfb
     return nblocks_;
   }
 
   /// Number of elements in each block.
   ///
-<<<<<<< HEAD
   /// For contiguous block, the return value equals to count()
   ssize blocksize() const noexcept {
-=======
-  /// For contiguous block, the return value equals to count().
-  std::size_t blocksize() const noexcept {
->>>>>>> 837ebbfb
     return blocksize_;
   }
 
   /// Number of elements between the start of each block.
   ///
-<<<<<<< HEAD
   /// 0 in case of contiguous data (single block)
   ssize stride() const noexcept {
     return stride_;
@@ -151,15 +114,6 @@
 
   /// Number of valid elements
   ssize count() const noexcept {
-=======
-  /// 0 in case of contiguous data (single block).
-  std::size_t stride() const noexcept {
-    return stride_;
-  }
-
-  /// Number of valid elements.
-  std::size_t count() const noexcept {
->>>>>>> 837ebbfb
     return is_contiguous() ? blocksize() : (nblocks() * blocksize());
   }
 
@@ -196,24 +150,14 @@
 
   /// Create a Buffer with given externally allocated memory.
   ///
-<<<<<<< HEAD
   /// Acquire ownership of an externally allocated std::unique_ptr
   Buffer(std::unique_ptr<T[]>&& memory, const ssize N)
-=======
-  /// Acquire ownership of an externally allocated std::unique_ptr.
-  Buffer(std::unique_ptr<T[]>&& memory, const std::size_t N)
->>>>>>> 837ebbfb
       : DataDescriptor<T>(memory.get(), N), memory_(std::move(memory)) {}
 
   /// Create a Buffer internally allocating the memory.
   ///
-<<<<<<< HEAD
   /// Internally allocates the memory for @param N contiguous elements
   Buffer(const ssize N) : Buffer(std::make_unique<T[]>(static_cast<std::size_t>(N)), N) {}
-=======
-  /// Internally allocates the memory for @param N contiguous elements.
-  Buffer(const std::size_t N) : Buffer(std::make_unique<T[]>(N), N) {}
->>>>>>> 837ebbfb
 
 protected:
   std::unique_ptr<T[]> memory_;
