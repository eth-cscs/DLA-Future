//
// Distributed Linear Algebra with Future (DLAF)
//
// Copyright (c) 2018-2019, ETH Zurich
// All rights reserved.
//
// Please, refer to the LICENSE file in the root directory.
// SPDX-License-Identifier: BSD-3-Clause
//

#pragma once

/// @file

#include <array>
#include <cstddef>
#include <ostream>
#include <string>
#include <type_traits>

#include "dlaf/common/assert.h"
#include "dlaf/types.h"
#include "dlaf/util_math.h"

namespace dlaf {

enum class Coord { Row, Col };

namespace common {

/// A RowMajor ordering means that the row is the first direction to look for the next value.
/// Instead, a ColumnMajor ordering means that the column is the first direction to look for the next value.
enum class Ordering { RowMajor, ColumnMajor };

namespace internal {

/// A data structure for storing 2D coordinates (0-based).
///
/// @tparam IndexT signed integer type for row and column coordinates.
template <typename IndexT>
class basic_coords {
public:
  static_assert(std::is_integral<IndexT>::value && std::is_signed<IndexT>::value,
                "basic_coords just works with signed integers types");

  using IndexType = IndexT;

  /// Create a position with given coordinates.
  ///
  /// @param row index of the row (0-based),
  /// @param col index of the col (0-based).
  basic_coords(IndexT row, IndexT col) noexcept : row_(row), col_(col) {}

  /// Create a position with given coordinates.
  ///
  /// @see basic_coords::basic_coords(IndexT row, IndexT col),
  /// @param coords where coords[0] is the row index and coords[1] is the column index.
  basic_coords(const std::array<IndexT, 2>& coords) noexcept : basic_coords(coords[0], coords[1]) {}

  /// Return a copy of the row or the col index as specified by @p rc.
  template <Coord rc>
  IndexT get() const noexcept {
    if (rc == Coord::Row)
      return row_;
    return col_;
  }

  /// Check if it is a valid position (no upper bound check).
  ///
  /// @return true if row >= 0 and column >= 0.
  bool isValid() const noexcept {
    return row_ >= 0 && col_ >= 0;
  }

  /// Swaps row and column index/size.
  void transpose() noexcept {
    std::swap(row_, col_);
  }

  /// Adds "(<row_>, <col_>)" to out.
  friend std::ostream& operator<<(std::ostream& out, const basic_coords& index) {
    if (std::is_same<IndexT, signed char>::value || std::is_same<IndexT, char>::value)
      return out << "(" << static_cast<int>(index.row_) << ", " << static_cast<int>(index.col_) << ")";
    return out << "(" << index.row_ << ", " << index.col_ << ")";
  }

protected:
  // NOTE: operator== and operator! are protected otherwise it would be possible to compare Index2D and
  // Size2D or same type but mixing Tag. Which is something not desired.

  /// @return true if `this` and `rhs` have the same row and column.
  bool operator==(const basic_coords& rhs) const noexcept {
    return row_ == rhs.row_ && col_ == rhs.col_;
  }

  /// @return true if `this` and `rhs` have different row or column.
  bool operator!=(const basic_coords& rhs) const noexcept {
    return !operator==(rhs);
  }

  IndexT row_;
  IndexT col_;
};

}

/// A strong-type for 2D sizes.
///
/// @tparam IndexT type for row and column coordinates,
/// @tparam Tag for strong-typing.
template <typename IndexT, class Tag>
class Size2D : public internal::basic_coords<IndexT> {
  using BaseT = internal::basic_coords<IndexT>;

public:
  using BaseT::basic_coords;

  IndexT rows() const noexcept {
    return BaseT::row_;
  }

  IndexT cols() const noexcept {
    return BaseT::col_;
  }

  /// Returns true if rows() == 0 or cols() == 0.
  ///
  /// @pre isValid().
  bool isEmpty() const noexcept {
    DLAF_ASSERT_HEAVY(BaseT::isValid(), "");
    return rows() == 0 || cols() == 0;
  }

  /// @return true if `this` and `rhs` have the same row and column.
  bool operator==(const Size2D& rhs) const noexcept {
    return BaseT::operator==(rhs);
  }

  /// @return true if `this` and `rhs` have different row or column.
  bool operator!=(const Size2D& rhs) const noexcept {
    return BaseT::operator!=(rhs);
  }
<<<<<<< HEAD

  friend std::ostream& operator<<(std::ostream& out, const Size2D& index) {
    return out << static_cast<BaseT>(index);
  }

  SizeType linear_size() const noexcept {
    return BaseT::row_ * BaseT::col_;
  }
=======
>>>>>>> edae1ca4
};

/// A strong-type for 2D coordinates.
///
/// @tparam IndexT type for row and column coordinates,
/// @tparam Tag for strong-typing.
template <typename IndexT, class Tag>
class Index2D : public internal::basic_coords<IndexT> {
  using BaseT = internal::basic_coords<IndexT>;

public:
  using BaseT::basic_coords;

  /// Create an invalid 2D coordinate.
  Index2D() noexcept : BaseT(-1, -1) {}

  /// Create a valid 2D coordinate,
  /// @see Index2D::Index2D(IndexT row, IndexT col).
  ///
  /// @param coords where coords[0] is the row index and coords[1] is the column index,
  /// @pre coords[0] >= 0,
  /// @pre coords[1] >= 0.
  Index2D(const std::array<IndexT, 2>& coords) noexcept : Index2D(coords[0], coords[1]) {}

  IndexT row() const noexcept {
    return BaseT::row_;
  }

  IndexT col() const noexcept {
    return BaseT::col_;
  }

  /// Check if it is a valid position inside the grid size specified by @p boundary.
  ///
  /// @param boundary size of the grid,
  /// @return true if the current index is in the range [0, @p boundary) for both row and column.
  /// @pre Index2D.isValid,
  /// @pre boundary.isValid().
  bool isIn(const Size2D<IndexT, Tag>& boundary) const noexcept {
    return this->row() < boundary.rows() && this->col() < boundary.cols() && (this->isValid()) &&
           boundary.isValid();
  }

  /// @return true if `this` and `rhs` have the same row and column.
  bool operator==(const Index2D& rhs) const noexcept {
    return BaseT::operator==(rhs);
  }

  /// @return true if `this` and `rhs` have different row or column.
  bool operator!=(const Index2D& rhs) const noexcept {
    return BaseT::operator!=(rhs);
  }
};

namespace internal {

// Traits
/// This traits has a true value if T is an Index2D or a Size2D (with any index type and any tag)
template <class T>
struct is_coord {
  constexpr static bool value = false;
};

template <class T, class Tag>
struct is_coord<Index2D<T, Tag>> {
  constexpr static bool value = true;
};

template <class T, class Tag>
struct is_coord<Size2D<T, Tag>> {
  constexpr static bool value = true;
};

}

/// Basic print utility for coordinate types
template <class Coords2DType, std::enable_if_t<internal::is_coord<Coords2DType>::value, int> = 0>
std::ostream& operator<<(std::ostream& out, const Coords2DType& index) {
  using IndexT = typename Coords2DType::IndexType;
  return out << static_cast<internal::basic_coords<IndexT>>(index);
}

/// Given a coordinate type, it returns its transpose
template <class Coords2DType, std::enable_if_t<internal::is_coord<Coords2DType>::value, int> = 0>
Coords2DType transposed(Coords2DType coords) {
  coords.transpose();
  return coords;
}

/// Compute coords of the @p index -th cell in a row-major ordered 2D grid with size @p dims.
///
/// @return an Index2D matching the Size2D (same IndexT and Tag).
/// @param dims Size2D<IndexT, Tag> representing the size of the grid,
/// @param index linear index of the cell,
/// @pre 0 <= linear_index < (dims.rows() * dims.cols()).
template <class IndexT, class Tag>
Index2D<IndexT, Tag> computeCoordsRowMajor(SizeType linear_index,
                                           const Size2D<IndexT, Tag>& dims) noexcept {
  using dlaf::util::ptrdiff_t::mul;

  // `linear_index` is wrapped with `std::to_string` because uint8_t or int8_t are interpreted as chars,
  // so the equivalent ASCII mapping is printed instead of the numeric value.
  DLAF_ASSERT_MODERATE(linear_index >= 0, "The linear index cannot be negative!",
                       std::to_string(linear_index));
  DLAF_ASSERT_MODERATE(linear_index < mul(dims.rows(), dims.cols()),
                       "Linear index does not fit into grid!", std::to_string(linear_index), dims);

  SizeType leading_size = dims.cols();
  return {to_signed<IndexT>(linear_index / leading_size),
          to_signed<IndexT>(linear_index % leading_size)};
}

/// Compute coords of the @p index -th cell in a column-major ordered 2D grid with size op dims.
///
/// @return an Index2D matching the Size2D (same IndexT and Tag).
/// @param dims Size2D<IndexT, Tag> representing the size of the grid,
/// @param index linear index of the cell,
/// @pre 0 <= linear_index < (dims.rows() * dims.cols()).
template <class IndexT, class Tag>
Index2D<IndexT, Tag> computeCoordsColMajor(SizeType linear_index,
                                           const Size2D<IndexT, Tag>& dims) noexcept {
  using dlaf::util::ptrdiff_t::mul;

  DLAF_ASSERT_MODERATE(linear_index >= 0, linear_index);
  DLAF_ASSERT_MODERATE(linear_index < mul(dims.rows(), dims.cols()),
                       "Linear index does not fit into grid!", std::to_string(linear_index), dims);

  SizeType leading_size = dims.rows();
  return {to_signed<IndexT>(linear_index % leading_size),
          to_signed<IndexT>(linear_index / leading_size)};
}

/// Compute coords of the @p index -th cell in a grid with @p ordering and size @p dims.
///
/// It acts as dispatcher for computeCoordsColMajor() and computeCoordsRowMajor() depending on given @p
/// ordering.
///
/// @return an Index2D matching the Size2D (same IndexT and Tag),
/// @param ordering specifies linear index layout in the grid,
/// @param dims Size2D<IndexT, Tag> representing the size of the grid,
/// @param index linear index of the cell (with specified @p ordering),
/// @pre 0 <= linear_index < (dims.rows() * dims.cols()).
template <class IndexT, class Tag>
Index2D<IndexT, Tag> computeCoords(Ordering ordering, SizeType index,
                                   const Size2D<IndexT, Tag>& dims) noexcept {
  switch (ordering) {
    case Ordering::RowMajor:
      return computeCoordsRowMajor(index, dims);
    case Ordering::ColumnMajor:
      return computeCoordsColMajor(index, dims);
    default:
      return {};
  }
}

/// Compute linear index of an Index2D in a row-major ordered 2D grid.
///
/// The @tparam LinearIndexT cannot be deduced and it must be explicitly specified. It allows to
/// internalize the casting of the value before returning it, not leaving the burden to the user.
///
/// @tparam LinearIndexT can be any integral type signed or unsigned,
/// @pre LinearIndexT must be able to store the result,
/// @pre index.isIn(dims).
template <class LinearIndexT, class IndexT, class Tag>
LinearIndexT computeLinearIndexRowMajor(const Index2D<IndexT, Tag>& index,
                                        const Size2D<IndexT, Tag>& dims) noexcept {
  using dlaf::util::ptrdiff_t::mul;
  using dlaf::util::ptrdiff_t::sum;

  static_assert(std::is_integral<LinearIndexT>::value, "LinearIndexT must be an integral type");

  DLAF_ASSERT_MODERATE(index.isIn(dims), index, dims);

  SizeType linear_index = sum(mul(index.row(), dims.cols()), index.col());
  return integral_cast<LinearIndexT>(linear_index);
}

/// Compute linear index of an Index2D in a column-major ordered 2D grid.
///
/// The @tparam LinearIndexT cannot be deduced and it must be explicitly specified. It allows to
/// internalize the casting of the value before returning it, not leaving the burden to the user.
///
/// @tparam LinearIndexT can be any integral type signed or unsigned,
/// @pre LinearIndexT must be able to store the result,
/// @pre index.isIn(dims).
template <class LinearIndexT, class IndexT, class Tag>
LinearIndexT computeLinearIndexColMajor(const Index2D<IndexT, Tag>& index,
                                        const Size2D<IndexT, Tag>& dims) noexcept {
  using dlaf::util::ptrdiff_t::mul;
  using dlaf::util::ptrdiff_t::sum;

  static_assert(std::is_integral<LinearIndexT>::value, "LinearIndexT must be an integral type");

  DLAF_ASSERT_MODERATE(index.isIn(dims), index, dims);

  SizeType linear_index = sum(mul(index.col(), dims.rows()), index.row());
  return integral_cast<LinearIndexT>(linear_index);
}

/// Compute linear index of an Index2D.
///
/// It acts as dispatcher for computeLinearIndexColMajor() and computeLinearIndexRowMajor()
/// depending on given @p ordering.
///
/// The @tparam LinearIndexT cannot be deduced and it must be explicitly specified. It allows to
/// internalize the casting of the value before returning it, not leaving the burden to the user.
///
/// @tparam LinearIndexT can be any integral type signed or unsigned (it must be explicitly specified),
/// @pre LinearIndexT must be able to store the result,
/// @pre index.isIn(dims).
template <class LinearIndexT, class IndexT, class Tag>
LinearIndexT computeLinearIndex(Ordering ordering, const Index2D<IndexT, Tag>& index,
                                const Size2D<IndexT, Tag>& dims) noexcept {
  switch (ordering) {
    case Ordering::RowMajor:
      return computeLinearIndexRowMajor<LinearIndexT>(index, dims);
    case Ordering::ColumnMajor:
      return computeLinearIndexColMajor<LinearIndexT>(index, dims);
    default:
      return {};
  }
}

/// The following operations are defined:
///
/// Index +/- Size -> Index
/// Index - Index -> Size
/// Size +/- Size -> Size

template <class IndexT, class Tag>
Index2D<IndexT, Tag> operator+(const Index2D<IndexT, Tag>& lhs,
                               const Size2D<IndexT, Tag>& rhs) noexcept {
  return Index2D<IndexT, Tag>(lhs.row() + rhs.rows(), lhs.col() + rhs.cols());
}

template <class IndexT, class Tag>
Index2D<IndexT, Tag> operator-(const Index2D<IndexT, Tag>& lhs,
                               const Size2D<IndexT, Tag>& rhs) noexcept {
  return Index2D<IndexT, Tag>(lhs.row() - rhs.rows(), lhs.col() - rhs.cols());
}

template <class IndexT, class Tag>
Size2D<IndexT, Tag> operator-(const Index2D<IndexT, Tag>& lhs,
                              const Index2D<IndexT, Tag>& rhs) noexcept {
  return Size2D<IndexT, Tag>(lhs.row() - rhs.row(), lhs.col() - rhs.col());
}

template <class IndexT, class Tag>
Size2D<IndexT, Tag> operator-(const Size2D<IndexT, Tag>& lhs, const Size2D<IndexT, Tag>& rhs) noexcept {
  return Size2D<IndexT, Tag>(lhs.rows() - rhs.rows(), lhs.cols() - rhs.cols());
}

template <class IndexT, class Tag>
Size2D<IndexT, Tag> operator+(const Size2D<IndexT, Tag>& lhs, const Size2D<IndexT, Tag>& rhs) noexcept {
  return Size2D<IndexT, Tag>(lhs.rows() + rhs.rows(), lhs.cols() + rhs.cols());
}

}
}<|MERGE_RESOLUTION|>--- conflicted
+++ resolved
@@ -140,17 +140,10 @@
   bool operator!=(const Size2D& rhs) const noexcept {
     return BaseT::operator!=(rhs);
   }
-<<<<<<< HEAD
-
-  friend std::ostream& operator<<(std::ostream& out, const Size2D& index) {
-    return out << static_cast<BaseT>(index);
-  }
 
   SizeType linear_size() const noexcept {
     return BaseT::row_ * BaseT::col_;
   }
-=======
->>>>>>> edae1ca4
 };
 
 /// A strong-type for 2D coordinates.
