--- conflicted
+++ resolved
@@ -10,13 +10,11 @@
 
 #pragma once
 
-<<<<<<< HEAD
 /// @file
-=======
+
 #ifdef DLAF_ASSERT_MODERATE_ENABLE
 #include <thread>
 #endif
->>>>>>> 4774172f
 
 namespace dlaf::common::internal {
 class [[nodiscard]] SingleThreadedBlasScope {
