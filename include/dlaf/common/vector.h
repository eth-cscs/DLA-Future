--- conflicted
+++ resolved
@@ -22,21 +22,15 @@
 /// It is an std::vector with overloads for working seamlessly with unsigned integers as parameters
 template <typename T>
 struct vector : public std::vector<T> {
-<<<<<<< HEAD
   using std::vector<T>::vector;
 
-  vector(int size) : std::vector<T>(to_sizet(size)) {}
+  vector(SizeType size) : std::vector<T>(to_sizet(size)) {}
 
-  void reserve(int size) {
+  void reserve(SizeType size) {
     std::vector<T>::reserve(to_sizet(size));
   }
 
-  T& operator[](int index) {
-=======
-  vector(SizeType size) : std::vector<T>(to_sizet(size)) {}
-
   T& operator[](SizeType index) {
->>>>>>> 2af76f28
     return std::vector<T>::operator[](to_sizet(index));
   }
 
