//
// Distributed Linear Algebra with Future (DLAF)
//
// Copyright (c) 2018-2022, ETH Zurich
// All rights reserved.
//
// Please, refer to the LICENSE file in the root directory.
// SPDX-License-Identifier: BSD-3-Clause
//

#pragma once

/// @file

#include <mpi.h>

#include <pika/execution.hpp>
#include <pika/unwrap.hpp>

#include "dlaf/common/callable_object.h"
#include "dlaf/common/pipeline.h"
#include "dlaf/communication/communicator.h"
#include "dlaf/communication/message.h"
#include "dlaf/communication/rdma.h"
#include "dlaf/matrix/tile.h"
#include "dlaf/sender/transform_mpi.h"
#include "dlaf/sender/with_temporary_tile.h"

namespace dlaf::comm {
namespace internal {
<<<<<<< HEAD
template <class T, Device D>
auto allReduce(common::PromiseGuard<comm::Communicator> pcomm, MPI_Op reduce_op,
               const matrix::Tile<const T, D>& tile_in, const matrix::Tile<T, D>& tile_out,
               MPI_Request* req) {
  static_assert(D == Device::CPU, "allReduce requires CPU memory");
  DLAF_ASSERT(tile_in.is_contiguous(), "");
  DLAF_ASSERT(tile_out.is_contiguous(), "");
=======

template <class T>
auto allReduce(const comm::Communicator& comm, MPI_Op reduce_op,
               common::internal::ContiguousBufferHolder<const T>& cont_buf_in,
               common::internal::ContiguousBufferHolder<T>& cont_buf_out, MPI_Request* req) {
  auto msg_in = comm::make_message(cont_buf_in.descriptor);
  auto msg_out = comm::make_message(cont_buf_out.descriptor);
>>>>>>> fee5fa0d

  auto& comm = pcomm.ref();
  auto msg_in = comm::make_message(common::make_data(tile_in));
  auto msg_out = comm::make_message(common::make_data(tile_out));
  DLAF_MPI_CHECK_ERROR(MPI_Iallreduce(msg_in.data(), msg_out.data(), msg_in.count(), msg_in.mpi_type(),
                                      reduce_op, comm, req));
}

DLAF_MAKE_CALLABLE_OBJECT(allReduce);

<<<<<<< HEAD
template <class T, Device D>
auto allReduceInPlace(common::PromiseGuard<comm::Communicator> pcomm, MPI_Op reduce_op,
                      const matrix::Tile<T, D>& tile, MPI_Request* req) {
  static_assert(D == Device::CPU, "allReduceInPlace requires CPU memory");
  DLAF_ASSERT(tile.is_contiguous(), "");
=======
template <class T>
auto allReduceInPlace(const comm::Communicator& comm, MPI_Op reduce_op,
                      common::internal::ContiguousBufferHolder<T>& cont_buf, MPI_Request* req) {
  auto msg = comm::make_message(cont_buf.descriptor);
>>>>>>> fee5fa0d

  auto& comm = pcomm.ref();
  auto msg = comm::make_message(common::make_data(tile));
  DLAF_MPI_CHECK_ERROR(
      MPI_Iallreduce(MPI_IN_PLACE, msg.data(), msg.count(), msg.mpi_type(), reduce_op, comm, req));
}

DLAF_MAKE_CALLABLE_OBJECT(allReduceInPlace);
}

<<<<<<< HEAD
/// Schedule an all reduce.
///
/// An input and output tile is required for the reduction. The returned sender
/// signals completion when the reduction is done. The output sender tile must
/// be writable so that the received and reduced data can be written to it. The
/// output tile is sent by the returned sender.
template <class CommSender, class TileInSender, class TileOutSender>
[[nodiscard]] auto scheduleAllReduce(CommSender&& pcomm, MPI_Op reduce_op, TileInSender&& tile_in,
                                     TileOutSender&& tile_out) {
  using dlaf::comm::internal::allReduce_o;
  using dlaf::comm::internal::transformMPI;
  using dlaf::internal::CopyFromDestination;
  using dlaf::internal::CopyToDestination;
  using dlaf::internal::RequireContiguous;
=======
template <class CommSender, class T>
void scheduleAllReduce(CommSender&& pcomm, MPI_Op reduce_op,
                       pika::shared_future<matrix::Tile<const T, Device::CPU>> tile_in,
                       pika::future<matrix::Tile<T, Device::CPU>> tile_out) {
  namespace ex = pika::execution::experimental;

  using pika::unwrapping;
  using pika::execution::thread_priority;

  using common::internal::ContiguousBufferHolder;
  using common::internal::copyBack_o;
  using common::internal::makeItContiguous;
  using dlaf::internal::getBackendScheduler;
  using dlaf::internal::Policy;
  using dlaf::internal::transform;
>>>>>>> fee5fa0d
  using dlaf::internal::whenAllLift;
  using dlaf::internal::withTemporaryTile;

  // We create two nested scopes for the input and output tiles with
  // withTemporaryTile. The output tile is in the outer scope as the output tile
  // will be returned by the returned sender.
  auto all_reduce_final = [reduce_op, pcomm = std::forward<CommSender>(pcomm),
                           tile_in =
                               std::forward<TileInSender>(tile_in)](auto const& tile_out_comm) mutable {
    auto all_reduce = [reduce_op, pcomm = std::move(pcomm),
                       &tile_out_comm](auto const& tile_in_comm) mutable {
      return whenAllLift(std::move(pcomm), reduce_op, std::cref(tile_in_comm),
                         std::cref(tile_out_comm)) |
             transformMPI(allReduce_o);
    };
    // The input tile must be copied to the temporary tile used for the
    // reduction, but the temporary tile does not need to be copied back to the
    // input since the data is not changed by the reduction (the result is
    // written into the output tile instead).  The reduction is explicitly done
    // on CPU memory so that we can manage potential asynchronous copies between
    // CPU and GPU. A reduction requires contiguous memory.
    return withTemporaryTile<Device::CPU, CopyToDestination::Yes, CopyFromDestination::No,
                             RequireContiguous::Yes>(std::move(tile_in), std::move(all_reduce));
  };

  // The output tile does not need to be copied to the temporary tile since it
  // is only written to. The written data is copied back from the temporary tile
  // to the output tile. The reduction is explicitly done on CPU memory so that
  // we can manage potential asynchronous copies between CPU and GPU. A
  // reduction requires contiguous memory.
  return withTemporaryTile<Device::CPU, CopyToDestination::No, CopyFromDestination::Yes,
                           RequireContiguous::Yes>(std::forward<TileOutSender>(tile_out),
                                                   std::move(all_reduce_final));
}

/// Schedule an in-place all reduce.
///
/// The returned sender signals completion when the reduction is done.  The
/// sender tile must be writable so that the received and reduced data can be
/// written to it. The tile is sent by the returned sender.
template <class CommSender, class TileSender>
[[nodiscard]] auto scheduleAllReduceInPlace(CommSender&& pcomm, MPI_Op reduce_op, TileSender&& tile) {
  using dlaf::comm::internal::allReduceInPlace_o;
  using dlaf::comm::internal::transformMPI;
  using dlaf::internal::CopyFromDestination;
  using dlaf::internal::CopyToDestination;
  using dlaf::internal::RequireContiguous;
  using dlaf::internal::whenAllLift;
<<<<<<< HEAD
  using dlaf::internal::withTemporaryTile;

  auto all_reduce_in_place = [reduce_op,
                              pcomm = std::forward<CommSender>(pcomm)](auto const& tile_comm) mutable {
    return whenAllLift(std::move(pcomm), reduce_op, std::cref(tile_comm)) |
           transformMPI(allReduceInPlace_o);
  };

  // The tile has to be copied both to and from the temporary tile since the
  // reduction is done in-place. The reduction is explicitly done on CPU memory
  // so that we can manage potential asynchronous copies between CPU and GPU. A
  // reduction requires contiguous memory.
  return withTemporaryTile<Device::CPU, CopyToDestination::Yes, CopyFromDestination::Yes,
                           RequireContiguous::Yes>(std::forward<TileSender>(tile),
                                                   std::move(all_reduce_in_place));
=======
  using pika::execution::thread_priority;

  using T = dlaf::internal::SenderElementType<TSender>;

  // Note:
  //
  // TILE ---> makeContiguous --+--> CONT_BUF ----> mpi_call ---> CONT_BUF --+
  //                            |                                            |
  //                            +------------------> TILE -------------------+-> copyBack ---> TILE
  //
  //
  // The last TILE after the copyBack is returned so that other task can be attached to it,
  // AFTER the asynchronous MPI_AllReduce has completed
  return std::forward<TSender>(tile) | ex::transfer(getBackendScheduler<Backend::MC>()) |
         ex::let_value([pcomm = std::forward<CommSender>(pcomm),
                        reduce_op](matrix::Tile<T, Device::CPU>& tile) mutable {
           auto tile_reduced = whenAllLift(std::move(pcomm), reduce_op, makeItContiguous(tile)) |
                               transformMPI(internal::allReduceInPlace_o);
           return whenAllLift(std::move(tile_reduced), std::cref(tile)) |
                  transform(Policy<Backend::MC>(thread_priority::high), copyBack_o) |
                  ex::then([&tile]() { return std::move(tile); });
         });
}
>>>>>>> fee5fa0d
}
}<|MERGE_RESOLUTION|>--- conflicted
+++ resolved
@@ -28,25 +28,13 @@
 
 namespace dlaf::comm {
 namespace internal {
-<<<<<<< HEAD
 template <class T, Device D>
-auto allReduce(common::PromiseGuard<comm::Communicator> pcomm, MPI_Op reduce_op,
-               const matrix::Tile<const T, D>& tile_in, const matrix::Tile<T, D>& tile_out,
-               MPI_Request* req) {
+auto allReduce(const Communicator& comm, MPI_Op reduce_op, const matrix::Tile<const T, D>& tile_in,
+               const matrix::Tile<T, D>& tile_out, MPI_Request* req) {
   static_assert(D == Device::CPU, "allReduce requires CPU memory");
   DLAF_ASSERT(tile_in.is_contiguous(), "");
   DLAF_ASSERT(tile_out.is_contiguous(), "");
-=======
 
-template <class T>
-auto allReduce(const comm::Communicator& comm, MPI_Op reduce_op,
-               common::internal::ContiguousBufferHolder<const T>& cont_buf_in,
-               common::internal::ContiguousBufferHolder<T>& cont_buf_out, MPI_Request* req) {
-  auto msg_in = comm::make_message(cont_buf_in.descriptor);
-  auto msg_out = comm::make_message(cont_buf_out.descriptor);
->>>>>>> fee5fa0d
-
-  auto& comm = pcomm.ref();
   auto msg_in = comm::make_message(common::make_data(tile_in));
   auto msg_out = comm::make_message(common::make_data(tile_out));
   DLAF_MPI_CHECK_ERROR(MPI_Iallreduce(msg_in.data(), msg_out.data(), msg_in.count(), msg_in.mpi_type(),
@@ -55,20 +43,12 @@
 
 DLAF_MAKE_CALLABLE_OBJECT(allReduce);
 
-<<<<<<< HEAD
 template <class T, Device D>
-auto allReduceInPlace(common::PromiseGuard<comm::Communicator> pcomm, MPI_Op reduce_op,
-                      const matrix::Tile<T, D>& tile, MPI_Request* req) {
+auto allReduceInPlace(const Communicator& comm, MPI_Op reduce_op, const matrix::Tile<T, D>& tile,
+                      MPI_Request* req) {
   static_assert(D == Device::CPU, "allReduceInPlace requires CPU memory");
   DLAF_ASSERT(tile.is_contiguous(), "");
-=======
-template <class T>
-auto allReduceInPlace(const comm::Communicator& comm, MPI_Op reduce_op,
-                      common::internal::ContiguousBufferHolder<T>& cont_buf, MPI_Request* req) {
-  auto msg = comm::make_message(cont_buf.descriptor);
->>>>>>> fee5fa0d
 
-  auto& comm = pcomm.ref();
   auto msg = comm::make_message(common::make_data(tile));
   DLAF_MPI_CHECK_ERROR(
       MPI_Iallreduce(MPI_IN_PLACE, msg.data(), msg.count(), msg.mpi_type(), reduce_op, comm, req));
@@ -77,7 +57,6 @@
 DLAF_MAKE_CALLABLE_OBJECT(allReduceInPlace);
 }
 
-<<<<<<< HEAD
 /// Schedule an all reduce.
 ///
 /// An input and output tile is required for the reduction. The returned sender
@@ -92,23 +71,6 @@
   using dlaf::internal::CopyFromDestination;
   using dlaf::internal::CopyToDestination;
   using dlaf::internal::RequireContiguous;
-=======
-template <class CommSender, class T>
-void scheduleAllReduce(CommSender&& pcomm, MPI_Op reduce_op,
-                       pika::shared_future<matrix::Tile<const T, Device::CPU>> tile_in,
-                       pika::future<matrix::Tile<T, Device::CPU>> tile_out) {
-  namespace ex = pika::execution::experimental;
-
-  using pika::unwrapping;
-  using pika::execution::thread_priority;
-
-  using common::internal::ContiguousBufferHolder;
-  using common::internal::copyBack_o;
-  using common::internal::makeItContiguous;
-  using dlaf::internal::getBackendScheduler;
-  using dlaf::internal::Policy;
-  using dlaf::internal::transform;
->>>>>>> fee5fa0d
   using dlaf::internal::whenAllLift;
   using dlaf::internal::withTemporaryTile;
 
@@ -157,7 +119,6 @@
   using dlaf::internal::CopyToDestination;
   using dlaf::internal::RequireContiguous;
   using dlaf::internal::whenAllLift;
-<<<<<<< HEAD
   using dlaf::internal::withTemporaryTile;
 
   auto all_reduce_in_place = [reduce_op,
@@ -173,30 +134,5 @@
   return withTemporaryTile<Device::CPU, CopyToDestination::Yes, CopyFromDestination::Yes,
                            RequireContiguous::Yes>(std::forward<TileSender>(tile),
                                                    std::move(all_reduce_in_place));
-=======
-  using pika::execution::thread_priority;
-
-  using T = dlaf::internal::SenderElementType<TSender>;
-
-  // Note:
-  //
-  // TILE ---> makeContiguous --+--> CONT_BUF ----> mpi_call ---> CONT_BUF --+
-  //                            |                                            |
-  //                            +------------------> TILE -------------------+-> copyBack ---> TILE
-  //
-  //
-  // The last TILE after the copyBack is returned so that other task can be attached to it,
-  // AFTER the asynchronous MPI_AllReduce has completed
-  return std::forward<TSender>(tile) | ex::transfer(getBackendScheduler<Backend::MC>()) |
-         ex::let_value([pcomm = std::forward<CommSender>(pcomm),
-                        reduce_op](matrix::Tile<T, Device::CPU>& tile) mutable {
-           auto tile_reduced = whenAllLift(std::move(pcomm), reduce_op, makeItContiguous(tile)) |
-                               transformMPI(internal::allReduceInPlace_o);
-           return whenAllLift(std::move(tile_reduced), std::cref(tile)) |
-                  transform(Policy<Backend::MC>(thread_priority::high), copyBack_o) |
-                  ex::then([&tile]() { return std::move(tile); });
-         });
-}
->>>>>>> fee5fa0d
 }
 }