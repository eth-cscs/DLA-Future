--- conflicted
+++ resolved
@@ -73,18 +73,6 @@
   template <Device D>
   static auto call(const comm::Executor& ex, hpx::future<matrix::Tile<T, D>> tile,
                    comm::IndexT_MPI root_rank, hpx::future<common::PromiseGuard<Communicator>> pcomm) {
-<<<<<<< HEAD
-    auto tile_shared = tile.share();
-    auto tile_size =
-        hpx::dataflow(hpx::launch::sync,
-                      hpx::unwrapping([](matrix::Tile<T, D> const& tile) { return tile.size(); }),
-                      tile_shared);
-    auto comm_tile = hpx::dataflow(ex, hpx::unwrapping(recvBcastAlloc<T, CommunicationDevice_v<D>>),
-                                   tile_size, root_rank, std::move(pcomm));
-    hpx::dataflow(dlaf::getCopyExecutor<CommunicationDevice_v<D>, D>(),
-                  matrix::unwrapExtendTiles(matrix::internal::copy_o), std::move(comm_tile),
-                  std::move(tile_shared));
-=======
 #if !defined(DLAF_WITH_CUDA_RDMA)
     static_assert(D == Device::CPU, "With CUDA RDMA disabled, MPI accepts just CPU memory.");
 #endif
@@ -93,7 +81,6 @@
     using matrix::unwrapExtendTiles;
 
     return dataflow(ex, unwrapExtendTiles(recvBcast_o), std::move(tile), root_rank, std::move(pcomm));
->>>>>>> fd5ee4cd
   }
 
   static void call(const comm::Executor& ex, hpx::future<matrix::Tile<T, Device::GPU>> tile,
@@ -128,23 +115,8 @@
 void scheduleRecvBcast(const comm::Executor& ex, hpx::future<matrix::Tile<T, D>> tile,
                        comm::IndexT_MPI root_rank,
                        hpx::future<common::PromiseGuard<Communicator>> pcomm) {
-<<<<<<< HEAD
-  scheduleRecvBcastImpl<D, CommunicationDevice_v<D>>::call(ex, std::move(tile), root_rank,
-                                                           std::move(pcomm));
-}
-
-template <class T, Device D>
-hpx::future<matrix::Tile<const T, D>> scheduleRecvBcastAlloc(
-    const comm::Executor& ex, TileElementSize tile_size, comm::IndexT_MPI root_rank,
-    hpx::future<common::PromiseGuard<comm::Communicator>> pcomm) {
-  return internal::handleRecvTile<D>(
-      hpx::dataflow(ex, hpx::unwrapping(recvBcastAlloc<T, CommunicationDevice_v>), tile_size, root_rank,
-                    std::move(pcomm)));
-}
-=======
   internal::ScheduleRecvBcast<T>::call(ex, std::move(tile), root_rank, std::move(pcomm));
 }
 
->>>>>>> fd5ee4cd
 }
 }