--- conflicted
+++ resolved
@@ -27,12 +27,7 @@
 namespace dlaf::comm {
 namespace internal {
 template <class T, Device D>
-<<<<<<< HEAD
-void sendBcast(common::PromiseGuard<Communicator> pcomm, const matrix::Tile<const T, D>& tile,
-               MPI_Request* req) {
-=======
-void sendBcast(const matrix::Tile<const T, D>& tile, const Communicator& comm, MPI_Request* req) {
->>>>>>> fee5fa0d
+void sendBcast(const Communicator& comm, const matrix::Tile<const T, D>& tile, MPI_Request* req) {
 #if !defined(DLAF_WITH_CUDA_RDMA)
   static_assert(D == Device::CPU, "DLAF_WITH_CUDA_RDMA=off, MPI accepts just CPU memory.");
 #endif
@@ -45,13 +40,8 @@
 DLAF_MAKE_CALLABLE_OBJECT(sendBcast);
 
 template <class T, Device D>
-<<<<<<< HEAD
-void recvBcast(common::PromiseGuard<Communicator> pcomm, comm::IndexT_MPI root_rank,
-               const matrix::Tile<T, D>& tile, MPI_Request* req) {
-=======
-void recvBcast(const matrix::Tile<T, D>& tile, comm::IndexT_MPI root_rank, const Communicator& comm,
+void recvBcast(const Communicator& comm, comm::IndexT_MPI root_rank, const matrix::Tile<T, D>& tile,
                MPI_Request* req) {
->>>>>>> fee5fa0d
 #if !defined(DLAF_WITH_CUDA_RDMA)
   static_assert(D == Device::CPU, "DLAF_WITH_CUDA_RDMA=off, MPI accepts just CPU memory.");
 #endif
@@ -93,7 +83,6 @@
                            RequireContiguous::No>(std::forward<TileSender>(tile), std::move(send));
 }
 
-<<<<<<< HEAD
 /// Schedule a broadcast receive.
 ///
 /// The returned sender signals completion when the receive is done. The input
@@ -109,58 +98,6 @@
   using dlaf::internal::SenderSingleValueType;
   using dlaf::internal::whenAllLift;
   using dlaf::internal::withTemporaryTile;
-=======
-    using dlaf::internal::whenAllLift;
-    using pika::execution::experimental::start_detached;
-
-    return whenAllLift(std::move(tile), root_rank, std::forward<CommSender>(pcomm)) |
-           transformMPI(recvBcast_o);
-  }
-
-#if defined(DLAF_WITH_CUDA) && !defined(DLAF_WITH_CUDA_RDMA)
-  template <class CommSender>
-  static auto call(pika::future<matrix::Tile<T, Device::GPU>> tile_gpu, comm::IndexT_MPI root_rank,
-                   CommSender&& pcomm) {
-    // Note:
-    // TILE_GPU -+-> duplicate<CPU> ---> TILE_CPU ---> recvBcast ---> TILE_CPU -+-> copy
-    //           |                                                              |
-    //           +--------------------------------------------------------------+
-    namespace ex = pika::execution::experimental;
-
-    using dlaf::internal::Policy;
-    using dlaf::internal::transform;
-    using dlaf::internal::whenAllLift;
-    using dlaf::matrix::copy;
-    using dlaf::matrix::Duplicate;
-    using dlaf::matrix::Tile;
-    using pika::execution::thread_priority;
-
-    return std::move(tile_gpu) |
-           // Start an asynchronous scope for keeping the GPU tile alive until
-           // data has been copied back into it.
-           ex::let_value([=, pcomm = std::forward<CommSender>(pcomm)](
-                             Tile<T, Device::GPU>& tile_gpu) mutable {
-             // Create a CPU tile with the same dimensions as the GPU tile.
-             return ex::just(std::cref(tile_gpu)) |
-                    transform(Policy<Backend::GPU>(thread_priority::high), Duplicate<Device::CPU>{}) |
-                    // Start an asynchronous scope for keeping the CPU tile
-                    // alive until data has been copied away from it.
-                    ex::let_value([=, pcomm = std::move(pcomm),
-                                   &tile_gpu](Tile<T, Device::CPU>& tile_cpu) mutable {
-                      // Perform the actual receive into the CPU tile.
-                      auto recv_sender = whenAllLift(std::cref(tile_cpu), root_rank, std::move(pcomm)) |
-                                         transformMPI(recvBcast_o);
-                      // Copy the received data from the CPU tile to the
-                      // GPU tile.
-                      return whenAllLift(std::move(recv_sender), std::cref(tile_cpu),
-                                         std::cref(tile_gpu)) |
-                             copy(Policy<Backend::GPU>(thread_priority::high));
-                    });
-           });
-  }
-#endif
-};
->>>>>>> fee5fa0d
 
   auto recv = [root_rank, pcomm = std::forward<CommSender>(pcomm)](auto const& tile_comm) mutable {
     return whenAllLift(std::move(pcomm), root_rank, std::cref(tile_comm)) | transformMPI(recvBcast_o);
