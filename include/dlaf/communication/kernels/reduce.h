--- conflicted
+++ resolved
@@ -32,42 +32,25 @@
 
 namespace dlaf::comm {
 namespace internal {
-<<<<<<< HEAD
 template <class T, Device D>
-void reduceRecvInPlace(common::PromiseGuard<comm::Communicator> pcomm, MPI_Op reduce_op,
-                       const matrix::Tile<T, D>& tile, MPI_Request* req) {
+void reduceRecvInPlace(const Communicator& comm, MPI_Op reduce_op, const matrix::Tile<T, D>& tile,
+                       MPI_Request* req) {
   static_assert(D == Device::CPU, "reduceRecvInPlace requires CPU memory");
   DLAF_ASSERT(tile.is_contiguous(), "");
-=======
 
-template <class T>
-void reduceRecvInPlace(const comm::Communicator& comm, MPI_Op reduce_op,
-                       const common::internal::ContiguousBufferHolder<T>& cont_buf, MPI_Request* req) {
-  auto msg = comm::make_message(cont_buf.descriptor);
->>>>>>> fee5fa0d
-
-  auto& comm = pcomm.ref();
   auto msg = comm::make_message(common::make_data(tile));
   DLAF_MPI_CHECK_ERROR(MPI_Ireduce(MPI_IN_PLACE, msg.data(), msg.count(), msg.mpi_type(), reduce_op,
                                    comm.rank(), comm, req));
 }
 
-<<<<<<< HEAD
 DLAF_MAKE_CALLABLE_OBJECT(reduceRecvInPlace);
 
 template <class T, Device D>
-void reduceSend(common::PromiseGuard<comm::Communicator> pcomm, comm::IndexT_MPI rank_root,
-                MPI_Op reduce_op, const matrix::Tile<const T, D>& tile, MPI_Request* req) {
+void reduceSend(const Communicator& comm, comm::IndexT_MPI rank_root, MPI_Op reduce_op,
+                const matrix::Tile<const T, D>& tile, MPI_Request* req) {
   static_assert(D == Device::CPU, "reduceSend requires CPU memory");
   DLAF_ASSERT(tile.is_contiguous(), "");
-=======
-template <class T>
-void reduceSend(comm::IndexT_MPI rank_root, const comm::Communicator& comm, MPI_Op reduce_op,
-                const common::internal::ContiguousBufferHolder<const T>& cont_buf, MPI_Request* req) {
-  auto msg = comm::make_message(cont_buf.descriptor);
->>>>>>> fee5fa0d
 
-  auto& comm = pcomm.ref();
   auto msg = comm::make_message(common::make_data(tile));
   DLAF_MPI_CHECK_ERROR(
       MPI_Ireduce(msg.data(), nullptr, msg.count(), msg.mpi_type(), reduce_op, rank_root, comm, req));
@@ -107,7 +90,6 @@
                                                    std::move(reduce_recv_in_place));
 }
 
-<<<<<<< HEAD
 /// Schedule a reduction send.
 ///
 /// The returned sender signals completion when the send is done. If the input
@@ -138,92 +120,5 @@
   return withTemporaryTile<Device::CPU, CopyToDestination::Yes, CopyFromDestination::No,
                            RequireContiguous::Yes>(std::forward<TileSender>(tile),
                                                    std::move(reduce_send));
-=======
-/// Given a GPU tile, perform MPI_Reduce in-place
-template <class CommSender, class T, Device D>
-void scheduleReduceRecvInPlace(CommSender&& pcomm, MPI_Op reduce_op,
-                               pika::future<matrix::Tile<T, D>> tile) {
-  // Note:
-  //
-  // GPU --> Duplicate --> (cCPU --> MPI --> cCPU) --> copy --> GPU
-  //
-  // where: cCPU = contiguous CPU
-
-  namespace ex = pika::execution::experimental;
-
-  using dlaf::internal::transform;
-
-  std::move(tile) |
-      ex::let_value(pika::unwrapping([reduce_op,
-                                      pcomm = std::forward<CommSender>(pcomm)](auto& tile_gpu) mutable {
-        using dlaf::internal::Policy;
-        using dlaf::matrix::copy;
-        using dlaf::matrix::internal::CopyBackend;
-        using dlaf::internal::whenAllLift;
-
-        // GPU -> cCPU
-        auto tile_cpu = transform(
-            Policy<CopyBackend<D, Device::CPU>::value>(pika::execution::thread_priority::high),
-            [](const matrix::Tile<const T, Device::GPU>& tile_gpu, auto... args) mutable {
-              return dlaf::matrix::Duplicate<Device::CPU>{}(tile_gpu, args...);
-            },
-            ex::just(std::cref(tile_gpu)));
-
-        // cCPU -> MPI -> cCPU
-        auto tile_reduced =
-            internal::senderReduceRecvInPlace(std::move(pcomm), reduce_op, std::move(tile_cpu));
-
-        // cCPU -> GPU
-        namespace arg = std::placeholders;
-        return whenAllLift(std::move(tile_reduced), std::cref(tile_gpu)) |
-               copy(Policy<CopyBackend<Device::CPU, D>::value>(pika::execution::thread_priority::high));
-      })) |
-      ex::start_detached();
-}
-
-// TODO scheduleReduceSend with future will require to move the actual value, not the cref
-/// Given a CPU tile, being it contiguous or not, perform MPI_Reduce in-place
-template <class CommSender, class T>
-void scheduleReduceSend(comm::IndexT_MPI rank_root, CommSender&& pcomm, MPI_Op reduce_op,
-                        pika::shared_future<matrix::Tile<const T, Device::CPU>> tile) {
-  // Note:
-  //
-  // (CPU/cCPU) --> MPI --> (CPU/cCPU)
-  //
-  // where: cCPU = contiguous CPU
-
-  namespace ex = pika::execution::experimental;
-
-  internal::senderReduceSend(rank_root, std::forward<CommSender>(pcomm), reduce_op,
-                             ex::keep_future(std::move(tile))) |
-      ex::start_detached();
-}
-
-// TODO scheduleReduceSend with future will require to move the actual value, not the cref
-/// Given a GPU tile perform MPI_Reduce in-place
-template <class T, Device D, class CommSender>
-void scheduleReduceSend(comm::IndexT_MPI rank_root, CommSender&& pcomm, MPI_Op reduce_op,
-                        pika::shared_future<matrix::Tile<const T, D>> tile) {
-  // Note:
-  //
-  // GPU --> Duplicate --> (cCPU --> MPI --> cCPU)
-  //
-  // where: cCPU = contiguous CPU
-
-  namespace ex = pika::execution::experimental;
-
-  using dlaf::internal::Policy;
-  using dlaf::matrix::internal::CopyBackend;
-
-  auto tile_cpu = ex::keep_future(std::move(tile)) |
-                  dlaf::internal::transform(Policy<CopyBackend<D, Device::CPU>::value>(
-                                                pika::execution::thread_priority::high),
-                                            dlaf::matrix::Duplicate<Device::CPU>{});
-
-  internal::senderReduceSend(rank_root, std::forward<CommSender>(pcomm), reduce_op,
-                             std::move(tile_cpu)) |
-      ex::start_detached();
-}
->>>>>>> fee5fa0d
 }
 }