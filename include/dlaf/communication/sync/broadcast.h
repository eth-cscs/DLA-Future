--- conflicted
+++ resolved
@@ -20,7 +20,6 @@
 #include "dlaf/common/pipeline.h"
 #include "dlaf/communication/communicator.h"
 #include "dlaf/communication/communicator_grid.h"
-#include "dlaf/communication/device.h"
 #include "dlaf/communication/message.h"
 #include "dlaf/executors.h"
 #include "dlaf/matrix/copy_tile.h"
@@ -56,103 +55,5 @@
 }
 }
 }
-<<<<<<< HEAD
-
-namespace internal {
-/// Helper function for preparing a tile for sending.
-///
-/// Duplicates the tile to CPU memory if CUDA RDMA is not enabled for MPI.
-/// Returns the tile unmodified otherwise.
-template <Device D, typename T>
-auto prepareSendTile(hpx::shared_future<matrix::Tile<const T, D>> tile) {
-  return matrix::duplicateIfNeeded<CommunicationDevice<D>::value>(std::move(tile));
-}
-
-/// Helper function for handling a tile after receiving.
-///
-/// If CUDA RDMA is disabled, the tile returned from recvTile will always be on
-/// the CPU. This helper duplicates to the GPU if the first template parameter
-/// is a GPU device. The first template parameter must be given.
-template <Device D, typename T>
-auto handleRecvTile(hpx::future<matrix::Tile<const T, CommunicationDevice<D>::value>> tile) {
-  return matrix::duplicateIfNeeded<D>(std::move(tile));
-}
-}
-
-/// Task for broadcasting (send endpoint) a Tile in a direction over a CommunicatorGrid
-template <typename T, Device D, template <class> class Future>
-void sendTile(hpx::future<common::PromiseGuard<comm::CommunicatorGrid>> mpi_task_chain, Coord rc_comm,
-              Future<matrix::Tile<const T, D>> tile) {
-  using PromiseComm_t = common::PromiseGuard<comm::CommunicatorGrid>;
-
-  PromiseComm_t pcomm = mpi_task_chain.get();
-  comm::sync::broadcast::send(pcomm.ref().subCommunicator(rc_comm), tile.get());
-}
-
-DLAF_MAKE_CALLABLE_OBJECT(sendTile);
-
-/// Task for broadcasting (receiving endpoint) a Tile in a direction over a CommunicatorGrid
-template <class T, Device D>
-matrix::Tile<const T, CommunicationDevice<D>::value> recvTile(
-    hpx::future<common::PromiseGuard<comm::CommunicatorGrid>> mpi_task_chain, Coord rc_comm,
-    hpx::future<matrix::Tile<T, CommunicationDevice<D>::value>> tile_fut, comm::IndexT_MPI rank) {
-  constexpr Device comm_device = CommunicationDevice<D>::value;
-  using ConstTile_t = matrix::Tile<const T, comm_device>;
-  using PromiseComm_t = common::PromiseGuard<comm::CommunicatorGrid>;
-  using Tile_t = matrix::Tile<T, comm_device>;
-
-  PromiseComm_t pcomm = mpi_task_chain.get();
-  Tile_t tile = tile.get();
-  comm::sync::broadcast::receive_from(rank, pcomm.ref().subCommunicator(rc_comm), tile);
-  return ConstTile_t(std::move(tile));
-}
-
-DLAF_MAKE_CALLABLE_OBJECT(recvTile);
-
-/// Task for broadcasting (receiving endpoint) a Tile ("JIT" allocation) in a direction over a CommunicatorGrid
-template <class T, Device D>
-matrix::Tile<const T, CommunicationDevice<D>::value> recvAllocTile(
-    hpx::future<common::PromiseGuard<comm::CommunicatorGrid>> mpi_task_chain, Coord rc_comm,
-    TileElementSize tile_size, comm::IndexT_MPI rank) {
-  constexpr Device comm_device = CommunicationDevice<D>::value;
-  using ConstTile_t = matrix::Tile<const T, comm_device>;
-  using PromiseComm_t = common::PromiseGuard<comm::CommunicatorGrid>;
-  using MemView_t = memory::MemoryView<T, comm_device>;
-  using Tile_t = matrix::Tile<T, comm_device>;
-
-  PromiseComm_t pcomm = mpi_task_chain.get();
-  MemView_t mem_view(tile_size.linear_size());
-  Tile_t tile(tile_size, std::move(mem_view), tile_size.rows());
-  comm::sync::broadcast::receive_from(rank, pcomm.ref().subCommunicator(rc_comm), tile);
-  return ConstTile_t(std::move(tile));
-}
-
-template <class T, Device D, class Executor, template <class> class Future>
-void scheduleSendTile(Executor&& executor_mpi,
-                      hpx::future<common::PromiseGuard<comm::CommunicatorGrid>> mpi_task_chain,
-                      Coord rc_comm, Future<matrix::Tile<const T, D>> tile_fut) {
-  dataflow(executor_mpi, sendTile_o, std::move(mpi_task_chain), rc_comm,
-           internal::prepareSendTile(std::move(tile_fut)));
-}
-
-template <class T, Device D, class Executor>
-hpx::future<matrix::Tile<const T, D>> scheduleRecvTile(
-    Executor&& executor_mpi, hpx::future<common::PromiseGuard<comm::CommunicatorGrid>> mpi_task_chain,
-    Coord rc_comm, hpx::future<matrix::Tile<T, CommunicationDevice<D>::value>> tile,
-    comm::IndexT_MPI rank) {
-  return internal::handleRecvTile<D>(dataflow(std::forward<Executor>(executor_mpi), recvTile<T, D>,
-                                              std::move(mpi_task_chain), rc_comm, std::move(tile),
-                                              rank));
-}
-
-template <class T, Device D, class Executor>
-hpx::future<matrix::Tile<const T, D>> scheduleRecvAllocTile(
-    Executor&& executor_mpi, hpx::future<common::PromiseGuard<comm::CommunicatorGrid>> mpi_task_chain,
-    Coord rc_comm, TileElementSize tile_size, comm::IndexT_MPI rank) {
-  return internal::handleRecvTile<D>(dataflow(std::forward<Executor>(executor_mpi), recvAllocTile<T, D>,
-                                              std::move(mpi_task_chain), rc_comm, tile_size, rank));
-}
-=======
->>>>>>> edd32cdd
 }
 }