//
// Distributed Linear Algebra with Future (DLAF)
//
// Copyright (c) 2018-2019, ETH Zurich
// All rights reserved.
//
// Please, refer to the LICENSE file in the root directory.
// SPDX-License-Identifier: BSD-3-Clause
//

#pragma once

/// @file

#include <mpi.h>
#include "dlaf/common/assert.h"
#include "dlaf/common/data_descriptor.h"
#include "dlaf/communication/communicator.h"
#include "dlaf/communication/message.h"

namespace dlaf {
namespace comm {
namespace sync {

namespace internal {
namespace reduce {

/// @brief MPI_Reduce wrapper (sender side)
/// MPI Reduce(see MPI documentation for additional info)
/// @param reduce_operation MPI_Op to perform on @p input data coming from ranks in @p communicator
template <class DataIn, class DataOut>
void collector(Communicator& communicator, MPI_Op reduce_operation, const DataIn input,
               const DataOut output) {
  using T = std::remove_const_t<typename common::data_traits<DataIn>::element_t>;

  // Wayout for single rank communicator, just copy data
  if (communicator.size() == 1) {
    common::copy(input, output);
    return;
  }

  // Data descriptors used internally, initialized with Data given as parameters,
  // but they may be replaced internally by contiguous Buffers in case of need
  common::DataDescriptor<const T> internal_input = input;
  common::DataDescriptor<T> internal_output = output;

  // Buffers not allocated, just placeholders in case we need to allocate them
  common::Buffer<T> temporary_buffer_in;
  common::Buffer<T> temporary_buffer_out;

  // if input is not contiguous, copy it in a contiguous temporary buffer
  if (!input.is_contiguous()) {
    // allocate the temporary buffer
    temporary_buffer_in = common::create_temporary_buffer(internal_input);
    // set it as internal intermediate input
    internal_input = temporary_buffer_in;
    // copy the data to the internal intermediate buffer
    common::copy(input, temporary_buffer_in);
  }

  // if output is not contiguous, create an intermediate buffer
  if (!output.is_contiguous()) {
    // allocate the temporary buffer
    temporary_buffer_out = common::create_temporary_buffer(internal_output);
    // and set it as internal intermediate output
    internal_output = temporary_buffer_out;
  }

  auto message_input = comm::make_message(std::move(internal_input));
  auto message_output = comm::make_message(DataOut(internal_output));

  MPI_Reduce(message_input.data(), message_output.data(), message_input.count(),
             message_input.mpi_type(), reduce_operation, communicator.rank(), communicator);

  // if output was not contiguous, copy it back!
  if (!output.is_contiguous())
    common::copy(internal_output, output);
}

/// @brief MPI_Reduce wrapper (receiver side)
/// MPI Reduce(see MPI documentation for additional info)
/// @param rank_root  the rank that will collect the result in output
/// @param reduce_operation MPI_Op to perform on @p input data coming from ranks in @p communicator
template <class DataIn>
void participant(int rank_root, Communicator& communicator, MPI_Op reduce_operation,
                 const DataIn input) {
  using T = std::remove_const_t<typename common::data_traits<DataIn>::element_t>;

  // Data descritpr used internally, initialized from Data given as parameter
  // it may be switched to the internal temporary buffer in case of need
  common::DataDescriptor<const T> internal_input = input;

  // Placeholder for a temporary buffer
  common::Buffer<T> temporary_buffer_in;

  // if input is not contiguous, copy it in a contiguous temporary buffer
  if (!input.is_contiguous()) {
    // allocate the temporary buffer
    temporary_buffer_in = common::create_temporary_buffer(internal_input);
    // set it as internal intermediate input
    internal_input = temporary_buffer_in;
    // copy the data to the internal intermediate buffer
    common::copy(input, temporary_buffer_in);
  }

  auto message_input = comm::make_message(std::move(internal_input));

  MPI_Reduce(message_input.data(), nullptr, message_input.count(), message_input.mpi_type(),
             reduce_operation, rank_root, communicator);
}
<<<<<<< HEAD
=======
}
}

/// @brief MPI_Reduce wrapper
/// MPI Reduce(see MPI documentation for additional info)
/// @param rank_root the rank that will collect the result in output
/// @param reduce_operation MPI_Op to perform on @p input data coming from ranks in @p communicator
template <class DataIn, class DataOut>
void reduce(const int rank_root, Communicator& communicator, MPI_Op reduce_operation, const DataIn input,
            const DataOut output) {
  DLAF_ASSERT(rank_root < communicator.size() && rank_root != MPI_UNDEFINED, rank_root,
              " is not a valid rank in the specified Communicator with size ", communicator.size());

  if (rank_root == communicator.rank())
    internal::reduce::collector(communicator, reduce_operation, input, output);
  else
    internal::reduce::participant(rank_root, communicator, reduce_operation, input);
}
>>>>>>> 4d92d14b
}
}
}<|MERGE_RESOLUTION|>--- conflicted
+++ resolved
@@ -108,8 +108,6 @@
   MPI_Reduce(message_input.data(), nullptr, message_input.count(), message_input.mpi_type(),
              reduce_operation, rank_root, communicator);
 }
-<<<<<<< HEAD
-=======
 }
 }
 
@@ -128,7 +126,6 @@
   else
     internal::reduce::participant(rank_root, communicator, reduce_operation, input);
 }
->>>>>>> 4d92d14b
 }
 }
 }