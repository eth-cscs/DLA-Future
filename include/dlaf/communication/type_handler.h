--- conflicted
+++ resolved
@@ -32,17 +32,10 @@
   /// Create a custom MPI_Datatype for non-contiguous data.
   ///
   /// After creation, the MPI_Datatype is ready to be used.
-<<<<<<< HEAD
   /// @param nblocks      number of blocks
   /// @param block_size   number of contiguous elements of type @p T in each block
   /// @param stride       stride (in elements) between starts of adjacent blocks
   type_handler(ssize nblocks, ssize block_size, ssize stride) {
-=======
-  /// @param nblocks      number of blocks,
-  /// @param block_size   number of contiguous elements of type @p T in each block,
-  /// @param stride       stride (in elements) between starts of adjacent blocks.
-  type_handler(std::size_t nblocks, std::size_t block_size, std::size_t stride) {
->>>>>>> 837ebbfb
     MPI_Datatype element_type = dlaf::comm::mpi_datatype<std::remove_pointer_t<T>>::type;
     MPI_Type_vector(to_int(nblocks), to_int(block_size), to_int(stride), element_type, &custom_type_);
     MPI_Type_commit(&custom_type_);
