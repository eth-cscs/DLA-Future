//
// Distributed Linear Algebra with Future (DLAF)
//
// Copyright (c) 2018-2024, ETH Zurich
// All rights reserved.
//
// Please, refer to the LICENSE file in the root directory.
// SPDX-License-Identifier: BSD-3-Clause
//

#pragma once

<<<<<<< HEAD
#include <cstddef>
#include <memory>
#include <utility>
#include <vector>
=======
#include <atomic>
#include <sstream>
>>>>>>> 2fa64f19

#include <pika/execution.hpp>
#include <pika/semaphore.hpp>

#include <dlaf/blas/tile.h>
#include <dlaf/common/index2d.h>
#include <dlaf/common/pipeline.h>
#include <dlaf/common/round_robin.h>
#include <dlaf/common/single_threaded_blas.h>
#include <dlaf/common/vector.h>
#include <dlaf/communication/communicator.h>
#include <dlaf/communication/communicator_grid.h>
#include <dlaf/communication/index.h>
#include <dlaf/communication/kernels.h>
#include <dlaf/eigensolver/band_to_tridiag/api.h>
#include <dlaf/eigensolver/internal/get_1d_block_size.h>
#include <dlaf/lapack/gpu/lacpy.h>
#include <dlaf/lapack/gpu/laset.h>
#include <dlaf/lapack/tile.h>
#include <dlaf/matrix/copy_tile.h>
#include <dlaf/matrix/hdf5.h>
#include <dlaf/matrix/matrix.h>
#include <dlaf/matrix/tile.h>
#include <dlaf/memory/memory_view.h>
#include <dlaf/sender/traits.h>
#include <dlaf/sender/transform_mpi.h>
#include <dlaf/traits.h>

#ifdef DLAF_WITH_GPU
#include <whip.hpp>
#endif

namespace dlaf::eigensolver::internal {

template <class T>
void HH_reflector(const SizeType n, T& tau, T* v, T* vec) noexcept {
  DLAF_ASSERT_HEAVY(n >= 0, n);

  using dlaf::util::size_t::mul;

  // compute the reflector in-place
  common::internal::SingleThreadedBlasScope single;
  lapack::larfg(n, vec, vec + 1, 1, &tau);

  // copy the HH reflector to v and set the elements annihilated by the HH transf. to 0.
  v[0] = 1.;
  blas::copy(n - 1, vec + 1, 1, v + 1, 1);
  std::fill(vec + 1, vec + n, T{});
}

template <class T>
void apply_HH_left_right_herm(const SizeType n, const T tau, const T* v, T* a, const SizeType lda,
                              T* w) noexcept {
  DLAF_ASSERT_HEAVY(n >= 0, n);

  constexpr auto Lower = blas::Uplo::Lower;
  constexpr auto ColMaj = blas::Layout::ColMajor;

  common::internal::SingleThreadedBlasScope single;

  blas::hemv(ColMaj, Lower, n, tau, a, lda, v, 1, 0., w, 1);

  const T tmp = -blas::dot(n, w, 1, v, 1) * tau / BaseType<T>{2.};
  blas::axpy(n, tmp, v, 1, w, 1);
  blas::her2(ColMaj, Lower, n, -1., w, 1, v, 1, a, lda);
}

template <class T>
void apply_HH_left(const SizeType m, const SizeType n, const T tau, const T* v, T* a, const SizeType lda,
                   T* w) noexcept {
  DLAF_ASSERT_HEAVY(m >= 0, m);
  DLAF_ASSERT_HEAVY(n >= 0, n);

  constexpr auto ConjTrans = blas::Op::ConjTrans;
  constexpr auto ColMaj = blas::Layout::ColMajor;

  common::internal::SingleThreadedBlasScope single;

  blas::gemv(ColMaj, ConjTrans, m, n, 1., a, lda, v, 1, 0., w, 1);
  blas::ger(ColMaj, m, n, -dlaf::conj(tau), v, 1, w, 1, a, lda);
}

template <class T>
void apply_HH_right(const SizeType m, const SizeType n, const T tau, const T* v, T* a,
                    const SizeType lda, T* w) noexcept {
  DLAF_ASSERT_HEAVY(m >= 0, m);
  DLAF_ASSERT_HEAVY(n >= 0, n);

  constexpr auto NoTrans = blas::Op::NoTrans;
  constexpr auto ColMaj = blas::Layout::ColMajor;

  common::internal::SingleThreadedBlasScope single;

  blas::gemv(ColMaj, NoTrans, m, n, 1., a, lda, v, 1, 0., w, 1);
  blas::ger(ColMaj, m, n, -tau, w, 1, v, 1, a, lda);
}

// As the compact band matrix is stored in a circular buffer it might happen that the operations
// have to act on a matrix which lays on the last columns and first columns of the buffer.
// The following versions take care of this case.
template <class T>
void apply_HH_left_right_herm(const SizeType n1, const SizeType n2, const T tau, const T* v, T* a1,
                              T* a2, const SizeType lda, T* w) {
  DLAF_ASSERT_HEAVY(n1 > 0, n1);
  DLAF_ASSERT_HEAVY(n2 > 0, n2);
  const auto n = n1 + n2;

  constexpr auto Lower = blas::Uplo::Lower;
  constexpr auto ColMaj = blas::Layout::ColMajor;
  constexpr auto NoTrans = blas::Op::NoTrans;
  constexpr auto ConjTrans = blas::Op::ConjTrans;

  common::internal::SingleThreadedBlasScope single;

  blas::hemv(ColMaj, Lower, n1, tau, a1, lda, v, 1, 0., w, 1);
  blas::hemv(ColMaj, Lower, n2, tau, a2, lda, v + n1, 1, 0., w + n1, 1);
  blas::gemv(ColMaj, ConjTrans, n2, n1, tau, a1 + n1, lda, v + n1, 1, 1., w, 1);
  blas::gemv(ColMaj, NoTrans, n2, n1, tau, a1 + n1, lda, v, 1, 1., w + n1, 1);

  const T tmp = -blas::dot(n, w, 1, v, 1) * tau / BaseType<T>{2.};
  blas::axpy(n, tmp, v, 1, w, 1);
  blas::her2(ColMaj, Lower, n1, -1., w, 1, v, 1, a1, lda);
  blas::ger(ColMaj, n2, n1, -1., w + n1, 1, v, 1, a1 + n1, lda);
  blas::ger(ColMaj, n2, n1, -1., v + n1, 1, w, 1, a1 + n1, lda);
  blas::her2(ColMaj, Lower, n2, -1., w + n1, 1, v + n1, 1, a2, lda);
}

template <class T>
void apply_HH_left(const SizeType m, const SizeType n1, const SizeType n2, const T tau, const T* v,
                   T* a1, T* a2, const SizeType lda, T* w) {
  apply_HH_left(m, n1, tau, v, a1, lda, w);
  apply_HH_left(m, n2, tau, v, a2, lda, w);
}

template <class T>
void apply_HH_right(const SizeType m, const SizeType n1, const SizeType n2, const T tau, const T* v,
                    T* a1, T* a2, const SizeType lda, T* w) {
  DLAF_ASSERT_HEAVY(m >= 0, m);
  DLAF_ASSERT_HEAVY(n1 > 0, n1);
  DLAF_ASSERT_HEAVY(n2 > 0, n2);

  constexpr auto NoTrans = blas::Op::NoTrans;
  constexpr auto ColMaj = blas::Layout::ColMajor;

  common::internal::SingleThreadedBlasScope single;

  blas::gemv(ColMaj, NoTrans, m, n1, 1., a1, lda, v, 1, 0., w, 1);
  blas::gemv(ColMaj, NoTrans, m, n2, 1., a2, lda, v + n1, 1, 1., w, 1);
  blas::ger(ColMaj, m, n1, -tau, w, 1, v, 1, a1, lda);
  blas::ger(ColMaj, m, n2, -tau, w, 1, v + n1, 1, a2, lda);
}

template <class T, bool dist = false>
class BandBlock {
  using MatrixType = Matrix<T, Device::CPU>;
  using ConstTileType = typename MatrixType::ConstTileType;

public:
  // Local constructor
  template <bool dist2 = dist, std::enable_if_t<!dist2 && dist == dist2, int> = 0>
  BandBlock(SizeType n, SizeType band_size)
      : size_(n), band_size_(band_size), ld_(2 * band_size_ - 1), id_(0), block_size_(n),
        mem_size_col_(n), mem_(mem_size_col_ * (ld_ + 1)) {}

  // Distributed constructor
  // Note on size of the buffers:
  // Due to the algorithm structure each block needs maximum two extra columns of space:
  // one for the extra column that the dependecies allow (see Fig 1), and one to safely schedule
  // the next receive.
  // However, block 0 needs extra block_size rows to store the diagonal and offdiagonal elements of the
  // tridiagonal matrix before they are copied by copy_tridiag.
  // (The copy is performed in chunks of block_size columns.)
  //
  // Fig 1: From the following schema it is clear block(i) cannot receive the sweep j+1 column from block(i+1)
  //        before that block(i) send the column of sweep j to block(i-1).
  //
  //           block (i-1) |       block(i)      |    block (i+1)
  // ...
  // sweep j:   ... -> CS -SW-> CS -> ... -> CS -SW-> CS -> ...
  //                           /                      /
  //                     /-SC--                 /-SC--
  //                    v                      v
  // sweep j+1: ... -> CS -SW-> CS -> ... -> CS -SW-> CS -> ...
  //                           /                      /
  //                     /-SC--                 /-SC--
  //                    v                      v
  // sweep j+2: ... -> CS -SW-> CS -> ... -> CS -SW-> CS -> ...
  // ...
  // where CS is a continue sweep task, SW is a Worker communication and SC is a column communication.
  // Note: Only the dependencies relevant to the analysis are depicted here.
  template <bool dist2 = dist, std::enable_if_t<dist2 && dist == dist2, int> = 0>
  BandBlock(SizeType n, SizeType band_size, SizeType id, SizeType block_size)
      : size_(n), band_size_(band_size), ld_(2 * band_size_ - 1), id_(id), block_size_(block_size),
        mem_size_col_(2 + block_size + (id == 0 ? block_size : 0)), mem_(mem_size_col_ * (ld_ + 1)) {
    using util::ceilDiv;
    DLAF_ASSERT(0 <= n, n);
    // Note: band_size_ = 1 means already tridiagonal.
    DLAF_ASSERT(2 <= band_size, band_size_);
    DLAF_ASSERT(2 <= block_size_, block_size_);
    DLAF_ASSERT(block_size_ % band_size_ == 0, block_size_, band_size_);
    DLAF_ASSERT(0 <= id && id < ceilDiv(size_, block_size_), id, ceilDiv(size_, block_size_));
  }

  T* ptr(SizeType offset, SizeType j) noexcept {
    DLAF_ASSERT_HEAVY(0 <= offset && offset < ld_ + 1, offset, ld_);
    DLAF_ASSERT_HEAVY(0 <= j && j < size_, j, size_);

    if constexpr (dist) {
      return mem_(memory_index(j) * (ld_ + 1) + offset);
    }
    else {
      return mem_(j * (ld_ + 1) + offset);
    }
  }

  SizeType ld() const noexcept {
    return ld_;
  }

  template <Device D, class Sender>
  auto copy_diag(SizeType j, Sender source) noexcept {
    using dlaf::internal::transform;
    using pika::execution::thread_priority;
    using pika::execution::thread_stacksize;
    namespace ex = pika::execution::experimental;

    constexpr auto B = dlaf::matrix::internal::CopyBackend_v<D, Device::CPU>;

    if constexpr (D == Device::CPU) {
      return transform(
          dlaf::internal::Policy<B>(thread_priority::high, thread_stacksize::nostack),
          [j, this](const matrix::Tile<const T, D>& source) {
            constexpr auto General = blas::Uplo::General;
            constexpr auto Lower = blas::Uplo::Lower;

            common::internal::SingleThreadedBlasScope single;

            // First set the diagonals from b+2 to 2b to 0.
            lapack::laset(General, band_size_ - 1, source.size().cols(), T(0), T(0),
                          ptr(band_size_ + 1, j), ld() + 1);
            // The elements are copied in the following way:
            // (a: copied with first lacpy (General), b: copied with second lacpy (Lower))
            // 6x6 tile, band_size = 3  |  2x2 tile, band_size = 3
            // a * * * * *              |
            // a a * * * *              |  b *
            // a a a * * *              |  b b
            // a a a b * *              |
            // * a a b b *              |
            // * * a b b b              |
            const auto index = std::max(SizeType{0}, source.size().cols() - band_size_);
            if (index > 0) {
              lapack::lacpy(General, band_size_ + 1, index, source.ptr(), source.ld() + 1, ptr(0, j),
                            ld() + 1);
            }
            const auto size = std::min(band_size_, source.size().cols());
            lapack::lacpy(Lower, size, size, source.ptr({index, index}), source.ld(), ptr(0, j + index),
                          ld());
          },
          std::move(source));
    }
#ifdef DLAF_WITH_GPU
    else if constexpr (D == Device::GPU) {
      DLAF_ASSERT_HEAVY(is_accessible_from_GPU(), "BandBlock memory should be accessible from GPU");
      return transform(
          dlaf::internal::Policy<B>(thread_priority::high),
          [j, this](const matrix::Tile<const T, D>& source, whip::stream_t stream) {
            constexpr auto General = blas::Uplo::General;
            constexpr auto Lower = blas::Uplo::Lower;

            // First set the diagonals from b+2 to 2b to 0.
            gpulapack::laset(General, band_size_ - 1, source.size().cols(), T(0), T(0),
                             ptr(band_size_ + 1, j), ld() + 1, stream);
            // The elements are copied in the following way:
            // (a: copied with first lacpy (General), b: copied with second lacpy (Lower))
            // 6x6 tile, band_size = 3  |  2x2 tile, band_size = 3
            // a * * * * *              |
            // a a * * * *              |  b *
            // a a a * * *              |  b b
            // a a a b * *              |
            // * a a b b *              |
            // * * a b b b              |
            const auto index = std::max(SizeType{0}, source.size().cols() - band_size_);
            if (index > 0) {
              gpulapack::lacpy(General, band_size_ + 1, index, source.ptr(), source.ld() + 1, ptr(0, j),
                               ld() + 1, stream);
            }
            const auto size = std::min(band_size_, source.size().cols());
            gpulapack::lacpy(Lower, size, size, source.ptr({index, index}), source.ld(),
                             ptr(0, j + index), ld(), stream);
          },
          std::move(source));
    }
#endif
    else {
      return DLAF_UNREACHABLE(decltype(ex::just()));
    }
  }

  template <Device D, class Sender>
  auto copy_off_diag(const SizeType j, Sender source) noexcept {
    using dlaf::internal::transform;
    using pika::execution::thread_priority;
    using pika::execution::thread_stacksize;
    namespace ex = pika::execution::experimental;

    constexpr auto B = dlaf::matrix::internal::CopyBackend_v<D, Device::CPU>;

    if constexpr (D == Device::CPU) {
      return transform(
          dlaf::internal::Policy<B>(thread_priority::high, thread_stacksize::nostack),
          [j, this](const matrix::Tile<const T, D>& source) {
            constexpr auto General = blas::Uplo::General;
            constexpr auto Upper = blas::Uplo::Upper;

            common::internal::SingleThreadedBlasScope single;

            // The elements are copied in the following way:
            // (a: copied with first lacpy (Upper), b: copied with second lacpy (General))
            // (copied when j = n)
            // 6x6 tile, band_size = 3  |  2x6 tile, band_size = 3
            // * * * a a a              |
            // * * * * a a              |  * * * a a b
            // * * * * * a              |  * * * * a b
            // * * * * * *              |
            // * * * * * *              |
            // * * * * * *              |
            const auto index = source.size().cols() - band_size_;
            const auto size = std::min(band_size_, source.size().rows());
            auto dest = ptr(band_size_, j + index);
            ::lapack::lacpy(Upper, size, size, source.ptr({0, index}), source.ld(), dest, ld());
            if (band_size_ > size) {
              const auto size2 = band_size_ - size;
              ::lapack::lacpy(General, source.size().rows(), size2, source.ptr({0, index + size}),
                              source.ld(), dest + ld() * size, ld());
            }
          },
          std::move(source));
    }
#ifdef DLAF_WITH_GPU
    else if constexpr (D == Device::GPU) {
      DLAF_ASSERT_HEAVY(is_accessible_from_GPU(), "BandBlock memory should be accessible from GPU");
      return transform(
          dlaf::internal::Policy<B>(thread_priority::high),
          [j, this](const matrix::Tile<const T, D>& source, whip::stream_t stream) {
            constexpr auto General = blas::Uplo::General;
            constexpr auto Upper = blas::Uplo::Upper;
            // The elements are copied in the following way:
            // (a: copied with first lacpy (Upper), b: copied with second lacpy (General))
            // (copied when j = n)
            // 6x6 tile, band_size = 3  |  2x6 tile, band_size = 3
            // * * * a a a              |
            // * * * * a a              |  * * * a a b
            // * * * * * a              |  * * * * a b
            // * * * * * *              |
            // * * * * * *              |
            // * * * * * *              |
            const auto index = source.size().cols() - band_size_;
            const auto size = std::min(band_size_, source.size().rows());
            auto dest = ptr(band_size_, j + index);
            gpulapack::lacpy(Upper, size, size, source.ptr({0, index}), source.ld(), dest, ld(), stream);
            if (band_size_ > size) {
              const auto size2 = band_size_ - size;
              gpulapack::lacpy(General, source.size().rows(), size2, source.ptr({0, index + size}),
                               source.ld(), dest + ld() * size, ld(), stream);
            }
          },
          std::move(source));
    }
#endif
    else {
      return DLAF_UNREACHABLE(decltype(ex::just()));
    }
  }

  SizeType next_split(SizeType j) {
    return mem_size_col_ - memory_index(j);
  }

private:
#ifdef DLAF_WITH_GPU
  bool is_accessible_from_GPU() const {
#ifdef DLAF_WITH_CUDA
    cudaPointerAttributes attrs;
    if (auto status = cudaPointerGetAttributes(&attrs, mem_()); status != cudaSuccess) {
      throw whip::exception(status);
    }
    return cudaMemoryTypeUnregistered != attrs.type;
#elif defined DLAF_WITH_HIP
    // We don't have a similar way to check for accessibility from a device in
    // HIP so we assume that it's always possible. Invalid accesses will result
    // in segmentation faults instead.
    return true;
#endif
  }
#endif

  SizeType memory_index(SizeType j) {
    if constexpr (dist) {
      DLAF_ASSERT_HEAVY(block_size_ * id_ <= j && j < size_, j, id_, block_size_, size_);
      return (j - block_size_ * id_) % mem_size_col_;
    }
    else {
      DLAF_ASSERT_HEAVY(0 <= j && j < size_, j, size_);
      return j;
    }
  }

  SizeType size_;
  SizeType band_size_;
  SizeType ld_;

  SizeType id_;
  SizeType block_size_;
  SizeType mem_size_col_;

  memory::MemoryView<T, Device::CPU> mem_;
};

template <class CommSender, class T, class DepSender>
[[nodiscard]] auto schedule_send_col(CommSender&& pcomm, comm::IndexT_MPI dest, comm::IndexT_MPI tag,
                                     SizeType b, std::shared_ptr<BandBlock<T, true>> a_block, SizeType j,
                                     DepSender&& dep) {
  using dlaf::comm::internal::transformMPI;
  namespace ex = pika::execution::experimental;

  auto send = [dest, tag, b, j](const comm::Communicator& comm,
                                std::shared_ptr<BandBlock<T, true>>& a_block, MPI_Request* req) {
    DLAF_MPI_CHECK_ERROR(MPI_Isend(a_block->ptr(0, j), to_int(2 * b), dlaf::comm::mpi_datatype<T>::type,
                                   dest, tag, comm, req));
  };
  return ex::when_all(std::forward<CommSender>(pcomm), ex::just(std::move(a_block)),
                      std::forward<DepSender>(dep)) |
         transformMPI(send);
}

template <class CommSender, class T, class DepSender>
[[nodiscard]] auto schedule_recv_col(CommSender&& pcomm, comm::IndexT_MPI src, comm::IndexT_MPI tag,
                                     SizeType b, std::shared_ptr<BandBlock<T, true>> a_block, SizeType j,
                                     DepSender&& dep) {
  using dlaf::comm::internal::transformMPI;
  namespace ex = pika::execution::experimental;

  auto recv = [src, tag, b, j](const comm::Communicator& comm,
                               std::shared_ptr<BandBlock<T, true>>& a_block, MPI_Request* req) {
    DLAF_MPI_CHECK_ERROR(MPI_Irecv(a_block->ptr(0, j), to_int(2 * b), dlaf::comm::mpi_datatype<T>::type,
                                   src, tag, comm, req));
  };

  return ex::when_all(std::forward<CommSender>(pcomm), ex::just(std::move(a_block)),
                      std::forward<DepSender>(dep)) |
         transformMPI(recv);
}

template <class T>
using BandBlockDist = BandBlock<T, true>;

template <class T>
class SweepWorker {
public:
  SweepWorker(SizeType size, SizeType band_size)
      : size_(size), band_size_(band_size), data_(1 + 2 * band_size) {}

  SweepWorker(const SweepWorker&) = delete;
  SweepWorker(SweepWorker&&) = default;

  SweepWorker& operator=(const SweepWorker&) = delete;
  SweepWorker& operator=(SweepWorker&&) = default;

  void start_sweep(SizeType sweep, BandBlock<T>& a) noexcept {
    start_sweep_internal(sweep, a);
  }

  void compact_copy_to_tile(const matrix::Tile<T, Device::CPU>& tile_v,
                            TileElementIndex index) const noexcept {
    tile_v(index) = tau();
    common::internal::SingleThreadedBlasScope single;
    blas::copy(size_HHR() - 1, v() + 1, 1, tile_v.ptr(index) + 1, 1);
  }

  void do_step(BandBlock<T>& a) noexcept {
    do_step_full(a);
  }

protected:
  template <class BandBlockType>
  void start_sweep_internal(SizeType sweep, BandBlockType& a) noexcept {
    SizeType n = std::min(size_ - sweep - 1, band_size_);
    HH_reflector(n, tau(), v(), a.ptr(1, sweep));

    set_id(sweep, 0);
  }

  template <class BandBlockType>
  void do_step_full(BandBlockType& a) noexcept {
    SizeType j = first_row_HHR();
    SizeType n = size_HHR();  // size diagonal tile and width off-diag tile
    SizeType m = std::min(band_size_, size_ - band_size_ - j);  // height off diagonal tile

    apply_HH_left_right_herm(n, tau(), v(), a.ptr(0, j), a.ld(), w());
    if (m > 0) {
      apply_HH_right(m, n, tau(), v(), a.ptr(n, j), a.ld(), w());
    }
    if (m > 1) {
      HH_reflector(m, tau(), v(), a.ptr(n, j));
      apply_HH_left(m, n - 1, tau(), v(), a.ptr(n - 1, j + 1), a.ld(), w());
    }
    step_ += 1;
    // Note: the sweep is completed if m <= 1.
  }

  void set_id(SizeType sweep, SizeType step) noexcept {
    sweep_ = sweep;
    step_ = step;
  }

  SizeType first_row_HHR() const noexcept {
    return 1 + sweep_ + step_ * band_size_;
  }

  SizeType size_HHR() const noexcept {
    return std::min(band_size_, size_ - first_row_HHR());
  }

  T& tau() noexcept {
    return *data_(0);
  }
  const T& tau() const noexcept {
    return *data_(0);
  }

  T* v() noexcept {
    return data_(1);
  }
  const T* v() const noexcept {
    return data_(1);
  }

  T* w() noexcept {
    return data_(1 + band_size_);
  }

  SizeType size_;
  SizeType band_size_;
  SizeType sweep_ = 0;
  SizeType step_ = 0;
  memory::MemoryView<T, Device::CPU> data_;
};

template <class T>
class SweepWorkerDist : private SweepWorker<T> {
public:
  SweepWorkerDist(SizeType size, SizeType band_size) : SweepWorker<T>(size, band_size) {}

  void start_sweep(SizeType sweep, BandBlockDist<T>& a) {
    this->start_sweep_internal(sweep, a);
  }

  void do_step(BandBlockDist<T>& a) noexcept {
    SizeType j = this->first_row_HHR();
    SizeType n = this->size_HHR();  // size diagonal tile and width off-diag tile

    const auto n1 = a.next_split(j);
    if (n1 < n) {
      do_step_split(a, n1);
    }
    else {
      this->do_step_full(a);
    }
  }

  void send(const comm::Communicator& comm, comm::IndexT_MPI dest, comm::IndexT_MPI tag,
            MPI_Request* req) const noexcept {
    DLAF_MPI_CHECK_ERROR(MPI_Isend(data_(), to_int(band_size_ + 1), comm::mpi_datatype<T>::type, dest,
                                   tag, comm, req));
  }

  void recv(SizeType sweep, SizeType step, const comm::Communicator& comm, comm::IndexT_MPI src,
            comm::IndexT_MPI tag, MPI_Request* req) noexcept {
    SweepWorker<T>::set_id(sweep, step);
    DLAF_MPI_CHECK_ERROR(MPI_Irecv(data_(), to_int(band_size_ + 1), comm::mpi_datatype<T>::type, src,
                                   tag, comm, req));
  }

  using SweepWorker<T>::compact_copy_to_tile;

private:
  void do_step_split(BandBlockDist<T>& a, SizeType n1) noexcept {
    SizeType j = this->first_row_HHR();
    SizeType n = this->size_HHR();  // size diagonal tile and width off-diag tile
    SizeType m = std::min(band_size_, size_ - band_size_ - j);  // height off diagonal tile
    const auto n2 = n - n1;

    apply_HH_left_right_herm(n1, n2, tau(), v(), a.ptr(0, j), a.ptr(0, j + n1), a.ld(), w());
    if (m > 0) {
      apply_HH_right(m, n1, n2, tau(), v(), a.ptr(n, j), a.ptr(n2, j + n1), a.ld(), w());
    }
    if (m > 1) {
      HH_reflector(m, tau(), v(), a.ptr(n, j));
      apply_HH_left(m, n1 - 1, n2, tau(), v(), a.ptr(n - 1, j + 1), a.ptr(n2, j + n1), a.ld(), w());
    }
    step_ += 1;
    // Note: the sweep is completed if m <= 1.
  }

  using SweepWorker<T>::size_;
  using SweepWorker<T>::band_size_;
  using SweepWorker<T>::sweep_;
  using SweepWorker<T>::step_;
  using SweepWorker<T>::data_;
  using SweepWorker<T>::tau;
  using SweepWorker<T>::v;
  using SweepWorker<T>::w;
};

template <class CommSender, class PromiseSender>
[[nodiscard]] auto schedule_send_worker(CommSender&& pcomm, comm::IndexT_MPI dest, comm::IndexT_MPI tag,
                                        PromiseSender&& worker) {
  using dlaf::comm::internal::transformMPI;
  namespace ex = pika::execution::experimental;

  auto send = [dest, tag](const comm::Communicator& comm, const auto& worker, MPI_Request* req) {
    worker.send(comm, dest, tag, req);
  };

  return ex::when_all(std::forward<CommSender>(pcomm), std::forward<PromiseSender>(worker)) |
         transformMPI(send);
}

template <class CommSender, class PromiseSender>
[[nodiscard]] auto schedule_recv_worker(SizeType sweep, SizeType step, CommSender&& pcomm,
                                        comm::IndexT_MPI src, comm::IndexT_MPI tag,
                                        PromiseSender&& worker) {
  using dlaf::comm::internal::transformMPI;
  namespace ex = pika::execution::experimental;

  auto recv = [sweep, step, src, tag](const comm::Communicator& comm, auto& worker, MPI_Request* req) {
    worker.recv(sweep, step, comm, src, tag, req);
  };

  return ex::when_all(std::forward<CommSender>(pcomm), std::forward<PromiseSender>(worker)) |
         transformMPI(recv);
}

template <Device D, class T>
TridiagResult<T, Device::CPU> BandToTridiag<Backend::MC, D, T>::call_L(
    const SizeType b, Matrix<const T, D>& mat_a) noexcept {
  // Note on the algorithm and dependency tracking:
  // The algorithm is composed by n-2 (real) or n-1 (complex) sweeps:
  // The i-th sweep is initialized by init_sweep/init_sweep_copy_tridiag
  // which act on the i-th column of the band matrix (copy tridiag on previous nb columns as well).
  // Then the sweep is continued using run_sweep.
  // Dependencies are tracked with counting semaphores.
  // In the next schema above each sweep the acquisitions of the semaphore are depicted with an a.
  // Below the sweep the releases are denoted with r.
  //
  // assuming b = 4 and nb = 8:
  // Copy of band: A A A A B B B B C C C C D D D D E E E E F F F
  //                            2r|             2r|         2r+r|
  //               a|a      |a      |a      |a      |a      |a  |
  // Sweep 0       I 0 0 0 0 1 1 1 1 2 2 2 2 3 3 3 3 4 4 4 4 5 5
  //                |      r|      r|      r|      r|      r|r+r|
  //                 a|a      |a      |a      |a      |a      |
  // Sweep 1         I 0 0 0 0 1 1 1 1 2 2 2 2 3 3 3 3 4 4 4 4 *
  //                  |      r|      r|      r|      r|    r+r|
  //                   a|a      |a      |a      |a      |a      |
  // Sweep 2           I 0 0 0 0 1 1 1 1 2 2 2 2 3 3 3 3 4 4 4 4
  //                    |      r|      r|      r|      r|    r+r|
  //                     a|a      |a      |a      |a      |a    |
  // Sweep 3             I 0 0 0 0 1 1 1 1 2 2 2 2 3 3 3 3 4 4 4
  //                      |      r|      r|      r|      r|  r+r|
  //                    ...
  // Note: The last step has an extra release (+r) to ensure that the last step of the next sweep
  //       can execute. E.g. see sweep 3 step 4.

  using common::Pipeline;
  using common::internal::vector;
  using util::ceilDiv;

  using pika::execution::thread_priority;
  using pika::execution::thread_stacksize;
  using pika::resource::get_num_threads;
  using SemaphorePtr = std::shared_ptr<pika::counting_semaphore<>>;
  using TileVector = std::vector<matrix::Tile<T, Device::CPU>>;
  using TileVectorPtr = std::shared_ptr<TileVector>;

  namespace ex = pika::execution::experimental;

  const auto policy_hp = dlaf::internal::Policy<Backend::MC>(thread_priority::high);
  const auto policy_hp_nostack =
      dlaf::internal::Policy<Backend::MC>(thread_priority::high, thread_stacksize::nostack);

  // note: A is square and has square blocksize
  const SizeType size = mat_a.size().cols();
  const SizeType n = mat_a.nrTiles().cols();
  const SizeType nb = mat_a.blockSize().cols();

  // Need share pointer to keep the allocation until all the tasks are executed.
  auto a_ws = std::make_shared<BandBlock<T>>(size, b);

  Matrix<BaseType<T>, Device::CPU> mat_trid({size, 2}, {nb, 2});
  Matrix<T, Device::CPU> mat_v({size, size}, {nb, nb});

  if (size == 0) {
    return {std::move(mat_trid), std::move(mat_v)};
  }

  auto copy_diag = [a_ws](SizeType j, auto source) {
    return a_ws->template copy_diag<D>(j, std::move(source));
  };

  auto copy_offdiag = [a_ws](SizeType j, auto source) {
    return a_ws->template copy_off_diag<D>(j, std::move(source));
  };

  auto sem = std::make_shared<pika::counting_semaphore<>>(0);

  ex::unique_any_sender<> prev_dep = ex::just();
  // Copy the band matrix
  for (SizeType k = 0; k < n; ++k) {
    SizeType nr_releases = nb / b;
    ex::unique_any_sender<> dep = copy_diag(k * nb, mat_a.read(GlobalTileIndex{k, k}));
    if (k < n - 1) {
      dep = copy_offdiag(k * nb, ex::when_all(std::move(dep), mat_a.read(GlobalTileIndex{k + 1, k})));
    }
    else {
      // Add one to make sure to unlock the last step of the first sweep.
      nr_releases = ceilDiv(size - k * nb, b) + 1;
    }
    prev_dep = ex::when_all(ex::just(nr_releases, sem), std::move(prev_dep), std::move(dep)) |
               ex::then([](SizeType nr, auto&& sem) { sem->release(nr); });
  }
  ex::start_detached(std::move(prev_dep));

  // Maximum size / (2b-1) sweeps can be executed in parallel.
  const auto max_workers =
      std::min(ceilDiv(size, 2 * b - 1), 2 * to_SizeType(get_num_threads("default")));

  vector<Pipeline<SweepWorker<T>>> workers;
  workers.reserve(max_workers);
  for (SizeType i = 0; i < max_workers; ++i)
    workers.emplace_back(SweepWorker<T>(size, b));

  auto run_sweep = [a_ws, size, nb, b](SemaphorePtr&& sem, SemaphorePtr&& sem_next, SizeType sweep,
                                       SweepWorker<T>& worker, const TileVectorPtr& tiles_v) {
    const SizeType nr_steps = nrStepsForSweep(sweep, size, b);
    for (SizeType step = 0; step < nr_steps; ++step) {
      SizeType j_el_tl = sweep % nb;
      // i_el is the row element index with origin in the first row of the diagonal tile.
      SizeType i_el = j_el_tl / b * b + step * b;
      worker.compact_copy_to_tile((*tiles_v)[to_sizet(i_el / nb)], TileElementIndex(i_el % nb, j_el_tl));
      sem->acquire();
      worker.do_step(*a_ws);
      sem_next->release(1);
    }
    // Make sure to unlock the last step of the next sweep
    sem_next->release(1);
  };

  auto copy_tridiag_task = [a_ws](SizeType start, SizeType n_d, SizeType n_e,
                                  const matrix::Tile<BaseType<T>, Device::CPU>& tile_t) {
    DLAF_ASSERT_HEAVY(n_e >= 0 && (n_e == n_d || n_e == n_d - 1), n_e, n_d);
    DLAF_ASSERT_HEAVY(tile_t.size().cols() == 2, tile_t);
    DLAF_ASSERT_HEAVY(tile_t.size().rows() >= n_d, tile_t, n_d);

    auto inc = a_ws->ld() + 1;
    if (isComplex_v<T>)
      // skip imaginary part if Complex.
      inc *= 2;

    common::internal::SingleThreadedBlasScope single;
    blas::copy(n_d, (BaseType<T>*) a_ws->ptr(0, start), inc, tile_t.ptr({0, 0}), 1);
    blas::copy(n_e, (BaseType<T>*) a_ws->ptr(1, start), inc, tile_t.ptr({0, 1}), 1);
  };

  auto init_sweep = [a_ws](SemaphorePtr&& sem, SizeType sweep, SweepWorker<T>& worker) {
    sem->acquire();
    worker.start_sweep(sweep, *a_ws);
    return std::move(sem);
  };

  auto init_sweep_copy_tridiag = [a_ws, copy_tridiag_task,
                                  nb](SemaphorePtr&& sem, SizeType sweep, SweepWorker<T>& worker,
                                      const matrix::Tile<BaseType<T>, Device::CPU>& tile_t) {
    sem->acquire();
    worker.start_sweep(sweep, *a_ws);
    copy_tridiag_task(sweep - (nb - 1), nb, nb, tile_t);
    return std::move(sem);
  };

  const SizeType sweeps = nrSweeps<T>(size);
  ex::any_sender<TileVectorPtr> tiles_v;

  for (SizeType sweep = 0; sweep < sweeps; ++sweep) {
    auto& w_pipeline = workers[sweep % max_workers];
    auto sem_next = std::make_shared<pika::counting_semaphore<>>(0);
    ex::unique_any_sender<SemaphorePtr> sem_sender;
    if ((sweep + 1) % nb != 0) {
      sem_sender =
          ex::ensure_started(ex::when_all(ex::just(std::move(sem), sweep), w_pipeline.readwrite()) |
                             dlaf::internal::transform(policy_hp, init_sweep));
    }
    else {
      const auto tile_index = sweep / nb;
      sem_sender =
          ex::ensure_started(ex::when_all(ex::just(std::move(sem), sweep), w_pipeline.readwrite(),
                                          mat_trid.readwrite(GlobalTileIndex{tile_index, 0})) |
                             dlaf::internal::transform(policy_hp, init_sweep_copy_tridiag));
    }
    if (sweep % nb == 0) {
      // The run_sweep tasks writes a single column of elements of mat_v.
      // To avoid to retile the matrix (to avoid to have too many tiles), each column of tiles should
      // be shared in read/write mode by multiple tasks.
      // Therefore we extract the tiles of the column in a vector and move it to a shared_ptr,
      // that can be copied to the different tasks, but reference the same tiles.
      const SizeType i = sweep / nb;
      tiles_v =
          ex::when_all_vector(matrix::select(mat_v, common::iterate_range2d(LocalTileIndex{i, i},
                                                                            LocalTileSize{n - i, 1}))) |
          ex::then([](TileVector&& vector) { return std::make_shared<TileVector>(std::move(vector)); }) |
          ex::drop_operation_state() | ex::split();
    }

    ex::when_all(std::move(sem_sender), ex::just(sem_next, sweep), w_pipeline.readwrite(), tiles_v) |
        dlaf::internal::transformDetach(policy_hp, run_sweep);
    sem = std::move(sem_next);
  }

  auto copy_tridiag = [policy_hp_nostack, a_ws, size, nb, &mat_trid, copy_tridiag_task](SizeType i,
                                                                                        auto&& dep) {
    const auto tile_index = (i - 1) / nb;
    const auto start = tile_index * nb;
    ex::when_all(ex::just(start, std::min(nb, size - start), std::min(nb, size - 1 - start)),
                 mat_trid.readwrite(GlobalTileIndex{tile_index, 0}), std::forward<decltype(dep)>(dep)) |
        dlaf::internal::transformDetach(policy_hp_nostack, copy_tridiag_task);
  };

  auto dep = ex::just(std::move(sem)) |
             dlaf::internal::transform(policy_hp, [](SemaphorePtr&& sem) { sem->acquire(); }) |
             ex::split();

  // copy the last elements of the diagonals
  // As for real types only size - 2 sweeps are performed, make sure that all the elements are copied.
  if (!isComplex_v<T> && (size - 1) % nb == 0) {
    copy_tridiag(size - 1, dep);
  }
  copy_tridiag(size, std::move(dep));

  return {std::move(mat_trid), std::move(mat_v)};
}

struct VAccessHelper {
  // As panel_v are populated in the following way (e.g. with 4 ranks, nb = 2b and tiles_per_block = 2):
  //   Rank 0  Rank1  Rank2  Rank3     Rank 0  Rank1  Rank2  Rank3
  //   A0      A4      A8      A12     B0      B4      B8      B12
  //   A1      A5      A9      A13     B1      B5      B9      B13
  //   A2      A6      A10     A14     B2      B6      B10     B14
  //   A3      A7      A11     A15     B3      B7      B11     B15
  //   ---     ---     ---     ---     ---     ---     ---     ---
  //   A16     A20     A24     A28     B16     B20     B24     B28
  //   ...     ...     ...     ...     ...     ...     ...     ...
  //
  // (XN represent a compact (b x b) HH reflector block)
  //
  // and mat_v is populated in the following way:
  //   A0 ** | ** ** | ** ..
  //   A1 B0 | ** ** | ** ..
  //   -- --   -- --   --
  //   A2 B1 | C0 ** | ** ..
  //   A3 B2 | C1 D0 | ** ..
  //   -- --   -- --   --
  //   A4 B3 | C2 D1 | E0 ..
  //   .. .. | .. .. | .. ..
  //
  // the communication of a tile of a panel might be splitted in multiple parts (e.g. B2 B3 tile).

  VAccessHelper(const comm::CommunicatorGrid& grid, const SizeType sweeps, const SizeType sweep0,
                const SizeType step0, const matrix::Distribution& dist_panel,
                const matrix::Distribution& dist_v) noexcept
      : grid_(grid), dist_v_(dist_v) {
    const SizeType b = dist_panel.baseTileSize().cols();
    const SizeType nb = dist_v.baseTileSize().rows();

    DLAF_ASSERT_HEAVY(sweep0 % b == 0, sweep0, b);
    DLAF_ASSERT_HEAVY(step0 * b % dist_panel.baseTileSize().rows() == 0, step0, b,
                      dist_panel.baseTileSize().rows());

    index_panel_ = dist_panel.globalTileIndex(GlobalElementIndex{step0 * b, 0});
    rank_panel_ = dist_panel.rankGlobalTile(index_panel_).row();

    DLAF_ASSERT_HEAVY(dist_panel.tileSize(index_panel_).rows() > 0,
                      dist_panel.tileSize(index_panel_).rows());

    const GlobalElementIndex ij_el_v_top{(sweep0 / b + step0) * b, sweep0};
    ij_v_top_ = dist_v.globalTileIndex(ij_el_v_top);
    offset_v_top_ = dist_v.tileElementIndex(ij_el_v_top);

    const SizeType rows_panel =
        std::min(dist_panel.tileSize(index_panel_).rows(), dist_v.size().rows() - 1 - ij_el_v_top.row());

    const SizeType cols = std::min(rows_panel, std::min(b, sweeps - sweep0));

    size_top_ = {std::min(nb - offset_v_top_.row(), rows_panel), cols};
    size_middle_ = {nb, cols};

    nr_tiles_ = 1 + util::ceilDiv(rows_panel - size_top_.rows(), nb);

    size_bottom_ = {rows_panel - size_top_.rows() - (nr_tiles_ - 2) * size_middle_.rows(), cols};
  }

  GlobalTileIndex index_panel() const noexcept {
    DLAF_ASSERT_HEAVY(index_panel_.isValid(), index_panel_);
    return index_panel_;
  }
  comm::IndexT_MPI rank_panel() const noexcept {
    return rank_panel_;
  }

  SizeType nr_tiles() const noexcept {
    return nr_tiles_;
  }

  TileElementIndex spec_panel_origin(SizeType i) const noexcept {
    DLAF_ASSERT_HEAVY(0 <= i && i < nr_tiles_, i, nr_tiles_);
    if (i == 0)
      return {0, 0};

    return {size_top_.rows() + (i - 1) * size_middle_.rows(), 0};
  }

  TileElementSize spec_size(SizeType i) const noexcept {
    DLAF_ASSERT_HEAVY(0 <= i && i < nr_tiles_, i, nr_tiles_);
    if (i == 0)
      return size_top_;
    else if (i == nr_tiles_ - 1)
      return size_bottom_;

    return size_middle_;
  }

  GlobalTileIndex index_v(SizeType i) const noexcept {
    DLAF_ASSERT_HEAVY(0 <= i && i < nr_tiles_, i, nr_tiles_);
    return ij_v_top_ + GlobalTileSize{i, 0};
    ;
  }

  comm::IndexT_MPI rank_v(SizeType i) const noexcept {
    return grid_.rankFullCommunicator(dist_v_.rankGlobalTile(index_v(i)));
  }

  TileElementIndex spec_v_origin(SizeType i) const noexcept {
    DLAF_ASSERT_HEAVY(0 <= i && i < nr_tiles_, i, nr_tiles_);
    if (i == 0)
      return offset_v_top_;

    return {0, offset_v_top_.col()};
  }

private:
  const comm::CommunicatorGrid& grid_;
  const matrix::Distribution& dist_v_;
  GlobalTileIndex index_panel_;
  comm::IndexT_MPI rank_panel_;
  SizeType nr_tiles_;
  GlobalTileIndex ij_v_top_;
  TileElementIndex offset_v_top_;
  TileElementSize size_top_{0, 0};
  TileElementSize size_middle_{0, 0};
  TileElementSize size_bottom_{0, 0};
};

template <Device D, class T>
TridiagResult<T, Device::CPU> BandToTridiag<Backend::MC, D, T>::call_L(
    comm::CommunicatorGrid& grid, const SizeType b, Matrix<const T, D>& mat_a) noexcept {
  // Note on the algorithm and dependency tracking:
  // The algorithm is composed by n-2 (real) or n-1 (complex) sweeps:
  // The i-th sweep is initialized by init_sweep/init_sweep_copy_tridiag
  // which act on the i-th column of the band matrix (copy tridiag on previous nb columns as well).
  // Then the sweep is continued using run_sweep.
  // Dependencies are tracked with counting semaphores.
  // In the next schema:
  // - above each sweep the acquisitions of the semaphore are depicted with an a.
  // - below the sweep the releases are denoted with r.
  //
  // assuming b = 4, nb = 8, nb_band = 16:
  // Copy of band: A A A A B B B B C C C C D D D D           E E E E F F F
  //                            2r|             2r|         |         2r+r|
  // Copy col                                      r <------ a
  //               a|a      |a      |a      |a      |         |a      |a  |
  // Sweep 0       I 0 0 0 0 1 1 1 1 2 2 2 2 3 3 3 3 -worker-> 4 4 4 4 5 5
  //                |      r|      r|      r|      r|         |      r|r+r|
  // Copy col                                        r <------ a
  //                 a|a      |a      |a      |a      |         |a      |
  // Sweep 1         I 0 0 0 0 1 1 1 1 2 2 2 2 3 3 3 3 -worker-> 4 4 4 4 *
  //                  |      r|      r|      r|      r|         |    r+r|
  // Copy col                                          r <------ a
  //                   a|a      |a      |a      |a      |         |a      |
  // Sweep 2           I 0 0 0 0 1 1 1 1 2 2 2 2 3 3 3 3 -worker-> 4 4 4 4
  //                    |      r|      r|      r|      r|         |    r+r|
  // Copy col                                            r <------ a
  //                     a|a      |a      |a      |a      |         |a    |
  // Sweep 3             I 0 0 0 0 1 1 1 1 2 2 2 2 3 3 3 3 -worker-> 4 4 4
  //                      |      r|      r|      r|      r|         |  r+r|
  //                    ...
  // Note: The last step has an extra release (+r) to ensure that the last step of the next sweep
  //       can execute. E.g. see sweep 3 step 4.
  using common::iterate_range2d;
  using common::Pipeline;
  using common::RoundRobin;
  using common::internal::vector;
  using dlaf::internal::Policy;
  using matrix::copy;
  using matrix::internal::CopyBackend_v;
  using util::ceilDiv;

  using pika::execution::thread_priority;
  using pika::execution::thread_stacksize;
  using pika::resource::get_num_threads;
  using SemaphorePtr = std::shared_ptr<pika::counting_semaphore<>>;
  using Tile = matrix::Tile<T, Device::CPU>;
  using TilePtr = std::shared_ptr<Tile>;

  namespace ex = pika::execution::experimental;

  // Should be dispatched to local implementation if (1x1) grid.
  DLAF_ASSERT(grid.size() != comm::Size2D(1, 1), grid);

#ifdef DLAF_WITH_HDF5
  static std::atomic<size_t> num_b2t_calls = 0;
  std::stringstream fname;
  fname << "band_to_tridiag-" << matrix::internal::TypeToString_v<T> << "-"
        << std::to_string(num_b2t_calls) << ".h5";
  std::optional<matrix::internal::FileHDF5> file;

  if (getTuneParameters().debug_dump_band_to_tridiagonal_data) {
    file = matrix::internal::FileHDF5(grid.fullCommunicator(), fname.str());
    file->write(mat_a, "/input");
  }
#endif

  // note: A is square and has square blocksize
  SizeType size = mat_a.size().cols();
  SizeType n = mat_a.nrTiles().cols();
  SizeType nb = mat_a.blockSize().cols();
  auto& dist_a = mat_a.distribution();

  Matrix<BaseType<T>, Device::CPU> mat_trid({size, 2}, {nb, 2});
  matrix::Distribution dist_v({size, size}, {nb, nb}, dist_a.commGridSize(), dist_a.rankIndex(),
                              dist_a.sourceRankIndex());
  Matrix<T, Device::CPU> mat_v(dist_v);

  if (size == 0) {
    return {std::move(mat_trid), std::move(mat_v)};
  }

  // The algorithm would still work if we only defined one pipeline below and used that for both p2p
  // communication and broadcasts (since mpi_chain is used fully before mpi_chain_bcast, i.e. not
  // interleaved). However, using two pipelines is beneficial since it allows the two different types of
  // communications to be submitted concurrently. This is true in case there are actually two resources
  // (pipelines.size() = 2), otherwise it will fallback to the "single" pipeline case anyway (ending up
  // serialising the calls).
  auto mpi_chain = grid.full_communicator_pipeline();
  // Need a pipeline of comm for broadcasts.
  auto mpi_chain_bcast = grid.full_communicator_pipeline();

  const auto rank = grid.rankFullCommunicator(grid.rank());
  const auto ranks = static_cast<comm::IndexT_MPI>(grid.size().linear_size());
  const auto prev_rank = (rank == 0 ? ranks - 1 : rank - 1);
  const auto next_rank = (rank + 1 == ranks ? 0 : rank + 1);

  auto policy_hp = dlaf::internal::Policy<Backend::MC>(thread_priority::high);
  auto policy_hp_nostack =
      dlaf::internal::Policy<Backend::MC>(thread_priority::high, thread_stacksize::nostack);

  const SizeType nb_band = get1DBlockSize(nb);
  const SizeType tiles_per_block = nb_band / nb;
  matrix::Distribution dist({1, size}, {1, nb_band}, {1, ranks}, {0, rank}, {0, 0});

  // Maximum block_size / (2b-1) sweeps per block can be executed in parallel + 1 communication buffer.
  const auto workers_per_block = 1 + ceilDiv(dist.blockSize().cols(), 2 * b - 1);

  // Point to point communication happens in four ways:
  // - when copying the band matrix in compact form             -> compute_copy_tag
  // - when sending the Worker to the next rank                 -> compute_worker_tag
  // - when sending a column of the matrix to the previous rank -> compute_col_tag
  // - when copying the HH reflectors to v                      -> compute_v_tag
  // and to avoid communication mixing of the different phases tags have to be different.
  // Note: when ranks > 2 compute_worker_tag and compute_col_tag can have the same value
  //       as one communication flows to the left and one to the right.
  auto compute_copy_tag = [](SizeType j, bool is_offdiag) {
    return static_cast<comm::IndexT_MPI>(2 * j + (is_offdiag ? 1 : 0));
  };
  // The offset is set to the first unused tag by compute_copy_tag.
  const comm::IndexT_MPI offset_v_tag = compute_copy_tag(n, false);

  auto compute_v_tag = [nb, b, offset_v_tag, tiles_v = mat_v.nrTiles(),
                        ranks2d = grid.size()](GlobalTileIndex ij, SizeType j_origin, bool is_bottom) {
    auto i = static_cast<comm::IndexT_MPI>(ij.row() / ranks2d.rows());
    auto j = static_cast<comm::IndexT_MPI>(ij.col() / ranks2d.cols() * (nb / b) + j_origin / b);
    auto ld = static_cast<comm::IndexT_MPI>(util::ceilDiv<SizeType>(tiles_v.rows(), ranks2d.rows()));
    return offset_v_tag + 2 * (i + ld * j) + (is_bottom ? 1 : 0);
  };
  auto end_v_tag = [nb, b, offset_v_tag, tiles_v = mat_v.nrTiles(), ranks2d = grid.size()]() {
    auto i = static_cast<comm::IndexT_MPI>(util::ceilDiv<SizeType>(tiles_v.rows(), ranks2d.rows()));
    auto j = static_cast<comm::IndexT_MPI>(util::ceilDiv<SizeType>(tiles_v.cols(), ranks2d.cols()) *
                                           (nb / b));
    return offset_v_tag + 2 * i * j;
  };

  // The offset is set to the first unused tag by compute_v_tag.
  const comm::IndexT_MPI offset_col_tag = end_v_tag();

  auto compute_col_tag = [offset_col_tag, ranks](SizeType id_block, bool last_col) {
    // By construction the communication from block j+1 to block j are dependent, therefore a tag per
    // block is enough. Moreover id_block is divided by the number of ranks as only the local index is
    // needed.
    // When the last column ((size-1)-th column) is communicated the tag is incremented by 1 as in
    // some case it can mix with the (size-2)-th columnn.
    // Note: Passing the id_block_local is not an option as the sender local index might be different
    //       from the receiver index.
    return offset_col_tag + static_cast<comm::IndexT_MPI>(id_block / ranks) + (last_col ? 1 : 0);
  };

  // Same offset if ranks > 2, otherwise add the first unused tag of compute_col_tag.
  const comm::IndexT_MPI offset_worker_tag =
      offset_col_tag + (ranks == 2 ? compute_col_tag(dist.nrTiles().cols() - 1, true) + 1 : 0);
  ;

  auto compute_worker_tag = [offset_worker_tag, workers_per_block, ranks](SizeType sweep,
                                                                          SizeType id_block) {
    // As only workers_per_block are available a dependency is introduced by reusing it, therefore
    // a different tag for all sweeps is not needed.
    // Moreover id_block is divided by the number of ranks as only the local index is needed.
    // Note: Passing the id_block_local is not an option as the sender local index might be different
    //       from the receiver index.
    return offset_worker_tag + static_cast<comm::IndexT_MPI>(sweep % workers_per_block +
                                                             id_block / ranks * workers_per_block);
  };

  // Need shared pointer to keep the allocation until all the tasks are executed.
  vector<std::shared_ptr<BandBlock<T, true>>> a_ws;
  a_ws.reserve(dist.localNrTiles().cols());

  vector<SemaphorePtr> sems;
  sems.reserve(dist.localNrTiles().cols());

  for (SizeType i = 0; i < dist.localNrTiles().cols(); ++i) {
    a_ws.emplace_back(std::make_shared<BandBlock<T, true>>(size, b, rank + i * ranks, nb_band));
    sems.emplace_back(std::make_shared<pika::counting_semaphore<>>(0));
  }

  vector<ex::any_sender<TilePtr>> tiles_v(dist.localNrTiles().cols());
  vector<ex::unique_any_sender<>> deps(dist.localNrTiles().cols());

  {
    constexpr std::size_t n_workspaces = 4;
    RoundRobin<Matrix<T, Device::CPU>> temps(n_workspaces, LocalElementSize{nb, nb},
                                             TileElementSize{nb, nb});

    auto copy_diag = [](std::shared_ptr<BandBlock<T, true>> a_block, SizeType j, auto source) {
      constexpr Device device = dlaf::internal::sender_device<decltype(source)>;
      return a_block->template copy_diag<device>(j, std::move(source));
    };

    auto copy_offdiag = [](std::shared_ptr<BandBlock<T, true>> a_block, SizeType j, auto source) {
      constexpr Device device = dlaf::internal::sender_device<decltype(source)>;
      return a_block->template copy_off_diag<device>(j, std::move(source));
    };

    // Copy the band matrix
    for (SizeType k_block = 0; k_block < dist.nrTiles().cols(); ++k_block) {
      const SizeType k_start = k_block * tiles_per_block;
      const SizeType k_end = std::min(k_start + tiles_per_block, n);
      const auto rank_block = dist.rankGlobalTile<Coord::Col>(k_block);

      ex::unique_any_sender<> prev_dep = ex::just();
      for (SizeType k = k_start; k < k_end; ++k) {
        const GlobalTileIndex index_diag{k, k};
        const GlobalTileIndex index_offdiag{k + 1, k};
        const auto rank_diag = grid.rankFullCommunicator(dist_a.rankGlobalTile(index_diag));
        const auto rank_offdiag =
            (k == n - 1 ? -1 : grid.rankFullCommunicator(dist_a.rankGlobalTile(index_offdiag)));
        const auto tag_diag = compute_copy_tag(k, false);
        const auto tag_offdiag = compute_copy_tag(k, true);

        if (rank == rank_block) {
          SizeType nr_release = nb / b;
          ex::unique_any_sender<> dep;
          const auto k_block_local = dist.localTileFromGlobalTile<Coord::Col>(k_block);

          if (rank == rank_diag) {
            dep = copy_diag(a_ws[k_block_local], k * nb, mat_a.read(index_diag));
          }
          else {
            auto& temp = temps.nextResource();
            auto diag_tile = comm::schedule_recv(mpi_chain.shared(), rank_diag, tag_diag,
                                                 splitTile(temp.readwrite(LocalTileIndex{0, 0}),
                                                           {{0, 0}, dist_a.tileSize(index_diag)}));
            dep = ex::ensure_started(copy_diag(a_ws[k_block_local], k * nb, std::move(diag_tile)));
          }

          if (k < n - 1) {
            if (rank == rank_offdiag) {
              dep = copy_offdiag(a_ws[k_block_local], k * nb,
                                 ex::when_all(std::move(dep), mat_a.read(index_offdiag)));
            }
            else {
              auto& temp = temps.nextResource();
              auto offdiag_tile =
                  comm::schedule_recv(mpi_chain.shared(), rank_offdiag, tag_offdiag,
                                      splitTile(temp.readwrite(LocalTileIndex{0, 0}),
                                                {{0, 0}, dist_a.tileSize(index_offdiag)}));
              dep = ex::ensure_started(copy_offdiag(
                  a_ws[k_block_local], k * nb, ex::when_all(std::move(dep), std::move(offdiag_tile))));
            }
          }
          else {
            // Add one to make sure to unlock the last step of the first sweep.
            nr_release = ceilDiv(size - k * nb, b) + 1;
          }

          prev_dep = ex::when_all(ex::just(nr_release, sems[k_block_local]), std::move(prev_dep),
                                  std::move(dep)) |
                     dlaf::internal::transform(policy_hp_nostack,
                                               [](SizeType nr, auto&& sem) { sem->release(nr); });
        }
        else {
          if (rank == rank_diag) {
            ex::start_detached(comm::schedule_send(mpi_chain.shared(), rank_block, tag_diag,
                                                   mat_a.read(index_diag)));
          }
          if (k < n - 1) {
            if (rank == rank_offdiag) {
              ex::start_detached(comm::schedule_send(mpi_chain.shared(), rank_block, tag_offdiag,
                                                     mat_a.read(index_offdiag)));
            }
          }
        }
      }
      if (rank == rank_block) {
        const auto k_block_local = dist.localTileFromGlobalTile<Coord::Col>(k_block);
        deps[k_block_local] = ex::ensure_started(std::move(prev_dep));
      }
    }
  }

  vector<vector<Pipeline<SweepWorkerDist<T>>>> workers(dist.localNrTiles().cols());
  for (auto& workers_block : workers) {
    workers_block.reserve(workers_per_block);
    for (SizeType i = 0; i < workers_per_block; ++i)
      workers_block.emplace_back(SweepWorkerDist<T>(size, b));
  }

  constexpr std::size_t n_workspaces = 2;
  matrix::Distribution dist_panel({size, b}, {nb_band, b}, {ranks, 1}, {rank, 0}, {0, 0});
  common::RoundRobin<matrix::Panel<Coord::Col, T, Device::CPU>> v_panels(n_workspaces, dist_panel);

  auto run_steps = [b](std::shared_ptr<BandBlock<T, true>>&& a_bl, SemaphorePtr&& sem,
                       SemaphorePtr&& sem_next, SizeType nr_steps, bool last_step,
                       SweepWorkerDist<T>& worker, const TilePtr& tile_v, SizeType j_el_tl) {
    for (SizeType step = 0; step < nr_steps; ++step) {
      worker.compact_copy_to_tile(*tile_v, TileElementIndex(step * b, j_el_tl));
      sem->acquire();
      worker.do_step(*a_bl);
      sem_next->release(1);
    }
    if (last_step) {
      // Make sure to unlock the last step of the next sweep
      sem_next->release(1);
    }
  };

  auto copy_tridiag_task = [](std::shared_ptr<BandBlock<T, true>>&& a_bl, SizeType start, SizeType n_d,
                              SizeType n_e, const matrix::Tile<BaseType<T>, Device::CPU>& tile_t) {
    DLAF_ASSERT_HEAVY(n_e >= 0 && (n_e == n_d || n_e == n_d - 1), n_e, n_d);
    DLAF_ASSERT_HEAVY(tile_t.size().cols() == 2, tile_t);
    DLAF_ASSERT_HEAVY(tile_t.size().rows() >= n_d, tile_t, n_d);

    auto inc = a_bl->ld() + 1;
    if (isComplex_v<T>)
      // skip imaginary part if Complex.
      inc *= 2;

    common::internal::SingleThreadedBlasScope single;

    if (auto n1 = a_bl->next_split(start); n1 < n_d) {
      blas::copy(n1, (BaseType<T>*) a_bl->ptr(0, start), inc, tile_t.ptr({0, 0}), 1);
      blas::copy(n_d - n1, (BaseType<T>*) a_bl->ptr(0, start + n1), inc, tile_t.ptr({n1, 0}), 1);
      blas::copy(n1, (BaseType<T>*) a_bl->ptr(1, start), inc, tile_t.ptr({0, 1}), 1);
      blas::copy(n_e - n1, (BaseType<T>*) a_bl->ptr(1, start + n1), inc, tile_t.ptr({n1, 1}), 1);
    }
    else {
      blas::copy(n_d, (BaseType<T>*) a_bl->ptr(0, start), inc, tile_t.ptr({0, 0}), 1);
      blas::copy(n_e, (BaseType<T>*) a_bl->ptr(1, start), inc, tile_t.ptr({0, 1}), 1);
    }
  };

  auto init_sweep = [](std::shared_ptr<BandBlock<T, true>>&& a_bl, SemaphorePtr&& sem, SizeType sweep,
                       SweepWorkerDist<T>& worker) {
    sem->acquire();
    worker.start_sweep(sweep, *a_bl);
    return std::move(sem);
  };

  auto init_sweep_copy_tridiag = [copy_tridiag_task,
                                  nb](std::shared_ptr<BandBlock<T, true>>&& a_bl, SemaphorePtr&& sem,
                                      SizeType sweep, SweepWorkerDist<T>& worker,
                                      const matrix::Tile<BaseType<T>, Device::CPU>& tile_t) {
    sem->acquire();
    worker.start_sweep(sweep, *a_bl);
    copy_tridiag_task(std::move(a_bl), sweep - (nb - 1), nb, nb, tile_t);
    return std::move(sem);
  };

  const SizeType steps_per_block = nb_band / b;
  const SizeType sweeps = nrSweeps<T>(size);

  for (SizeType sweep = 0; sweep < sweeps; ++sweep) {
    const SizeType steps = nrStepsForSweep(sweep, size, b);

    auto& panel_v = sweep % b == 0 ? v_panels.nextResource() : v_panels.currentResource();

    ex::any_sender<> send_col_dep;
    for (SizeType init_step = 0; init_step < steps; init_step += steps_per_block) {
      const auto id_block = dist.globalTileIndex(GlobalElementIndex{0, init_step * b});
      const auto rank_block = dist.rankGlobalTile(id_block).col();

      if (prev_rank == rank_block) {
        const SizeType next_j = sweep + (init_step + steps_per_block) * b;
        if (next_j < size) {
          const auto id_block_local = dist.localTileIndex(id_block + GlobalTileSize{0, 1}).col();
          auto& a_block = a_ws[id_block_local];
          auto& sem = sems[id_block_local];

          send_col_dep =
              ex::just(sem) |
              dlaf::internal::transform(policy_hp, [](SemaphorePtr&& sem) { sem->acquire(); }) |
              ex::split();
          ex::start_detached(schedule_send_col(mpi_chain.shared(), prev_rank,
                                               compute_col_tag(id_block.col(), next_j == size - 1), b,
                                               a_block, next_j, send_col_dep));
        }
      }
      else if (rank == rank_block) {
        const auto id_block_local = dist.localTileIndex(id_block).col();
        auto& a_block = a_ws[id_block_local];
        auto& sem = sems[id_block_local];
        auto& w_pipeline = workers[id_block_local][sweep % workers_per_block];
        auto& dep_block = deps[id_block_local];
        auto& tile_v = tiles_v[id_block_local];

        if (sweep % b == 0) {
          tile_v = panel_v.readwrite(LocalTileIndex{id_block_local, 0}) |
                   ex::then([](Tile&& tile) { return std::make_shared<Tile>(std::move(tile)); }) |
                   ex::drop_operation_state() | ex::split();
        }

        ex::unique_any_sender<SemaphorePtr> sem_sender;

        // Index of the first column (currently) after this block (if exists).
        const SizeType next_j = sweep + (init_step + steps_per_block) * b;
        if (next_j < size) {
          // Sweep 0:
          //   As copies are independent we need to make sure that all the band matrix copies are
          //   finished before releasing the semaphore.
          // Sweeps 1, 2, ...:
          //   The dependency on the operation of the previous sweep is real as the Worker cannot be sent
          //   before dep_block gets ready, and the Worker is needed in the next rank to update the
          //   column before is sent here.
          // Therefore sem can be released without other dependencies
          ex::start_detached(
              ex::when_all(ex::just(sem),
                           schedule_recv_col(mpi_chain.shared(), next_rank,
                                             compute_col_tag(id_block.col(), next_j == size - 1), b,
                                             a_block, next_j, std::move(dep_block))) |
              ex::then([](SemaphorePtr&& sem) { sem->release(1); }));
        }

        // Sweep initialization
        if (init_step == 0) {
          if ((sweep + 1) % nb != 0) {
            sem_sender = ex::ensure_started(ex::when_all(ex::just(a_block, std::move(sem), sweep),
                                                         w_pipeline.readwrite()) |
                                            dlaf::internal::transform(policy_hp, init_sweep));
          }
          else {
            const auto tile_index = sweep / nb;
            sem_sender =
                ex::ensure_started(ex::when_all(ex::just(a_block, std::move(sem), sweep),
                                                w_pipeline.readwrite(),
                                                mat_trid.readwrite(GlobalTileIndex{tile_index, 0})) |
                                   dlaf::internal::transform(policy_hp, init_sweep_copy_tridiag));
          }
        }
        else {
          ex::start_detached(schedule_recv_worker(sweep, init_step, mpi_chain.shared(), prev_rank,
                                                  compute_worker_tag(sweep, id_block.col()),
                                                  w_pipeline.readwrite()));

          // SendCol already acquired once the semaphore, so no need to acquire it here.
          sem_sender = ex::when_all(ex::just(std::move(sem)), std::move(send_col_dep));
        }

        auto sem_next = std::make_shared<pika::counting_semaphore<>>(0);

        // When doing the last step of the sweep that receive the col size-2 the extra semaphore
        // release shouldn't occour, as it will be done by the receive of the last column.
        bool last_step = steps - init_step <= steps_per_block && next_j != size - 2;
        const SizeType block_steps = std::min(steps_per_block, steps - init_step);

        dep_block =
            ex::ensure_started(ex::when_all(ex::just(a_block), std::move(sem_sender),
                                            ex::just(sem_next, block_steps, last_step),
                                            w_pipeline.readwrite(), tile_v, ex::just(sweep % b)) |
                               dlaf::internal::transform(policy_hp, run_steps));
        sem = std::move(sem_next);

        if (init_step + block_steps < steps) {
          ex::start_detached(schedule_send_worker(mpi_chain.shared(), next_rank,
                                                  compute_worker_tag(sweep, id_block.col() + 1),
                                                  w_pipeline.readwrite()));
        }
      }
    }
    // send HH reflector to the correct rank.
    if ((sweep + 1) % b == 0 || sweep + 1 == sweeps) {
      const SizeType base_sweep = sweep / b * b;
      const SizeType base_sweep_steps = nrStepsForSweep(base_sweep, size, b);

      for (SizeType init_step = 0; init_step < base_sweep_steps; init_step += steps_per_block) {
        VAccessHelper helper(grid, sweeps, base_sweep, init_step, dist_panel, dist_v);

        const auto id_panel = helper.index_panel();
        const auto rank_panel = helper.rank_panel();

        if (rank == rank_panel) {
          const auto id_panel_local = dist_panel.localTileIndex(id_panel);
          tiles_v[id_panel_local.row()] = ex::any_sender<TilePtr>{};

          auto copy_or_send = [&mpi_chain, rank, &panel_v, &mat_v,
                               &compute_v_tag](const LocalTileIndex index_panel,
                                               const TileElementIndex spec_panel_origin,
                                               const TileElementSize spec_size,
                                               const comm::IndexT_MPI rank_v,
                                               const GlobalTileIndex index_v,
                                               const TileElementIndex spec_v_origin, const bool bottom) {
            auto tile_v_panel = splitTile(panel_v.read(index_panel), {spec_panel_origin, spec_size});
            if (rank == rank_v) {
              auto tile_v = splitTile(mat_v.readwrite(index_v), {spec_v_origin, spec_size});
              ex::start_detached(ex::when_all(std::move(tile_v_panel), std::move(tile_v)) |
                                 copy(Policy<CopyBackend_v<Device::CPU, Device::CPU>>{}));
            }
            else {
              ex::start_detached(comm::schedule_send(mpi_chain.shared(), rank_v,
                                                     compute_v_tag(index_v, spec_v_origin.col(), bottom),
                                                     std::move(tile_v_panel)));
            }
          };

          for (SizeType i = 0; i < helper.nr_tiles(); ++i) {
            copy_or_send(id_panel_local, helper.spec_panel_origin(i), helper.spec_size(i),
                         helper.rank_v(i), helper.index_v(i), helper.spec_v_origin(i), (i != 0));
          }
        }
        else {
          auto recv = [&mpi_chain, rank, &dist_v, &mat_v,
                       &compute_v_tag](const comm::IndexT_MPI rank_panel, const comm::IndexT_MPI rank_v,
                                       const GlobalTileIndex index_v,
                                       const TileElementIndex spec_v_origin,
                                       const TileElementSize spec_size, const bool bottom) {
            if (rank == rank_v) {
              auto tile_v = splitTile(mat_v.readwrite(index_v), {spec_v_origin, spec_size});
              auto local_index_v = dist_v.localTileIndex(index_v);

              ex::any_sender<> dep;
              if (local_index_v.col() == 0)
                dep = ex::just();
              else
                dep = ex::drop_value(mat_v.read(local_index_v - LocalTileSize{0, 1}));

              ex::start_detached(comm::schedule_recv(
                  mpi_chain.shared(), rank_panel, compute_v_tag(index_v, spec_v_origin.col(), bottom),
                  matrix::ReadWriteTileSender<T, Device::CPU>(ex::when_all(std::move(tile_v),
                                                                           std::move(dep)))));
            }
          };

          for (SizeType i = 0; i < helper.nr_tiles(); ++i) {
            recv(rank_panel, helper.rank_v(i), helper.index_v(i), helper.spec_v_origin(i),
                 helper.spec_size(i), i != 0);
          }
        }
      }
    }
  }

  // Rank 0 (owner of the first band matrix block) copies the last parts of the tridiag matrix.
  if (rank == 0) {
    auto copy_tridiag = [policy_hp_nostack, size, nb, &mat_trid, &copy_tridiag_task](
                            std::shared_ptr<BandBlock<T, true>> a_block, SizeType i, auto&& dep) {
      const auto tile_index = (i - 1) / nb;
      const auto start = tile_index * nb;
      ex::when_all(ex::just(std::move(a_block), start, std::min(nb, size - start),
                            std::min(nb, size - 1 - start)),
                   mat_trid.readwrite(GlobalTileIndex{tile_index, 0}),
                   std::forward<decltype(dep)>(dep)) |
          dlaf::internal::transformDetach(policy_hp_nostack, copy_tridiag_task);
    };

    auto dep = ex::just(std::move(sems[0])) |
               dlaf::internal::transform(policy_hp, [](SemaphorePtr&& sem) { sem->acquire(); }) |
               ex::split();

    // copy the last elements of the diagonals
    if constexpr (!isComplex_v<T>) {
      // only needed for real types as they don't perform sweep size-2
      copy_tridiag(a_ws[0], size - 1, dep);
    }
    copy_tridiag(a_ws[0], size, std::move(dep));
  }

  // only Rank 0 has mat_trid -> bcast to everyone.
  for (const auto& index : iterate_range2d(mat_trid.nrTiles())) {
    if (rank == 0)
      ex::start_detached(comm::schedule_bcast_send(mpi_chain_bcast.exclusive(), mat_trid.read(index)));
    else
      ex::start_detached(comm::schedule_bcast_recv(mpi_chain_bcast.exclusive(), 0,
                                                   mat_trid.readwrite(index)));
  }

#ifdef DLAF_WITH_HDF5
  if (getTuneParameters().debug_dump_band_to_tridiagonal_data) {
    file->write(mat_trid, "/tridiagonal");
  }

  num_b2t_calls++;
#endif

  return {std::move(mat_trid), std::move(mat_v)};
}
}<|MERGE_RESOLUTION|>--- conflicted
+++ resolved
@@ -10,15 +10,12 @@
 
 #pragma once
 
-<<<<<<< HEAD
+#include <atomic>
 #include <cstddef>
 #include <memory>
+#include <sstream>
 #include <utility>
 #include <vector>
-=======
-#include <atomic>
-#include <sstream>
->>>>>>> 2fa64f19
 
 #include <pika/execution.hpp>
 #include <pika/semaphore.hpp>
