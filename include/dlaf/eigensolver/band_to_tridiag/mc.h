--- conflicted
+++ resolved
@@ -1340,13 +1340,8 @@
                 [&comm, rank, &v_panel, &mat_v,
                  &compute_v_tag](const LocalTileIndex index_panel, const matrix::SubTileSpec spec_panel,
                                  const comm::IndexT_MPI rank_v, const GlobalTileIndex index_v,
-<<<<<<< HEAD
-                                 const matrix::SubTileSpec spec_v) {
+                                 const matrix::SubTileSpec spec_v, const bool bottom) {
                   auto tile_v_panel = subTileSender(v_panel.read_sender2(index_panel), spec_panel);
-=======
-                                 const matrix::SubTileSpec spec_v, const bool bottom) {
-                  auto tile_v_panel = keepFuture(splitTile(v_panel.read(index_panel), spec_panel));
->>>>>>> 92b8561c
                   if (rank == rank_v) {
                     auto tile_v =
                         subTileSender(ex::make_unique_any_sender(mat_v.readwrite_sender_tile(index_v)),
