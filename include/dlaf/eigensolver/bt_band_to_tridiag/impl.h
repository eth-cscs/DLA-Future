--- conflicted
+++ resolved
@@ -141,38 +141,6 @@
   }
 };
 
-<<<<<<< HEAD
-template <Backend backend, class TSender, class VSender>
-auto computeW(pika::execution::thread_priority priority, TSender&& tile_t, VSender&& tile_v) {
-  using namespace blas;
-  using T = dlaf::internal::SenderElementType<VSender>;
-  dlaf::internal::whenAllLift(Side::Right, Uplo::Upper, Op::NoTrans, Diag::NonUnit, T(1),
-                              std::forward<TSender>(tile_t), std::forward<VSender>(tile_v)) |
-      tile::trmm(dlaf::internal::Policy<backend>(priority)) |
-      pika::execution::experimental::start_detached();
-}
-
-template <Backend backend, class VSender, class ESender, class T, class W2Sender>
-auto computeW2(pika::execution::thread_priority priority, VSender&& tile_v, ESender&& tile_e, T beta,
-               W2Sender&& tile_w2) {
-  using blas::Op;
-  dlaf::internal::whenAllLift(Op::ConjTrans, Op::NoTrans, T(1), std::forward<VSender>(tile_v),
-                              std::forward<ESender>(tile_e), beta, std::forward<W2Sender>(tile_w2)) |
-      tile::gemm(dlaf::internal::Policy<backend>(priority)) |
-      pika::execution::experimental::start_detached();
-}
-
-template <Backend backend, class WSender, class W2Sender, class ESender>
-auto updateE(pika::execution::thread_priority priority, WSender&& tile_w, W2Sender&& tile_w2,
-             ESender&& tile_e) {
-  using blas::Op;
-  using T = dlaf::internal::SenderElementType<ESender>;
-  dlaf::internal::whenAllLift(Op::NoTrans, Op::NoTrans, T(-1), std::forward<WSender>(tile_w),
-                              std::forward<W2Sender>(tile_w2), T(1), std::forward<ESender>(tile_e)) |
-      tile::gemm(dlaf::internal::Policy<backend>(priority)) |
-      pika::execution::experimental::start_detached();
-}
-=======
 #ifdef DLAF_WITH_CUDA
 template <class T>
 struct ApplyHHToSingleTileRow<Backend::GPU, T> {
@@ -234,7 +202,6 @@
   }
 };
 #endif
->>>>>>> f333bf58
 
 struct TileAccessHelper {
   TileAccessHelper(const SizeType b, const SizeType nrefls, matrix::Distribution dist,
@@ -556,20 +523,6 @@
       for (SizeType j_e = 0; j_e < mat_e.nrTiles().cols(); ++j_e) {
         const LocalTileIndex idx_e(ij.row(), j_e);
         const auto sz_e = mat_e.tileSize({ij.row(), j_e});
-<<<<<<< HEAD
-
-        const auto& tile_w2 = mat_w2.read_sender(idx_e);
-
-        updateE<B>(pika::execution::thread_priority::normal,
-                   ex::keep_future(splitTile(tile_w, helper.topPart().specHH())), tile_w2,
-                   splitTile(mat_e(idx_e), helper.topPart().specEV(sz_e.cols())));
-
-        if (helper.affectsMultipleTiles()) {
-          updateE<B>(pika::execution::thread_priority::normal,
-                     ex::keep_future(splitTile(tile_w, helper.bottomPart().specHH())), tile_w2,
-                     splitTile(mat_e(LocalTileIndex{ij.row() + 1, j_e}),
-                               helper.bottomPart().specEV(sz_e.cols())));
-=======
         auto tile_e = mat_e.read(idx_e);
 
         if (not helper.affectsMultipleTiles()) {
@@ -593,7 +546,6 @@
               dlaf::internal::transform(dlaf::internal::Policy<B>(thread_priority::normal),
                                         ApplyHHToDoubleTileRow<B, T>{}) |
               ex::start_detached();
->>>>>>> f333bf58
         }
       }
 
