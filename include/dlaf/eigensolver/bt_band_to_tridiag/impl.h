//
// Distributed Linear Algebra with Future (DLAF)
//
// Copyright (c) 2018-2023, ETH Zurich
// All rights reserved.
//
// Please, refer to the LICENSE file in the root directory.
// SPDX-License-Identifier: BSD-3-Clause
//

#pragma once

#include <tuple>
#include <type_traits>

#include <pika/execution.hpp>
#include <pika/future.hpp>
#include <pika/thread.hpp>

#ifdef DLAF_WITH_GPU
#include <whip.hpp>
#endif

#include "dlaf/blas/tile.h"
#include "dlaf/common/assert.h"
#include "dlaf/common/index2d.h"
#include "dlaf/common/pipeline.h"
#include "dlaf/common/range2d.h"
#include "dlaf/common/round_robin.h"
#include "dlaf/communication/communicator.h"
#include "dlaf/communication/communicator_grid.h"
#include "dlaf/communication/kernels/broadcast.h"
#include "dlaf/communication/kernels/p2p.h"
#include "dlaf/communication/kernels/p2p_allsum.h"
#include "dlaf/eigensolver/band_to_tridiag/api.h"
#include "dlaf/eigensolver/bt_band_to_tridiag/api.h"
#include "dlaf/matrix/copy_tile.h"
#include "dlaf/matrix/distribution.h"
#include "dlaf/matrix/index.h"
#include "dlaf/matrix/matrix.h"
#include "dlaf/matrix/panel.h"
#include "dlaf/matrix/retiled_matrix.h"
#include "dlaf/matrix/tile.h"
#include "dlaf/sender/policy.h"
#include "dlaf/sender/traits.h"
#include "dlaf/sender/transform.h"
#include "dlaf/sender/when_all_lift.h"
#include "dlaf/tune.h"
#include "dlaf/types.h"
#include "dlaf/util_math.h"
#include "dlaf/util_matrix.h"

namespace dlaf::eigensolver::internal {

namespace bt_tridiag {

template <class T>
matrix::Tile<T, Device::CPU> setupVWellFormed(const SizeType b,
                                              const matrix::Tile<const T, Device::CPU>& tile_hh,
                                              matrix::Tile<T, Device::CPU> tile_v) {
  using lapack::lacpy;
  using lapack::laset;

  // Note: the size of of tile_hh and tile_v embeds a relevant information about the number of
  // reflecotrs and their max size. This will be exploited to correctly setup the well formed
  // tile with reflectors in place as they will be applied.
  const auto k = tile_v.size().cols();

  // copy from compact representation reflector values (the first component set to 1 is not there)
  for (SizeType j = 0; j < k; ++j) {
    const auto compact_refl_size =
        std::min<SizeType>(tile_v.size().rows() - (1 + j), tile_hh.size().rows() - 1);

    // this is needed because of complex last reflector (i.e. just 1 element long)
    if (compact_refl_size == 0)
      continue;

    lacpy(blas::Uplo::General, compact_refl_size, 1, tile_hh.ptr({1, j}), tile_hh.ld(),
          tile_v.ptr({1 + j, j}), tile_v.ld());
  }

  // Note:
  // In addition to setting the diagonal to 1 for missing first components, here it zeros out
  // both the upper and the lower part. Indeed due to the skewed shape, reflectors do not occupy
  // the full tile height, and V should be fully well-formed because the next triangular
  // multiplication, i.e. `V . T`, and the gemm `V* . E`, will use V as a general matrix.
  laset(blas::Uplo::Upper, tile_v.size().rows(), k, T(0), T(1), tile_v.ptr({0, 0}), tile_v.ld());

  if (tile_v.size().rows() > b)
    laset(blas::Uplo::Lower, tile_v.size().rows() - b, k - 1, T(0), T(0), tile_v.ptr({b, 0}),
          tile_v.ld());

  return tile_v;
}

template <class T>
<<<<<<< HEAD
matrix::Tile<T, Device::CPU> computeTFactor(const matrix::Tile<const T, Device::CPU>& tile_taus,
                                            const matrix::Tile<const T, Device::CPU>& tile_v,
                                            matrix::Tile<T, Device::CPU> tile_t) {
=======
void computeTFactor(const matrix::Tile<const T, Device::CPU>& tile_taus,
                    const matrix::Tile<const T, Device::CPU>& tile_v,
                    const matrix::Tile<T, Device::CPU>& tile_t) {
>>>>>>> bbc403cf
  using namespace lapack;

  // taus have to be extracted from the compact form (i.e. first row of the input tile)
  std::vector<T> taus;
  taus.resize(to_sizet(tile_v.size().cols()));
  for (SizeType i = 0; i < to_SizeType(taus.size()); ++i)
    taus[to_sizet(i)] = tile_taus({0, i});

  const auto n = tile_v.size().rows();
  const auto k = tile_v.size().cols();
  larft(Direction::Forward, StoreV::Columnwise, n, k, tile_v.ptr(), tile_v.ld(), taus.data(),
        tile_t.ptr(), tile_t.ld());
<<<<<<< HEAD

  return tile_t;
}

template <class T>
std::tuple<matrix::Tile<T, Device::CPU>, matrix::Tile<T, Device::CPU>> computeVT(
    const SizeType b, const matrix::Tile<const T, Device::CPU>& tile_hh,
=======
}

template <class T>
std::tuple<matrix::Tile<const T, Device::CPU>, matrix::Tile<const T, Device::CPU>> computeVT(
    const SizeType b, const matrix::Tile<const T, Device::CPU>& tile_hh, const SizeType hhr_nb,
>>>>>>> bbc403cf
    matrix::Tile<T, Device::CPU> tile_v, matrix::Tile<T, Device::CPU> tile_t) {
  auto tile_v_c = setupVWellFormed(b, tile_hh, std::move(tile_v));
  for (SizeType j = 0; j < tile_v_c.size().cols(); j += hhr_nb) {
    const SizeType jb = std::min(hhr_nb, tile_v_c.size().cols() - j);
    const SizeType ib = std::min(jb + b - 1, tile_v_c.size().rows() - j);
    auto subtile_t = tile_t.subTileReference({{j, j}, {jb, jb}});
    auto subtile_hh = tile_hh.subTileReference({{0, j}, {1, jb}});
    auto subtile_v_c = tile_v_c.subTileReference({{j, j}, {ib, jb}});
    computeTFactor(subtile_hh, subtile_v_c, subtile_t);
  }
  auto tile_t_c = matrix::Tile<const T, Device::CPU>(std::move(tile_t));
  return std::make_tuple(std::move(tile_v_c), std::move(tile_t_c));
}

template <class T>
<<<<<<< HEAD
std::tuple<matrix::Tile<T, Device::CPU>, matrix::Tile<T, Device::CPU>> computeVW(
    const SizeType b, const matrix::Tile<const T, Device::CPU>& tile_hh,
=======
std::tuple<matrix::Tile<const T, Device::CPU>, matrix::Tile<const T, Device::CPU>> computeVW(
    const SizeType b, const matrix::Tile<const T, Device::CPU>& tile_hh, const SizeType hhr_nb,
>>>>>>> bbc403cf
    matrix::Tile<T, Device::CPU> tile_v, matrix::Tile<T, Device::CPU> tile_t,
    matrix::Tile<T, Device::CPU> tile_w) {
  using namespace blas;

  auto [tile_v_c, tile_t_c] = computeVT(b, tile_hh, hhr_nb, std::move(tile_v), std::move(tile_t));

  for (SizeType j = 0; j < tile_v_c.size().cols(); j += hhr_nb) {
    const SizeType jb = std::min(hhr_nb, tile_v_c.size().cols() - j);
    const SizeType ib = std::min(jb + b - 1, tile_v_c.size().rows() - j);
    auto subtile_t_c = tile_t_c.subTileReference({{j, j}, {jb, jb}});
    auto subtile_v_c = tile_v_c.subTileReference({{j, j}, {ib, jb}});
    auto subtile_w = tile_w.subTileReference({{j, j}, {ib, jb}});

    dlaf::tile::internal::trmm3(Side::Right, Uplo::Upper, Op::NoTrans, Diag::NonUnit, T(1), subtile_t_c,
                                subtile_v_c, subtile_w);
  }
  return std::make_tuple(std::move(tile_v_c), std::move(tile_w));
}

template <class Tile, class CTile>
std::tuple<CTile, CTile, Tile, Tile> applyHHToSingleTileRowSubtileHelper(  //
    const SizeType j, const SizeType jb, const CTile& tile_v, const CTile& tile_w, const Tile& tile_w2,
    const Tile& tile_e) {
  DLAF_ASSERT_HEAVY(tile_v.size() == tile_w.size(), tile_v, tile_w);
  DLAF_ASSERT_HEAVY(tile_e.size().rows() - 1 == tile_v.size().rows(), tile_e, tile_v);
  DLAF_ASSERT_HEAVY(tile_e.size().cols() == tile_w2.size().cols(), tile_e, tile_w2);

  const SizeType ib = tile_v.size().rows() - j;
  auto subtile_v = tile_v.subTileReference({{j, j}, {ib, jb}});
  auto subtile_w = tile_w.subTileReference({{j, j}, {ib, jb}});
  auto subtile_w2 = tile_w2.subTileReference({{0, 0}, {jb, tile_w2.size().cols()}});
  auto subtile_e = tile_e.subTileReference({{j + 1, 0}, tile_e.size() - TileElementSize{j + 1, 0}});

  return {std::move(subtile_v), std::move(subtile_w), std::move(subtile_w2), std::move(subtile_e)};
}

template <Backend B, class T>
struct ApplyHHToSingleTileRow;

template <class T>
struct ApplyHHToSingleTileRow<Backend::MC, T> {
  void operator()(const SizeType hhr_nb, const matrix::Tile<const T, Device::CPU>& tile_v,
                  const matrix::Tile<const T, Device::CPU>& tile_w,
                  const matrix::Tile<T, Device::CPU>& tile_w2,
                  const matrix::Tile<T, Device::CPU>& tile_e) {
    using namespace blas;
    using tile::internal::gemm;

    for (SizeType j = (util::ceilDiv(tile_v.size().cols(), hhr_nb) - 1) * hhr_nb; j >= 0; j -= hhr_nb) {
      const SizeType jb = std::min(hhr_nb, tile_v.size().cols() - j);
      auto [subtile_v, subtile_w, subtile_w2, subtile_e] =
          applyHHToSingleTileRowSubtileHelper(j, jb, tile_v, tile_w, tile_w2, tile_e);

      // W2 = V* . E
      gemm(Op::ConjTrans, Op::NoTrans, T(1), subtile_v, subtile_e, T(0), subtile_w2);
      // E -= W . W2
      gemm(Op::NoTrans, Op::NoTrans, T(-1), subtile_w, subtile_w2, T(1), subtile_e);
    }
  }
};

#ifdef DLAF_WITH_GPU
template <class T>
struct ApplyHHToSingleTileRow<Backend::GPU, T> {
  void operator()(cublasHandle_t handle, const SizeType hhr_nb,
                  const matrix::Tile<const T, Device::GPU>& tile_v,
                  const matrix::Tile<const T, Device::GPU>& tile_w,
                  const matrix::Tile<T, Device::GPU>& tile_w2,
                  const matrix::Tile<T, Device::GPU>& tile_e) {
    using namespace blas;
    using tile::internal::gemm;

    for (SizeType j = (util::ceilDiv(tile_v.size().cols(), hhr_nb) - 1) * hhr_nb; j >= 0; j -= hhr_nb) {
      const SizeType jb = std::min(hhr_nb, tile_v.size().cols() - j);
      auto [subtile_v, subtile_w, subtile_w2, subtile_e] =
          applyHHToSingleTileRowSubtileHelper(j, jb, tile_v, tile_w, tile_w2, tile_e);

      // W2 = V* . E
      gemm(handle, Op::ConjTrans, Op::NoTrans, T(1), subtile_v, subtile_e, T(0), subtile_w2);
      // E -= W . W2
      gemm(handle, Op::NoTrans, Op::NoTrans, T(-1), subtile_w, subtile_w2, T(1), subtile_e);
    }
  }
};
#endif

template <class Tile, class CTile>
std::tuple<CTile, CTile, CTile, CTile, Tile, Tile, Tile> applyHHToDoubleTileRowSubtileHelper(  //
    const SizeType j, const SizeType jb, const CTile& tile_v, const CTile& tile_w, const Tile& tile_w2,
    const Tile& tile_e_top, const Tile& tile_e_bottom) {
  DLAF_ASSERT_HEAVY(tile_v.size() == tile_w.size(), tile_v, tile_w);
  DLAF_ASSERT_HEAVY(tile_e_top.size().rows() + tile_e_bottom.size().rows() - 1 == tile_v.size().rows(),
                    tile_e_top, tile_e_bottom, tile_v);
  DLAF_ASSERT_HEAVY(tile_e_top.size().cols() == tile_w2.size().cols(), tile_e_top, tile_w2);
  DLAF_ASSERT_HEAVY(tile_e_bottom.size().cols() == tile_w2.size().cols(), tile_e_bottom, tile_w2);

  auto subtile_e_top =
      tile_e_top.subTileReference({{j + 1, 0}, tile_e_top.size() - TileElementSize{j + 1, 0}});
  auto subtile_e_bottom = tile_e_bottom.subTileReference(
      {{0, 0},
       TileElementSize{std::min(tile_e_bottom.size().rows(), j + jb), tile_e_bottom.size().cols()}});

  matrix::SubTileSpec spec_top{{j, j}, {subtile_e_top.size().rows(), jb}};
  matrix::SubTileSpec spec_bottom{{tile_e_top.size().rows() - 1, j},
                                  {subtile_e_bottom.size().rows(), jb}};

  auto subtile_v_top = tile_v.subTileReference(spec_top);
  auto subtile_v_bottom = tile_v.subTileReference(spec_bottom);
  auto subtile_w_top = tile_w.subTileReference(spec_top);
  auto subtile_w_bottom = tile_w.subTileReference(spec_bottom);
  auto subtile_w2 = tile_w2.subTileReference({{0, 0}, {jb, tile_w2.size().cols()}});

  return {std::move(subtile_v_top),    std::move(subtile_v_bottom), std::move(subtile_w_top),
          std::move(subtile_w_bottom), std::move(subtile_w2),       std::move(subtile_e_top),
          std::move(subtile_e_bottom)};
}

template <Backend B, class T>
struct ApplyHHToDoubleTileRow;

template <class T>
struct ApplyHHToDoubleTileRow<Backend::MC, T> {
  void operator()(const SizeType hhr_nb, const matrix::Tile<const T, Device::CPU>& tile_v,
                  const matrix::Tile<const T, Device::CPU>& tile_w,
                  const matrix::Tile<T, Device::CPU>& tile_w2,
                  const matrix::Tile<T, Device::CPU>& tile_e_top,
                  const matrix::Tile<T, Device::CPU>& tile_e_bottom) {
    using namespace blas;
    using tile::internal::gemm;

    for (SizeType j = (util::ceilDiv(tile_v.size().cols(), hhr_nb) - 1) * hhr_nb; j >= 0; j -= hhr_nb) {
      const SizeType jb = std::min(hhr_nb, tile_v.size().cols() - j);
      auto [subtile_v_top, subtile_v_bottom, subtile_w_top, subtile_w_bottom, subtile_w2, subtile_e_top,
            subtile_e_bottom] =
          applyHHToDoubleTileRowSubtileHelper(j, jb, tile_v, tile_w, tile_w2, tile_e_top, tile_e_bottom);

      // W2 = V* . E
      gemm(Op::ConjTrans, Op::NoTrans, T(1), subtile_v_top, subtile_e_top, T(0), subtile_w2);
      gemm(Op::ConjTrans, Op::NoTrans, T(1), subtile_v_bottom, subtile_e_bottom, T(1), subtile_w2);
      // E -= W . W2
      gemm(Op::NoTrans, Op::NoTrans, T(-1), subtile_w_top, subtile_w2, T(1), subtile_e_top);
      gemm(Op::NoTrans, Op::NoTrans, T(-1), subtile_w_bottom, subtile_w2, T(1), subtile_e_bottom);
    }
  }
};

#ifdef DLAF_WITH_GPU
template <class T>
struct ApplyHHToDoubleTileRow<Backend::GPU, T> {
  void operator()(cublasHandle_t handle, const SizeType hhr_nb,
                  const matrix::Tile<const T, Device::GPU>& tile_v,
                  const matrix::Tile<const T, Device::GPU>& tile_w,
                  const matrix::Tile<T, Device::GPU>& tile_w2,
                  const matrix::Tile<T, Device::GPU>& tile_e_top,
                  const matrix::Tile<T, Device::GPU>& tile_e_bottom) {
    using namespace blas;
    using tile::internal::gemm;

    for (SizeType j = (util::ceilDiv(tile_v.size().cols(), hhr_nb) - 1) * hhr_nb; j >= 0; j -= hhr_nb) {
      const SizeType jb = std::min(hhr_nb, tile_v.size().cols() - j);
      auto [subtile_v_top, subtile_v_bottom, subtile_w_top, subtile_w_bottom, subtile_w2, subtile_e_top,
            subtile_e_bottom] =
          applyHHToDoubleTileRowSubtileHelper(j, jb, tile_v, tile_w, tile_w2, tile_e_top, tile_e_bottom);

      // W2 = V* . E
      gemm(handle, Op::ConjTrans, Op::NoTrans, T(1), subtile_v_top, subtile_e_top, T(0), subtile_w2);
      gemm(handle, Op::ConjTrans, Op::NoTrans, T(1), subtile_v_bottom, subtile_e_bottom, T(1),
           subtile_w2);
      // E -= W . W2
      gemm(handle, Op::NoTrans, Op::NoTrans, T(-1), subtile_w_top, subtile_w2, T(1), subtile_e_top);
      gemm(handle, Op::NoTrans, Op::NoTrans, T(-1), subtile_w_bottom, subtile_w2, T(1),
           subtile_e_bottom);
    }
  }
};
#endif

struct TileAccessHelper {
  TileAccessHelper(const SizeType b, const SizeType nrefls, const matrix::Distribution& dist_hh,
                   const matrix::Distribution& dist_e, const GlobalElementIndex offset)
      : nrefls_(nrefls), input_spec_{dist_hh.tileElementIndex(offset),
                                     {std::min(b, dist_hh.size().rows() - offset.row()),
                                      std::min(b, dist_hh.size().cols() - offset.col())}},
        index_e_(dist_e.globalTileFromGlobalElement<Coord::Row>(offset.row())) {
    // Note:
    // Next logic is about detecting the available application space for reflectors, which once
    // extracted they expands to a matrix with 2 * b - 1 height.
    //
    // There are two main scenarios:
    // - reflectors involves rows of a single tile;
    // - reflectors involves rows across two different tiles.

    rows_v_ = std::min(2 * b, dist_e.size().rows() - offset.row()) - 1;
    rows_v_top_ = std::min(rows_v_, b - 1);

    // Note:
    // In general, keep in mind that the first row of the top tile_e should not be touched.
    // The structs ApplyHHTo... take care of it.
    //
    // e.g. b = 4
    // reflectors   matrix
    //              X X X X
    // 1 0 0 0      X X X X
    // a 1 0 0      X X X X
    // a b 1 0      X X X X
    //              -------
    // a b c 1      Y Y Y Y
    // 0 b c d      Y Y Y Y
    // 0 0 c d      Y Y Y Y
    // 0 0 0 d      Y Y Y Y
    //
    // From the drawing above, it is possible to see the dashed tile separation between X and Y,
    // and how the reflectors on the left are going to be applied. In particular, the first row of
    // the upper tile is not affected.

    // Note:
    // A single tile is involved only if it is the last row tile, so by construction reflectors will be
    // applied to a single tile;
    across_tiles_ = !(index_e_ == dist_e.nrTiles().rows() - 1);

    across_ranks_ = across_tiles_ && (dist_e.rankGlobalTile<Coord::Row>(index_e_) !=
                                      dist_e.rankGlobalTile<Coord::Row>(index_e_ + 1));
  }

  // Return true if the application of Householder reflectors involves multiple tiles
  bool affectsMultipleTiles() const noexcept {
    return across_tiles_;
  }

  // Return true if the application of Householder reflectors involves multiple ranks
  bool affectsMultipleRanks() const noexcept {
    return across_ranks_;
  }

  // Return SubTileSpec to use for accessing Householder reflectors in compact form
  //
  // SubTileSpec returned points to the sub-block in the full tile containing the HH data in compact
  // form. If @p reset_origin is true, then the origin component of the SubTileSpec is resetted and
  // it will just describe the size of the sub-block containing the Householder reflectors (useful
  // for panel access which might not have full-tiles).
  matrix::SubTileSpec specHHCompact(const bool reset_origin = false) const noexcept {
    if (reset_origin)
      return {{0, 0}, input_spec_.size};
    return input_spec_;
  }

  // Return SubTileSpec to use for accessing Householder reflectors in well formed form
  matrix::SubTileSpec specHH() const noexcept {
    return {{0, 0}, {rows_v_, nrefls_}};
  }

  // Return SubTileSpec to use for accessing Householder reflectors in well formed form
  // for the distributed case.
  matrix::SubTileSpec specHH(bool is_top_rank) const noexcept {
    if (is_top_rank)
      return {{0, 0}, {rows_v_top_, nrefls_}};
    DLAF_ASSERT_MODERATE(affectsMultipleTiles(), affectsMultipleTiles());
    return {{rows_v_top_, 0}, {rows_v_ - rows_v_top_, nrefls_}};
  }

  // Return SubTileSpec to use for accessing T factor
  matrix::SubTileSpec specT() const noexcept {
    return {{0, 0}, {nrefls_, nrefls_}};
  }

  matrix::SubTileSpec specW2(const SizeType cols) const noexcept {
    return {{0, 0}, {nrefls_, cols}};
  }

  GlobalTileIndex topIndexE(const SizeType j) const noexcept {
    return {index_e_, j};
  }

  GlobalTileIndex bottomIndexE(const SizeType j) const noexcept {
    DLAF_ASSERT_MODERATE(affectsMultipleTiles(), affectsMultipleTiles());
    return {index_e_ + 1, j};
  }

private:
  SizeType nrefls_;
  matrix::SubTileSpec input_spec_;
  SizeType index_e_;
  SizeType rows_v_;
  SizeType rows_v_top_;

  bool across_tiles_;
  bool across_ranks_;
};

/// Note:
/// This is a helper specific for the distributed version of the algorithm. It provides:
/// - helper for checking if a rank is involved, as main or partner, in a given step of the algorithm
/// - helper for computing rank of the row partner for P2P communications
/// - helper for indexing panel tile
///
/// In particular, about the latter one, the panel has an extra workspace used when a row is involved
/// in the computation as partner of the row above it (e.g. P2P communication).
/// This is needed because applying a block of HH affects (excluding some edge-cases) two rows of tiles,
/// that might reside on different ranks.
/// wsIndexHH() job is to return the right index to use in the panel, according to the row this rank
/// is working on, and its role as a main or partner row.
struct DistIndexing {
  DistIndexing(const TileAccessHelper& helper, const matrix::Distribution& dist_hh, const SizeType b,
               const GlobalTileIndex& ij, const SizeType& ij_b_row)
      : dist_hh(dist_hh), b(b), mb(dist_hh.blockSize().rows()), helper(helper), ij(ij),
        ij_b_row(ij_b_row) {
    rank = dist_hh.rankIndex();
    rankHH = dist_hh.rankGlobalTile(ij);
    n_ws_per_block = to_SizeType(static_cast<size_t>(std::ceil(mb / b / 2.0f)) + 1);
  }

  comm::IndexT_MPI rankRowPartner() const {
    return (rankHH.row() + 1) % dist_hh.commGridSize().rows();
  }

  bool isInvolved() const {
    const bool isSameRow = rank.row() == rankHH.row();
    const bool isPartnerRow = rank.row() == rankRowPartner();
    return isSameRow || (isPartnerRow && helper.affectsMultipleRanks());
  }

  LocalTileIndex wsIndexHH() const {
    const SizeType row = [&]() -> SizeType {
      if (rank.row() == rankHH.row()) {
        // Note: index starts at 1 (0 is the extra workspace), moreover max half blocks will run in parallel
        const SizeType intra_idx = 1 + (ij_b_row % (mb / b)) / 2;
        DLAF_ASSERT_HEAVY(intra_idx < n_ws_per_block, intra_idx, n_ws_per_block);
        return dist_hh.localTileFromGlobalTile<Coord::Row>(ij.row()) * n_ws_per_block + intra_idx;
      }
      else {
        DLAF_ASSERT_HEAVY(helper.affectsMultipleRanks() && (rank.row() == rankRowPartner()),
                          helper.affectsMultipleRanks(), rank.row(), rankRowPartner());
        return dist_hh.localNrTiles().isEmpty()
                   ? 0
                   : dist_hh.localTileFromGlobalTile<Coord::Row>(ij.row() + 1) * n_ws_per_block;
      }
    }();
    return {row, 0};
  }

protected:
  matrix::Distribution dist_hh;
  SizeType b;
  SizeType mb;
  SizeType n_ws_per_block;

  TileAccessHelper helper;

  comm::Index2D rank;
  comm::Index2D rankHH;

  GlobalTileIndex ij;
  SizeType ij_b_row;
};

template <Backend B, Device D, class T>
struct HHManager;

template <class T>
struct HHManager<Backend::MC, Device::CPU, T> {
  static constexpr Backend B = Backend::MC;
  static constexpr Device D = Device::CPU;

  HHManager(const SizeType b, const std::size_t, matrix::Distribution, matrix::Distribution) : b(b) {}

  template <class SenderHH>
<<<<<<< HEAD
  auto computeVW(const LocalTileIndex ij, const TileAccessHelper& helper, SenderHH&& tile_hh,
                 matrix::Panel<Coord::Col, T, D>& mat_v, matrix::Panel<Coord::Col, T, D>& mat_t,
                 matrix::Panel<Coord::Col, T, D>& mat_w) {
    namespace ex = pika::execution::experimental;

    return dlaf::internal::whenAllLift(b, std::forward<SenderHH>(tile_hh),
                                       splitTile(mat_v.readwrite(ij), helper.specHH()),
                                       splitTile(mat_t.readwrite(ij), helper.specT()),
                                       splitTile(mat_w.readwrite(ij), helper.specHH())) |
           dlaf::internal::transform(dlaf::internal::Policy<Backend::MC>(), bt_tridiag::computeVW<T>) |
           ex::split_tuple();
=======
  std::tuple<pika::shared_future<matrix::Tile<const T, D>>, pika::shared_future<matrix::Tile<const T, D>>>
  computeVW(const SizeType nb_apply, const LocalTileIndex ij, const TileAccessHelper& helper,
            SenderHH&& tile_hh, matrix::Panel<Coord::Col, T, D>& mat_v,
            matrix::Panel<Coord::Col, T, D>& mat_t, matrix::Panel<Coord::Col, T, D>& mat_w) {
    namespace ex = pika::execution::experimental;

    auto tup =
        dlaf::internal::whenAllLift(b, std::forward<SenderHH>(tile_hh), nb_apply,
                                    splitTile(mat_v(ij), helper.specHH()),
                                    splitTile(mat_t(ij), helper.specT()),
                                    splitTile(mat_w(ij), helper.specHH())) |
        dlaf::internal::transform(dlaf::internal::Policy<Backend::MC>(), bt_tridiag::computeVW<T>) |
        ex::make_future();

    return pika::split_future(std::move(tup));
>>>>>>> bbc403cf
  }

protected:
  const SizeType b;
};

#ifdef DLAF_WITH_GPU
template <class T>
struct HHManager<Backend::GPU, Device::GPU, T> {
  static constexpr Backend B = Backend::GPU;
  static constexpr Device D = Device::GPU;

  HHManager(const SizeType b, const std::size_t n_workspaces, matrix::Distribution dist_t,
            matrix::Distribution dist_w)
      : b(b), t_panels_h(n_workspaces, dist_t), w_panels_h(n_workspaces, dist_w) {}

  template <class SenderHH>
<<<<<<< HEAD
  auto computeVW(const LocalTileIndex ij, const TileAccessHelper& helper, SenderHH&& tile_hh,
                 matrix::Panel<Coord::Col, T, D>& mat_v, matrix::Panel<Coord::Col, T, D>& mat_t,
                 matrix::Panel<Coord::Col, T, D>& mat_w) {
=======
  std::tuple<pika::shared_future<matrix::Tile<const T, D>>, pika::shared_future<matrix::Tile<const T, D>>>
  computeVW(const SizeType hhr_nb, const LocalTileIndex ij, const TileAccessHelper& helper,
            SenderHH&& tile_hh, matrix::Panel<Coord::Col, T, D>& mat_v,
            matrix::Panel<Coord::Col, T, D>& mat_t, matrix::Panel<Coord::Col, T, D>& mat_w) {
>>>>>>> bbc403cf
    namespace ex = pika::execution::experimental;

    auto& mat_v_h = w_panels_h.nextResource();
    auto& mat_t_h = t_panels_h.nextResource();

    const LocalTileIndex ij_t = ij;
    const matrix::SubTileSpec t_spec = helper.specT();

<<<<<<< HEAD
    auto [tile_v_h, tile_t_h] =
        dlaf::internal::whenAllLift(b, std::forward<SenderHH>(tile_hh),
                                    splitTile(mat_v_h.readwrite(ij), helper.specHH()),
                                    splitTile(mat_t_h.readwrite(ij_t), t_spec)) |
        dlaf::internal::transform(dlaf::internal::Policy<Backend::MC>(), computeVT<T>) |
        ex::split_tuple();
=======
    auto tup = dlaf::internal::whenAllLift(b, std::forward<SenderHH>(tile_hh), hhr_nb,
                                           splitTile(mat_v_h(ij), helper.specHH()),
                                           splitTile(mat_t_h(ij_t), t_spec)) |
               dlaf::internal::transform(dlaf::internal::Policy<Backend::MC>(), computeVT<T>) |
               ex::make_future();

    auto [tile_v_h, tile_t_h] = pika::split_future(std::move(tup));
>>>>>>> bbc403cf

    auto copyVTandComputeW =
        [b = this->b, hhr_nb](cublasHandle_t handle, const matrix::Tile<const T, Device::CPU>& tile_v_h,
                              const matrix::Tile<const T, Device::CPU>& tile_t_h,
                              matrix::Tile<T, Device::GPU>& tile_v, matrix::Tile<T, Device::GPU>& tile_t,
                              matrix::Tile<T, Device::GPU>& tile_w) {
          whip::stream_t stream;
          DLAF_GPUBLAS_CHECK_ERROR(cublasGetStream(handle, &stream));

          matrix::internal::copy(tile_v_h, tile_v, stream);
          matrix::internal::copy(tile_t_h, tile_t, stream);

          // W = V . T
          using namespace blas;
          for (SizeType j = 0; j < tile_v_h.size().cols(); j += hhr_nb) {
            const SizeType jb = std::min(hhr_nb, tile_v_h.size().cols() - j);
            const SizeType ib = std::min(jb + b - 1, tile_v_h.size().rows() - j);
            auto subtile_t = tile_t.subTileReference({{j, j}, {jb, jb}});
            auto subtile_v = tile_v.subTileReference({{j, j}, {ib, jb}});
            auto subtile_w = tile_w.subTileReference({{j, j}, {ib, jb}});

            dlaf::tile::internal::trmm3(handle, Side::Right, Uplo::Upper, Op::NoTrans, Diag::NonUnit,
                                        T(1), subtile_t, subtile_v, subtile_w);
          }

          return std::make_tuple(std::move(tile_v), std::move(tile_w));
        };

    return ex::when_all(std::move(tile_v_h), std::move(tile_t_h),
                        splitTile(mat_v.readwrite(ij), helper.specHH()),
                        splitTile(mat_t.readwrite(ij_t), t_spec),
                        splitTile(mat_w.readwrite(ij), helper.specHH())) |
           dlaf::internal::transform<
               dlaf::internal::TransformDispatchType::Blas>(dlaf::internal::Policy<Backend::GPU>(),
                                                            copyVTandComputeW) |
           ex::split_tuple();
  }

protected:
  const SizeType b;
  common::RoundRobin<matrix::Panel<Coord::Col, T, Device::CPU>> t_panels_h;
  common::RoundRobin<matrix::Panel<Coord::Col, T, Device::CPU>> w_panels_h;
};
#endif
}

template <Backend B, Device D, class T>
void BackTransformationT2B<B, D, T>::call(const SizeType band_size, Matrix<T, D>& mat_e,
                                          Matrix<const T, Device::CPU>& mat_hh) {
  using pika::execution::thread_priority;
  namespace ex = pika::execution::experimental;

  using common::iterate_range2d;
  using common::RoundRobin;
  using matrix::Panel;
  using namespace bt_tridiag;

  if (mat_hh.size().isEmpty() || mat_e.size().isEmpty())
    return;

  // Note: if no householder reflectors are going to be applied (in case of trivial matrix)
  if (mat_hh.size().rows() <= (dlaf::isComplex_v<T> ? 1 : 2))
    return;

  const SizeType b = band_size;
  const SizeType group_size = getTuneParameters().bt_band_to_tridiag_hh_apply_group_size;
  const SizeType nsweeps = nrSweeps<T>(mat_hh.size().cols());

  const LocalTileSize tiles_per_block(mat_e.blockSize().rows() / b, 1);
  matrix::RetiledMatrix<T, D> mat_e_rt(mat_e, tiles_per_block);

  const auto& dist_hh = mat_hh.distribution();
  const auto& dist_e_rt = mat_e_rt.distribution();

  // Note: w_tile_sz can store reflectors as they are actually applied, opposed to how they are
  // stored in compact form.
  //
  // e.g. Given b = 4
  //
  // compact       w_tile_sz
  // 1 1 1 1       1 0 0 0
  // a b c d       a 1 0 0
  // a b c d       a b 1 0
  // a b c d       a b c 1
  //               0 b c d
  //               0 0 c d
  //               0 0 0 d
  const TileElementSize w_tile_sz(2 * b - 1, b);

  const SizeType dist_w_rows = mat_e_rt.nrTiles().rows() * w_tile_sz.rows();
  const matrix::Distribution dist_w({dist_w_rows, b}, w_tile_sz);
  const matrix::Distribution dist_t({mat_hh.size().rows(), b}, {b, b});
  const matrix::Distribution dist_w2({b, mat_e_rt.size().cols()}, {b, mat_e_rt.blockSize().cols()});

  constexpr std::size_t n_workspaces = 2;
  RoundRobin<Panel<Coord::Col, T, D>> t_panels(n_workspaces, dist_t);
  RoundRobin<Panel<Coord::Col, T, D>> v_panels(n_workspaces, dist_w);
  RoundRobin<Panel<Coord::Col, T, D>> w_panels(n_workspaces, dist_w);
  RoundRobin<Panel<Coord::Row, T, D>> w2_panels(n_workspaces, dist_w2);

  HHManager<B, D, T> helperBackend(b, n_workspaces, dist_t, dist_w);

  // Note: sweep are on diagonals, steps are on verticals
  const SizeType j_last_sweep = (nsweeps - 1) / b;
  for (SizeType j = j_last_sweep; j >= 0; --j) {
    auto& mat_t = t_panels.nextResource();
    auto& mat_v = v_panels.nextResource();
    auto& mat_w = w_panels.nextResource();
    auto& mat_w2 = w2_panels.nextResource();

    // Note: apply the entire column (steps)
    const SizeType steps = nrStepsForSweep(j * b, mat_hh.size().cols(), b);
    for (SizeType step = 0; step < steps; ++step) {
      const SizeType i = j + step;

      const GlobalElementIndex ij_el(i * b, j * b);
      const LocalTileIndex ij(dist_hh.localTileIndex(dist_hh.globalTileIndex(ij_el)));

      // Note:  reflector with size = 1 must be ignored, except for the last step of the last sweep
      //        with complex type
      const SizeType nrefls = [&]() {
        const bool allowSize1 = isComplex_v<T> && j == j_last_sweep && step == steps - 1;
        const GlobalElementSize delta(dist_hh.size().rows() - ij_el.row() - 1,
                                      std::min(b, dist_hh.size().cols() - ij_el.col()));
        return std::min(b, std::min(delta.rows() - (allowSize1 ? 0 : 1), delta.cols()));
      }();

      const TileAccessHelper helper(b, nrefls, dist_hh, dist_e_rt, ij_el);

      if (nrefls < b) {
        mat_t.setWidth(nrefls);
        mat_v.setWidth(nrefls);
        mat_w.setWidth(nrefls);
        mat_w2.setHeight(nrefls);
      }

<<<<<<< HEAD
      auto [tile_v_unshared, tile_w_unshared] =
          helperBackend.computeVW(ij, helper, splitTile(mat_hh.read(ij), helper.specHHCompact()), mat_v,
=======
      auto [tile_v, tile_w] =
          helperBackend.computeVW(group_size, ij, helper,
                                  keepFuture(splitTile(mat_hh.read(ij), helper.specHHCompact())), mat_v,
>>>>>>> bbc403cf
                                  mat_t, mat_w);
      auto tile_v = matrix::shareReadWriteTile(ex::make_unique_any_sender(std::move(tile_v_unshared)));
      auto tile_w = matrix::shareReadWriteTile(ex::make_unique_any_sender(std::move(tile_w_unshared)));

      for (SizeType j_e = 0; j_e < dist_e_rt.nrTiles().cols(); ++j_e) {
        const auto idx_e = helper.topIndexE(j_e);

        if (!helper.affectsMultipleTiles()) {
          auto tile_v_top = splitTile(tile_v, helper.topPart().specHH());
          auto tile_w_top = splitTile(tile_w, helper.topPart().specHH());
          ex::start_detached(
<<<<<<< HEAD
              ex::when_all(std::move(tile_v_top), std::move(tile_w_top),
                           mat_w2.readwrite(LocalTileIndex(0, j_e)),
                           splitTile(mat_e.readwrite(idx_e), helper.topPart().specEV(sz_e.cols()))) |
=======
              ex::when_all(ex::just(group_size), keepFuture(tile_v), keepFuture(tile_w),
                           mat_w2.readwrite_sender(LocalTileIndex(0, j_e)), mat_e_rt(idx_e)) |
>>>>>>> bbc403cf
              dlaf::internal::transform<
                  dlaf::internal::TransformDispatchType::Blas>(dlaf::internal::Policy<B>(
                                                                   thread_priority::normal),
                                                               ApplyHHToSingleTileRow<B, T>{}));
        }
        else {
<<<<<<< HEAD
          auto tile_v_top = splitTile(tile_v, helper.topPart().specHH());
          auto tile_v_bottom = splitTile(tile_v, helper.bottomPart().specHH());
          auto tile_w_top = splitTile(tile_w, helper.topPart().specHH());
          auto tile_w_bottom = splitTile(tile_w, helper.bottomPart().specHH());
          ex::start_detached(
              ex::when_all(std::move(tile_v_top), std::move(tile_v_bottom), std::move(tile_w_top),
                           std::move(tile_w_bottom), mat_w2.readwrite(LocalTileIndex(0, j_e)),
                           splitTile(mat_e.readwrite(idx_e), helper.topPart().specEV(sz_e.cols())),
                           splitTile(mat_e.readwrite(LocalTileIndex{ij.row() + 1, j_e}),
                                     helper.bottomPart().specEV(sz_e.cols()))) |
=======
          ex::start_detached(
              ex::when_all(ex::just(group_size), keepFuture(tile_v), keepFuture(tile_w),
                           mat_w2.readwrite_sender(LocalTileIndex(0, j_e)), mat_e_rt(idx_e),
                           mat_e_rt(helper.bottomIndexE(j_e))) |
>>>>>>> bbc403cf
              dlaf::internal::transform<
                  dlaf::internal::TransformDispatchType::Blas>(dlaf::internal::Policy<B>(
                                                                   thread_priority::normal),
                                                               ApplyHHToDoubleTileRow<B, T>{}));
        }
      }

      mat_t.reset();
      mat_v.reset();
      mat_w.reset();
      mat_w2.reset();
    }
  }
}

template <Backend B, Device D, class T>
void BackTransformationT2B<B, D, T>::call(comm::CommunicatorGrid grid, const SizeType band_size,
                                          Matrix<T, D>& mat_e, Matrix<const T, Device::CPU>& mat_hh) {
  using pika::execution::thread_priority;
  namespace ex = pika::execution::experimental;

  using common::iterate_range2d;
  using common::RoundRobin;
  using matrix::Panel;
  using namespace bt_tridiag;

  if (mat_hh.size().isEmpty() || mat_e.size().isEmpty())
    return;

  // Note: if no householder reflectors are going to be applied (in case of trivial matrix)
  if (nrSweeps<T>(mat_hh.size().rows()) == 0)
    return;

  const SizeType b = band_size;
  const SizeType mb = mat_hh.blockSize().rows();
  const SizeType group_size = getTuneParameters().bt_band_to_tridiag_hh_apply_group_size;

  const LocalTileSize tiles_per_block(mat_e.blockSize().rows() / b, 1);
  matrix::RetiledMatrix<T, D> mat_e_rt(mat_e, tiles_per_block);

  const auto& dist_hh = mat_hh.distribution();
  const auto& dist_e_rt = mat_e_rt.distribution();

  // Note: w_tile_sz can store reflectors as they are actually applied, opposed to how they are
  // stored in compact form.
  //
  // e.g. Given b = 4
  //
  // compact       w_tile_sz
  // 1 1 1 1       1 0 0 0
  // a b c d       a 1 0 0
  // a b c d       a b 1 0
  // a b c d       a b c 1
  //               0 b c d
  //               0 0 c d
  //               0 0 0 d
  const TileElementSize w_tile_sz(2 * b - 1, b);

  const SizeType nlocal_ws =
      std::max<SizeType>(1, dist_hh.localNrTiles().rows() * (util::ceilDiv<SizeType>(mb / b, 2) + 1));
  const matrix::Distribution dist_ws_hh({nlocal_ws * b, b}, {b, b});
  const matrix::Distribution dist_ws_v({nlocal_ws * w_tile_sz.rows(), w_tile_sz.cols()}, w_tile_sz);
  const matrix::Distribution dist_ws_w2({nlocal_ws * b, mat_e_rt.size().cols()},
                                        {b, mat_e_rt.blockSize().cols()});

  constexpr std::size_t n_workspaces = 2;

  RoundRobin<Panel<Coord::Col, T, D>> t_panels(n_workspaces, dist_ws_hh);
  RoundRobin<Panel<Coord::Col, T, Device::CPU>> hh_panels(n_workspaces, dist_ws_hh);

  RoundRobin<Panel<Coord::Col, T, D>> v_panels(n_workspaces, dist_ws_v);
  RoundRobin<Panel<Coord::Col, T, D>> w_panels(n_workspaces, dist_ws_v);

  RoundRobin<Panel<Coord::Row, T, D>> w2_panels(n_workspaces, dist_ws_w2);
  RoundRobin<Panel<Coord::Row, T, D>> w2tmp_panels(n_workspaces, dist_ws_w2);

  HHManager<B, D, T> helperBackend(b, n_workspaces, dist_ws_hh, dist_ws_v);

  // Note: This distributed algorithm encompass two communication categories:
  // 1. exchange of HH: broadcast + send p2p
  // 2. reduction for computing W2: all reduce p2p
  // P2P communication can happen out of order since they can be matched via tags, but this is not
  // possible for collective operations such as the broadcast.
  //
  // For this reason, communications of the phase 1 will be ordered with a pipeline. Instead, for the
  // second part, with the aim to not over constrain execution of the update, no order will be
  // enforced by relying solely on tags.
  common::Pipeline<comm::Communicator> mpi_chain_row(grid.rowCommunicator().clone());
  common::Pipeline<comm::Communicator> mpi_chain_col(grid.colCommunicator().clone());
  const auto mpi_col_comm = ex::just(grid.colCommunicator().clone());

  const SizeType idx_last_sweep_b = (nrSweeps<T>(mat_hh.size().cols()) - 1) / b;
  const SizeType maxsteps_b = nrStepsForSweep(0, mat_hh.size().rows(), b);

  // Note: Next two nested `for`s describe a special order loop over the matrix, which allow to
  // better schedule communications considering the structure of the algorithm.
  //
  // Each element depends on:
  // - top
  // - bottom-right
  // - right
  //
  // This basic rule for dependencies can be described collectively as a mechanism where elements are
  // "unlocked" in different epochs, which forms a pattern like if the matrix get scanned not
  // perpendicularly to their main axis, but instead it gets scanned by a slightly skewed line that goes
  // from top right to bottom left.
  //
  //  5 x x x x
  //  6 4 x x x
  //  7 5 3 x x
  //  8 6 4 2 x
  //  9 7 5 3 1
  //
  // Elements of the same epoch are somehow "independent" and so they can potentially run in parallel,
  // given that previous epoch has been completed. Since scheduling happens sequentially, elements
  // of the same epoch will be ordered starting from top-most one, resulting in
  //
  //  7  x x x x
  // 10  5 x x x
  // 12  8 3 x x
  // 14 11 6 2 x
  // 15 13 9 4 1
  for (SizeType k = idx_last_sweep_b; k > -maxsteps_b; --k) {
    auto& mat_t = t_panels.nextResource();
    auto& panel_hh = hh_panels.nextResource();
    auto& mat_v = v_panels.nextResource();
    auto& mat_w = w_panels.nextResource();
    auto& mat_w2 = w2_panels.nextResource();
    auto& mat_w2tmp = w2tmp_panels.nextResource();

    for (SizeType i_b = std::abs<SizeType>(k), j_b = std::max<SizeType>(0, k);
         i_b < j_b + nrStepsForSweep(j_b * b, mat_hh.size().cols(), b); i_b += 2, ++j_b) {
      const SizeType step_b = i_b - j_b;
      const GlobalElementIndex ij_el(i_b * b, j_b * b);
      const GlobalTileIndex ij_g(dist_hh.globalTileIndex(ij_el));

      const comm::Index2D rank = dist_hh.rankIndex();
      const comm::Index2D rankHH = dist_hh.rankGlobalTile(ij_g);

      // Note:  reflector with size = 1 must be ignored, except for the last step of the last sweep
      //        with complex type
      const SizeType nrefls = [&]() {
        const bool allowSize1 = isComplex_v<T> && j_b == idx_last_sweep_b &&
                                step_b == nrStepsForSweep(j_b * b, mat_hh.size().cols(), b) - 1;
        const GlobalElementSize delta(dist_hh.size().rows() - ij_el.row() - 1,
                                      std::min(b, dist_hh.size().cols() - ij_el.col()));
        return std::min(b, std::min(delta.rows() - (allowSize1 ? 0 : 1), delta.cols()));
      }();

      const TileAccessHelper helper(b, nrefls, dist_hh, dist_e_rt, ij_el);
      const DistIndexing indexing_helper(helper, dist_hh, b, ij_g, i_b);

      if (!indexing_helper.isInvolved())
        continue;

      if (nrefls < b) {
        mat_t.setWidth(nrefls);
        mat_v.setWidth(nrefls);
        mat_w.setWidth(nrefls);
        mat_w2.setHeight(nrefls);
        mat_w2tmp.setHeight(nrefls);
      }

      // Note:
      // From HH it is possible to extract V that is needed for computing W and W2, both required
      // for updating E.

      // Send HH to all involved ranks: broadcast on row + send p2p on col
      const LocalTileIndex ij_hh_panel = indexing_helper.wsIndexHH();

      // Broadcast on ROW
      if (grid.size().cols() > 1 && rank.row() == rankHH.row()) {
        if (rank.col() == rankHH.col()) {
          ex::start_detached(
              comm::scheduleSendBcast(ex::make_unique_any_sender(mpi_chain_row()),
                                      splitTile(mat_hh.read(ij_g), helper.specHHCompact())));
        }
        else {
          ex::start_detached(comm::scheduleRecvBcast(ex::make_unique_any_sender(mpi_chain_row()),
                                                     rankHH.col(),
                                                     splitTile(panel_hh.readwrite(ij_hh_panel),
                                                               helper.specHHCompact(true))));
        }
      }

      // Send P2P on col
      if (helper.affectsMultipleRanks()) {
        const comm::IndexT_MPI rank_src = rankHH.row();
        const comm::IndexT_MPI rank_dst = indexing_helper.rankRowPartner();

        if (rank.row() == rank_src) {
          auto tile_hh = rank.col() == rankHH.col()
                             ? splitTile(mat_hh.read(ij_g), helper.specHHCompact())
                             : splitTile(panel_hh.read(ij_hh_panel), helper.specHHCompact(true));
          ex::start_detached(comm::scheduleSend(ex::make_unique_any_sender(mpi_chain_col()), rank_dst, 0,
                                                std::move(tile_hh)));
        }
        else if (rank.row() == rank_dst) {
          ex::start_detached(comm::scheduleRecv(ex::make_unique_any_sender(mpi_chain_col()), rank_src, 0,
                                                panel_hh.readwrite(ij_hh_panel)));
        }
      }

      // Batched application increases the communication messages and volume,
      // therefore we use it only for local applications.
      const SizeType current_group_size = helper.affectsMultipleRanks() ? b : group_size;

      // COMPUTE V and W from HH and T
      auto tile_hh = (rankHH == rank)
                         ? splitTile(mat_hh.read(ij_g), helper.specHHCompact())
                         : splitTile(panel_hh.read(ij_hh_panel), helper.specHHCompact(true));
<<<<<<< HEAD
      auto [tile_v_unshared, tile_w_unshared] =
          helperBackend.computeVW(indexing_helper.wsIndexHH(), helper, std::move(tile_hh), mat_v, mat_t,
                                  mat_w);
      auto tile_v = matrix::shareReadWriteTile(ex::make_unique_any_sender(std::move(tile_v_unshared)));
      auto tile_w = matrix::shareReadWriteTile(ex::make_unique_any_sender(std::move(tile_w_unshared)));
=======
      auto [tile_v, tile_w] =
          helperBackend.computeVW(current_group_size, indexing_helper.wsIndexHH(), helper,
                                  keepFuture(std::move(tile_hh)), mat_v, mat_t, mat_w);
>>>>>>> bbc403cf

      // UPDATE E
      const SizeType ncols_local = dist_e_rt.localNrTiles().cols();
      for (SizeType j_e = 0; j_e < ncols_local; ++j_e) {
        const SizeType j_e_g = dist_e_rt.template globalTileFromLocalTile<Coord::Col>(j_e);
        const LocalTileIndex idx_w2(indexing_helper.wsIndexHH().row(), j_e);

        const GlobalTileIndex idx_e_top = helper.topIndexE(j_e_g);
        const auto nb = mat_e_rt.tileSize(idx_e_top).cols();

<<<<<<< HEAD
          // TWO ROWs (same RANK)
          if (helper.affectsMultipleTiles()) {
            const auto tile_v_top = splitTile(tile_v, helper.topPart().specHH());
            const auto tile_v_bottom = splitTile(tile_v, helper.bottomPart().specHH());
            const auto tile_w_top = splitTile(tile_w, helper.topPart().specHH());
            const auto tile_w_bottom = splitTile(tile_w, helper.bottomPart().specHH());
=======
        // SINGLE ROW UPDATE
        if (!helper.affectsMultipleTiles()) {
          ex::start_detached(
              ex::when_all(ex::just(current_group_size), keepFuture(tile_v), keepFuture(tile_w),
                           splitTile(mat_w2(idx_w2), helper.specW2(nb)), mat_e_rt(idx_e_top)) |
              dlaf::internal::transform<
                  dlaf::internal::TransformDispatchType::Blas>(dlaf::internal::Policy<B>(
                                                                   thread_priority::normal),
                                                               ApplyHHToSingleTileRow<B, T>{}));
        }
        // TWO ROWs
        else {
          const GlobalTileIndex idx_e_bottom = helper.bottomIndexE(j_e_g);
>>>>>>> bbc403cf

          // TWO ROWs (same RANK)
          if (!helper.affectsMultipleRanks()) {
            ex::start_detached(
<<<<<<< HEAD
                ex::when_all(std::move(tile_v_top), std::move(tile_v_bottom), std::move(tile_w_top),
                             std::move(tile_w_bottom),
                             splitTile(mat_w2.readwrite(idx_w2), helper.specW2(nb)),
                             splitTile(mat_e.readwrite(idx_e), helper.topPart().specEV(nb)),
                             splitTile(mat_e.readwrite(LocalTileIndex{idx_e.row() + 1, j_e}),
                                       helper.bottomPart().specEV(nb))) |
=======
                ex::when_all(ex::just(current_group_size), keepFuture(tile_v), keepFuture(tile_w),
                             splitTile(mat_w2(idx_w2), helper.specW2(nb)), mat_e_rt(idx_e_top),
                             mat_e_rt(idx_e_bottom)) |
>>>>>>> bbc403cf
                dlaf::internal::transform<
                    dlaf::internal::TransformDispatchType::Blas>(dlaf::internal::Policy<B>(
                                                                     thread_priority::normal),
                                                                 ApplyHHToDoubleTileRow<B, T>{}));
          }
          // TWO ROWs TWO RANKs UPDATE (MAIN + PARTNER)
          else {
<<<<<<< HEAD
            ex::start_detached(
                ex::when_all(splitTile(tile_v, helper.topPart().specHH()),
                             splitTile(tile_w, helper.topPart().specHH()),
                             splitTile(mat_w2.readwrite(idx_w2), helper.specW2(nb)),
                             splitTile(mat_e.readwrite(idx_e), helper.topPart().specEV(nb))) |
                dlaf::internal::transform<
                    dlaf::internal::TransformDispatchType::Blas>(dlaf::internal::Policy<B>(
                                                                     thread_priority::normal),
                                                                 ApplyHHToSingleTileRow<B, T>{}));
          }
        }
        // TWO RANKs UPDATE (MAIN + PARTNER) on TWO ROWS
        else {
          const bool isTopRank = rank.row() == rankHH.row();
          const comm::IndexT_MPI rankPartner =
              isTopRank ? indexing_helper.rankRowPartner() : rankHH.row();
=======
            const bool is_top_rank = rank.row() == rankHH.row();
            const comm::IndexT_MPI rank_partner =
                is_top_rank ? indexing_helper.rankRowPartner() : rankHH.row();
>>>>>>> bbc403cf

            const comm::IndexT_MPI tag = to_int(j_e + i_b * ncols_local);

            const matrix::SubTileSpec spec_vw = helper.specHH(is_top_rank);

            const auto idx_e = is_top_rank ? idx_e_top : idx_e_bottom;
            const auto sz_e = mat_e_rt.tileSize(idx_e);
            const matrix::SubTileSpec spec_e{{(is_top_rank ? 1 : 0), 0},
                                             {sz_e.rows() - (is_top_rank ? 1 : 0), sz_e.cols()}};

<<<<<<< HEAD
          // W2 = V* . E
          ex::start_detached(
              dlaf::internal::whenAllLift(blas::Op::ConjTrans, blas::Op::NoTrans, T(1),
                                          splitTile(tile_v, part.specHH()),
                                          splitTile(mat_e.readwrite(idx_e), part.specEV(nb)), T(0),
                                          splitTile(mat_w2tmp.readwrite(idx_w2), helper.specW2(nb))) |
              dlaf::tile::gemm(dlaf::internal::Policy<B>(thread_priority::normal)));

          // Compute final W2 by adding the contribution from the partner rank
          ex::start_detached(
              comm::scheduleAllSumP2P<B>(mpi_col_comm, rankPartner, tag,
                                         splitTile(mat_w2tmp.read(idx_w2), helper.specW2(nb)),
                                         splitTile(mat_w2.readwrite(idx_w2), helper.specW2(nb))));

          // E -= W . W2
          ex::start_detached(
              dlaf::internal::whenAllLift(blas::Op::NoTrans, blas::Op::NoTrans, T(-1),
                                          splitTile(tile_w, part.specHH()),
                                          splitTile(mat_w2.read(idx_w2), helper.specW2(nb)), T(1),
                                          splitTile(mat_e.readwrite(idx_e), part.specEV(nb))) |
              dlaf::tile::gemm(dlaf::internal::Policy<B>(thread_priority::normal)));
=======
            auto subtile_v = splitTile(tile_v, spec_vw);
            auto subtile_w = splitTile(tile_w, spec_vw);
            auto subtile_e_ro = splitTile(mat_e_rt.read(idx_e), spec_e);

            // W2 = V* . E
            ex::start_detached(
                dlaf::internal::whenAllLift(blas::Op::ConjTrans, blas::Op::NoTrans, T(1),
                                            keepFuture(subtile_v), keepFuture(std::move(subtile_e_ro)),
                                            T(0), splitTile(mat_w2tmp(idx_w2), helper.specW2(nb))) |
                dlaf::tile::gemm(dlaf::internal::Policy<B>(thread_priority::normal)));

            // Compute final W2 by adding the contribution from the partner rank
            ex::start_detached(  //
                comm::scheduleAllSumP2P<B>(mpi_col_comm, rank_partner, tag,
                                           keepFuture(
                                               splitTile(mat_w2tmp.read(idx_w2), helper.specW2(nb))),
                                           splitTile(mat_w2(idx_w2), helper.specW2(nb))));

            auto subtile_e = splitTile(mat_e_rt(idx_e), spec_e);
            // E -= W . W2
            ex::start_detached(  //
                dlaf::internal::whenAllLift(blas::Op::NoTrans, blas::Op::NoTrans, T(-1),
                                            keepFuture(subtile_w),
                                            keepFuture(splitTile(mat_w2.read(idx_w2), helper.specW2(nb))),
                                            T(1), std::move(subtile_e)) |
                dlaf::tile::gemm(dlaf::internal::Policy<B>(thread_priority::normal)));
          }
>>>>>>> bbc403cf
        }
      }

      if (ncols_local == 0) {
        ex::start_detached(tile_v);
        ex::start_detached(tile_w);
      }

      mat_t.reset();
      panel_hh.reset();
      mat_v.reset();
      mat_w.reset();
      mat_w2tmp.reset();
      mat_w2.reset();
    }
  }
}
}<|MERGE_RESOLUTION|>--- conflicted
+++ resolved
@@ -94,15 +94,9 @@
 }
 
 template <class T>
-<<<<<<< HEAD
-matrix::Tile<T, Device::CPU> computeTFactor(const matrix::Tile<const T, Device::CPU>& tile_taus,
-                                            const matrix::Tile<const T, Device::CPU>& tile_v,
-                                            matrix::Tile<T, Device::CPU> tile_t) {
-=======
 void computeTFactor(const matrix::Tile<const T, Device::CPU>& tile_taus,
                     const matrix::Tile<const T, Device::CPU>& tile_v,
                     const matrix::Tile<T, Device::CPU>& tile_t) {
->>>>>>> bbc403cf
   using namespace lapack;
 
   // taus have to be extracted from the compact form (i.e. first row of the input tile)
@@ -115,21 +109,11 @@
   const auto k = tile_v.size().cols();
   larft(Direction::Forward, StoreV::Columnwise, n, k, tile_v.ptr(), tile_v.ld(), taus.data(),
         tile_t.ptr(), tile_t.ld());
-<<<<<<< HEAD
-
-  return tile_t;
 }
 
 template <class T>
 std::tuple<matrix::Tile<T, Device::CPU>, matrix::Tile<T, Device::CPU>> computeVT(
-    const SizeType b, const matrix::Tile<const T, Device::CPU>& tile_hh,
-=======
-}
-
-template <class T>
-std::tuple<matrix::Tile<const T, Device::CPU>, matrix::Tile<const T, Device::CPU>> computeVT(
     const SizeType b, const matrix::Tile<const T, Device::CPU>& tile_hh, const SizeType hhr_nb,
->>>>>>> bbc403cf
     matrix::Tile<T, Device::CPU> tile_v, matrix::Tile<T, Device::CPU> tile_t) {
   auto tile_v_c = setupVWellFormed(b, tile_hh, std::move(tile_v));
   for (SizeType j = 0; j < tile_v_c.size().cols(); j += hhr_nb) {
@@ -145,13 +129,8 @@
 }
 
 template <class T>
-<<<<<<< HEAD
 std::tuple<matrix::Tile<T, Device::CPU>, matrix::Tile<T, Device::CPU>> computeVW(
-    const SizeType b, const matrix::Tile<const T, Device::CPU>& tile_hh,
-=======
-std::tuple<matrix::Tile<const T, Device::CPU>, matrix::Tile<const T, Device::CPU>> computeVW(
     const SizeType b, const matrix::Tile<const T, Device::CPU>& tile_hh, const SizeType hhr_nb,
->>>>>>> bbc403cf
     matrix::Tile<T, Device::CPU> tile_v, matrix::Tile<T, Device::CPU> tile_t,
     matrix::Tile<T, Device::CPU> tile_w) {
   using namespace blas;
@@ -518,35 +497,17 @@
   HHManager(const SizeType b, const std::size_t, matrix::Distribution, matrix::Distribution) : b(b) {}
 
   template <class SenderHH>
-<<<<<<< HEAD
   auto computeVW(const LocalTileIndex ij, const TileAccessHelper& helper, SenderHH&& tile_hh,
                  matrix::Panel<Coord::Col, T, D>& mat_v, matrix::Panel<Coord::Col, T, D>& mat_t,
                  matrix::Panel<Coord::Col, T, D>& mat_w) {
     namespace ex = pika::execution::experimental;
 
-    return dlaf::internal::whenAllLift(b, std::forward<SenderHH>(tile_hh),
+    return dlaf::internal::whenAllLift(b, std::forward<SenderHH>(tile_hh), nb_apply,
                                        splitTile(mat_v.readwrite(ij), helper.specHH()),
                                        splitTile(mat_t.readwrite(ij), helper.specT()),
                                        splitTile(mat_w.readwrite(ij), helper.specHH())) |
            dlaf::internal::transform(dlaf::internal::Policy<Backend::MC>(), bt_tridiag::computeVW<T>) |
            ex::split_tuple();
-=======
-  std::tuple<pika::shared_future<matrix::Tile<const T, D>>, pika::shared_future<matrix::Tile<const T, D>>>
-  computeVW(const SizeType nb_apply, const LocalTileIndex ij, const TileAccessHelper& helper,
-            SenderHH&& tile_hh, matrix::Panel<Coord::Col, T, D>& mat_v,
-            matrix::Panel<Coord::Col, T, D>& mat_t, matrix::Panel<Coord::Col, T, D>& mat_w) {
-    namespace ex = pika::execution::experimental;
-
-    auto tup =
-        dlaf::internal::whenAllLift(b, std::forward<SenderHH>(tile_hh), nb_apply,
-                                    splitTile(mat_v(ij), helper.specHH()),
-                                    splitTile(mat_t(ij), helper.specT()),
-                                    splitTile(mat_w(ij), helper.specHH())) |
-        dlaf::internal::transform(dlaf::internal::Policy<Backend::MC>(), bt_tridiag::computeVW<T>) |
-        ex::make_future();
-
-    return pika::split_future(std::move(tup));
->>>>>>> bbc403cf
   }
 
 protected:
@@ -564,16 +525,9 @@
       : b(b), t_panels_h(n_workspaces, dist_t), w_panels_h(n_workspaces, dist_w) {}
 
   template <class SenderHH>
-<<<<<<< HEAD
-  auto computeVW(const LocalTileIndex ij, const TileAccessHelper& helper, SenderHH&& tile_hh,
-                 matrix::Panel<Coord::Col, T, D>& mat_v, matrix::Panel<Coord::Col, T, D>& mat_t,
-                 matrix::Panel<Coord::Col, T, D>& mat_w) {
-=======
-  std::tuple<pika::shared_future<matrix::Tile<const T, D>>, pika::shared_future<matrix::Tile<const T, D>>>
   computeVW(const SizeType hhr_nb, const LocalTileIndex ij, const TileAccessHelper& helper,
             SenderHH&& tile_hh, matrix::Panel<Coord::Col, T, D>& mat_v,
             matrix::Panel<Coord::Col, T, D>& mat_t, matrix::Panel<Coord::Col, T, D>& mat_w) {
->>>>>>> bbc403cf
     namespace ex = pika::execution::experimental;
 
     auto& mat_v_h = w_panels_h.nextResource();
@@ -582,22 +536,12 @@
     const LocalTileIndex ij_t = ij;
     const matrix::SubTileSpec t_spec = helper.specT();
 
-<<<<<<< HEAD
     auto [tile_v_h, tile_t_h] =
-        dlaf::internal::whenAllLift(b, std::forward<SenderHH>(tile_hh),
+        dlaf::internal::whenAllLift(b, std::forward<SenderHH>(tile_hh), hhr_nb,
                                     splitTile(mat_v_h.readwrite(ij), helper.specHH()),
                                     splitTile(mat_t_h.readwrite(ij_t), t_spec)) |
         dlaf::internal::transform(dlaf::internal::Policy<Backend::MC>(), computeVT<T>) |
         ex::split_tuple();
-=======
-    auto tup = dlaf::internal::whenAllLift(b, std::forward<SenderHH>(tile_hh), hhr_nb,
-                                           splitTile(mat_v_h(ij), helper.specHH()),
-                                           splitTile(mat_t_h(ij_t), t_spec)) |
-               dlaf::internal::transform(dlaf::internal::Policy<Backend::MC>(), computeVT<T>) |
-               ex::make_future();
-
-    auto [tile_v_h, tile_t_h] = pika::split_future(std::move(tup));
->>>>>>> bbc403cf
 
     auto copyVTandComputeW =
         [b = this->b, hhr_nb](cublasHandle_t handle, const matrix::Tile<const T, Device::CPU>& tile_v_h,
@@ -734,15 +678,10 @@
         mat_w2.setHeight(nrefls);
       }
 
-<<<<<<< HEAD
       auto [tile_v_unshared, tile_w_unshared] =
-          helperBackend.computeVW(ij, helper, splitTile(mat_hh.read(ij), helper.specHHCompact()), mat_v,
-=======
-      auto [tile_v, tile_w] =
           helperBackend.computeVW(group_size, ij, helper,
-                                  keepFuture(splitTile(mat_hh.read(ij), helper.specHHCompact())), mat_v,
->>>>>>> bbc403cf
-                                  mat_t, mat_w);
+                                  splitTile(mat_hh.read(ij), helper.specHHCompact()), mat_v, mat_t,
+                                  mat_w);
       auto tile_v = matrix::shareReadWriteTile(ex::make_unique_any_sender(std::move(tile_v_unshared)));
       auto tile_w = matrix::shareReadWriteTile(ex::make_unique_any_sender(std::move(tile_w_unshared)));
 
@@ -750,40 +689,20 @@
         const auto idx_e = helper.topIndexE(j_e);
 
         if (!helper.affectsMultipleTiles()) {
-          auto tile_v_top = splitTile(tile_v, helper.topPart().specHH());
-          auto tile_w_top = splitTile(tile_w, helper.topPart().specHH());
+          // TODO: Check this against master...
           ex::start_detached(
-<<<<<<< HEAD
-              ex::when_all(std::move(tile_v_top), std::move(tile_w_top),
-                           mat_w2.readwrite(LocalTileIndex(0, j_e)),
-                           splitTile(mat_e.readwrite(idx_e), helper.topPart().specEV(sz_e.cols()))) |
-=======
-              ex::when_all(ex::just(group_size), keepFuture(tile_v), keepFuture(tile_w),
-                           mat_w2.readwrite_sender(LocalTileIndex(0, j_e)), mat_e_rt(idx_e)) |
->>>>>>> bbc403cf
+              ex::when_all(ex::just(group_size), tile_v, tile_w,
+                           mat_w2.readwrite(LocalTileIndex(0, j_e)), mat_e_rt.readwrite(idx_e)) |
               dlaf::internal::transform<
                   dlaf::internal::TransformDispatchType::Blas>(dlaf::internal::Policy<B>(
                                                                    thread_priority::normal),
                                                                ApplyHHToSingleTileRow<B, T>{}));
         }
         else {
-<<<<<<< HEAD
-          auto tile_v_top = splitTile(tile_v, helper.topPart().specHH());
-          auto tile_v_bottom = splitTile(tile_v, helper.bottomPart().specHH());
-          auto tile_w_top = splitTile(tile_w, helper.topPart().specHH());
-          auto tile_w_bottom = splitTile(tile_w, helper.bottomPart().specHH());
           ex::start_detached(
-              ex::when_all(std::move(tile_v_top), std::move(tile_v_bottom), std::move(tile_w_top),
-                           std::move(tile_w_bottom), mat_w2.readwrite(LocalTileIndex(0, j_e)),
-                           splitTile(mat_e.readwrite(idx_e), helper.topPart().specEV(sz_e.cols())),
-                           splitTile(mat_e.readwrite(LocalTileIndex{ij.row() + 1, j_e}),
-                                     helper.bottomPart().specEV(sz_e.cols()))) |
-=======
-          ex::start_detached(
-              ex::when_all(ex::just(group_size), keepFuture(tile_v), keepFuture(tile_w),
-                           mat_w2.readwrite_sender(LocalTileIndex(0, j_e)), mat_e_rt(idx_e),
-                           mat_e_rt(helper.bottomIndexE(j_e))) |
->>>>>>> bbc403cf
+              ex::when_all(ex::just(group_size), tile_v, tile_w,
+                           mat_w2.readwrite(LocalTileIndex(0, j_e)), mat_e_rt.readwrite(idx_e),
+                           mat_e_rt.readwrite(helper.bottomIndexE(j_e))) |
               dlaf::internal::transform<
                   dlaf::internal::TransformDispatchType::Blas>(dlaf::internal::Policy<B>(
                                                                    thread_priority::normal),
@@ -995,17 +914,11 @@
       auto tile_hh = (rankHH == rank)
                          ? splitTile(mat_hh.read(ij_g), helper.specHHCompact())
                          : splitTile(panel_hh.read(ij_hh_panel), helper.specHHCompact(true));
-<<<<<<< HEAD
       auto [tile_v_unshared, tile_w_unshared] =
-          helperBackend.computeVW(indexing_helper.wsIndexHH(), helper, std::move(tile_hh), mat_v, mat_t,
-                                  mat_w);
+          helperBackend.computeVW(current_group_size, indexing_helper.wsIndexHH(), helper,
+                                  std::move(tile_hh), mat_v, mat_t, mat_w);
       auto tile_v = matrix::shareReadWriteTile(ex::make_unique_any_sender(std::move(tile_v_unshared)));
       auto tile_w = matrix::shareReadWriteTile(ex::make_unique_any_sender(std::move(tile_w_unshared)));
-=======
-      auto [tile_v, tile_w] =
-          helperBackend.computeVW(current_group_size, indexing_helper.wsIndexHH(), helper,
-                                  keepFuture(std::move(tile_hh)), mat_v, mat_t, mat_w);
->>>>>>> bbc403cf
 
       // UPDATE E
       const SizeType ncols_local = dist_e_rt.localNrTiles().cols();
@@ -1016,19 +929,12 @@
         const GlobalTileIndex idx_e_top = helper.topIndexE(j_e_g);
         const auto nb = mat_e_rt.tileSize(idx_e_top).cols();
 
-<<<<<<< HEAD
-          // TWO ROWs (same RANK)
-          if (helper.affectsMultipleTiles()) {
-            const auto tile_v_top = splitTile(tile_v, helper.topPart().specHH());
-            const auto tile_v_bottom = splitTile(tile_v, helper.bottomPart().specHH());
-            const auto tile_w_top = splitTile(tile_w, helper.topPart().specHH());
-            const auto tile_w_bottom = splitTile(tile_w, helper.bottomPart().specHH());
-=======
         // SINGLE ROW UPDATE
         if (!helper.affectsMultipleTiles()) {
           ex::start_detached(
-              ex::when_all(ex::just(current_group_size), keepFuture(tile_v), keepFuture(tile_w),
-                           splitTile(mat_w2(idx_w2), helper.specW2(nb)), mat_e_rt(idx_e_top)) |
+              ex::when_all(ex::just(current_group_size), tile_v, tile_w,
+                           splitTile(mat_w2.readwrite(idx_w2), helper.specW2(nb)),
+                           mat_e_rt.readwrite(idx_e_top)) |
               dlaf::internal::transform<
                   dlaf::internal::TransformDispatchType::Blas>(dlaf::internal::Policy<B>(
                                                                    thread_priority::normal),
@@ -1037,23 +943,13 @@
         // TWO ROWs
         else {
           const GlobalTileIndex idx_e_bottom = helper.bottomIndexE(j_e_g);
->>>>>>> bbc403cf
 
           // TWO ROWs (same RANK)
           if (!helper.affectsMultipleRanks()) {
             ex::start_detached(
-<<<<<<< HEAD
-                ex::when_all(std::move(tile_v_top), std::move(tile_v_bottom), std::move(tile_w_top),
-                             std::move(tile_w_bottom),
+                ex::when_all(ex::just(current_group_size), tile_v, tile_w,
                              splitTile(mat_w2.readwrite(idx_w2), helper.specW2(nb)),
-                             splitTile(mat_e.readwrite(idx_e), helper.topPart().specEV(nb)),
-                             splitTile(mat_e.readwrite(LocalTileIndex{idx_e.row() + 1, j_e}),
-                                       helper.bottomPart().specEV(nb))) |
-=======
-                ex::when_all(ex::just(current_group_size), keepFuture(tile_v), keepFuture(tile_w),
-                             splitTile(mat_w2(idx_w2), helper.specW2(nb)), mat_e_rt(idx_e_top),
-                             mat_e_rt(idx_e_bottom)) |
->>>>>>> bbc403cf
+                             mat_e_rt.readwrite(idx_e_top), mat_e_rt.readwrite(idx_e_bottom)) |
                 dlaf::internal::transform<
                     dlaf::internal::TransformDispatchType::Blas>(dlaf::internal::Policy<B>(
                                                                      thread_priority::normal),
@@ -1061,28 +957,9 @@
           }
           // TWO ROWs TWO RANKs UPDATE (MAIN + PARTNER)
           else {
-<<<<<<< HEAD
-            ex::start_detached(
-                ex::when_all(splitTile(tile_v, helper.topPart().specHH()),
-                             splitTile(tile_w, helper.topPart().specHH()),
-                             splitTile(mat_w2.readwrite(idx_w2), helper.specW2(nb)),
-                             splitTile(mat_e.readwrite(idx_e), helper.topPart().specEV(nb))) |
-                dlaf::internal::transform<
-                    dlaf::internal::TransformDispatchType::Blas>(dlaf::internal::Policy<B>(
-                                                                     thread_priority::normal),
-                                                                 ApplyHHToSingleTileRow<B, T>{}));
-          }
-        }
-        // TWO RANKs UPDATE (MAIN + PARTNER) on TWO ROWS
-        else {
-          const bool isTopRank = rank.row() == rankHH.row();
-          const comm::IndexT_MPI rankPartner =
-              isTopRank ? indexing_helper.rankRowPartner() : rankHH.row();
-=======
             const bool is_top_rank = rank.row() == rankHH.row();
             const comm::IndexT_MPI rank_partner =
                 is_top_rank ? indexing_helper.rankRowPartner() : rankHH.row();
->>>>>>> bbc403cf
 
             const comm::IndexT_MPI tag = to_int(j_e + i_b * ncols_local);
 
@@ -1093,29 +970,6 @@
             const matrix::SubTileSpec spec_e{{(is_top_rank ? 1 : 0), 0},
                                              {sz_e.rows() - (is_top_rank ? 1 : 0), sz_e.cols()}};
 
-<<<<<<< HEAD
-          // W2 = V* . E
-          ex::start_detached(
-              dlaf::internal::whenAllLift(blas::Op::ConjTrans, blas::Op::NoTrans, T(1),
-                                          splitTile(tile_v, part.specHH()),
-                                          splitTile(mat_e.readwrite(idx_e), part.specEV(nb)), T(0),
-                                          splitTile(mat_w2tmp.readwrite(idx_w2), helper.specW2(nb))) |
-              dlaf::tile::gemm(dlaf::internal::Policy<B>(thread_priority::normal)));
-
-          // Compute final W2 by adding the contribution from the partner rank
-          ex::start_detached(
-              comm::scheduleAllSumP2P<B>(mpi_col_comm, rankPartner, tag,
-                                         splitTile(mat_w2tmp.read(idx_w2), helper.specW2(nb)),
-                                         splitTile(mat_w2.readwrite(idx_w2), helper.specW2(nb))));
-
-          // E -= W . W2
-          ex::start_detached(
-              dlaf::internal::whenAllLift(blas::Op::NoTrans, blas::Op::NoTrans, T(-1),
-                                          splitTile(tile_w, part.specHH()),
-                                          splitTile(mat_w2.read(idx_w2), helper.specW2(nb)), T(1),
-                                          splitTile(mat_e.readwrite(idx_e), part.specEV(nb))) |
-              dlaf::tile::gemm(dlaf::internal::Policy<B>(thread_priority::normal)));
-=======
             auto subtile_v = splitTile(tile_v, spec_vw);
             auto subtile_w = splitTile(tile_w, spec_vw);
             auto subtile_e_ro = splitTile(mat_e_rt.read(idx_e), spec_e);
@@ -1123,27 +977,25 @@
             // W2 = V* . E
             ex::start_detached(
                 dlaf::internal::whenAllLift(blas::Op::ConjTrans, blas::Op::NoTrans, T(1),
-                                            keepFuture(subtile_v), keepFuture(std::move(subtile_e_ro)),
-                                            T(0), splitTile(mat_w2tmp(idx_w2), helper.specW2(nb))) |
+                                            std::move(subtile_v), std::move(subtile_e_ro), T(0),
+                                            splitTile(mat_w2tmp.readwrite(idx_w2), helper.specW2(nb))) |
                 dlaf::tile::gemm(dlaf::internal::Policy<B>(thread_priority::normal)));
 
             // Compute final W2 by adding the contribution from the partner rank
             ex::start_detached(  //
                 comm::scheduleAllSumP2P<B>(mpi_col_comm, rank_partner, tag,
-                                           keepFuture(
-                                               splitTile(mat_w2tmp.read(idx_w2), helper.specW2(nb))),
-                                           splitTile(mat_w2(idx_w2), helper.specW2(nb))));
-
-            auto subtile_e = splitTile(mat_e_rt(idx_e), spec_e);
+                                           splitTile(mat_w2tmp.read(idx_w2), helper.specW2(nb)),
+                                           splitTile(mat_w2.readwrite(idx_w2), helper.specW2(nb))));
+
+            auto subtile_e = splitTile(mat_e_rt.readwrite(idx_e), spec_e);
             // E -= W . W2
             ex::start_detached(  //
                 dlaf::internal::whenAllLift(blas::Op::NoTrans, blas::Op::NoTrans, T(-1),
-                                            keepFuture(subtile_w),
-                                            keepFuture(splitTile(mat_w2.read(idx_w2), helper.specW2(nb))),
-                                            T(1), std::move(subtile_e)) |
+                                            std::move(subtile_w),
+                                            splitTile(mat_w2.read(idx_w2), helper.specW2(nb)), T(1),
+                                            std::move(subtile_e)) |
                 dlaf::tile::gemm(dlaf::internal::Policy<B>(thread_priority::normal)));
           }
->>>>>>> bbc403cf
         }
       }
 
