--- conflicted
+++ resolved
@@ -40,12 +40,9 @@
 pika::shared_future<matrix::Tile<const T, Device::CPU>> setupVWellFormed(
     pika::shared_future<matrix::Tile<const T, Device::CPU>> tile_i,
     pika::future<matrix::Tile<T, Device::CPU>> tile_v) {
-<<<<<<< HEAD
   namespace ex = pika::execution::experimental;
-=======
   using lapack::lacpy;
   using lapack::laset;
->>>>>>> f0190ad8
 
   auto unzipV_func = [](const auto& tile_i, auto tile_v) {
     // Note: the size of of tile_i and tile_v embeds a relevant information about the number of
