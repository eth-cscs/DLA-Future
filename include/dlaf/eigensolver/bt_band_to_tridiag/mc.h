--- conflicted
+++ resolved
@@ -46,15 +46,11 @@
 pika::shared_future<matrix::Tile<const T, Device::CPU>> setupVWellFormed(
     const SizeType b, pika::shared_future<matrix::Tile<const T, Device::CPU>> tile_i,
     pika::future<matrix::Tile<T, Device::CPU>> tile_v) {
-<<<<<<< HEAD
   namespace ex = pika::execution::experimental;
-  using lapack::lacpy;
-  using lapack::laset;
-=======
+
   auto unzipV_func = [b](const auto& tile_i, auto tile_v) {
     using lapack::lacpy;
     using lapack::laset;
->>>>>>> 6299af62
 
     // Note: the size of of tile_i and tile_v embeds a relevant information about the number of
     // reflecotrs and their max size. This will be exploited to correctly setup the well formed
@@ -87,6 +83,7 @@
 
     return matrix::Tile<const T, Device::CPU>(std::move(tile_v));
   };
+
   return ex::make_future(
       dlaf::internal::transform(dlaf::internal::Policy<Backend::MC>(), unzipV_func,
                                 ex::when_all(ex::keep_future(std::move(tile_i)), std::move(tile_v))));
