//
// Distributed Linear Algebra with Future (DLAF)
//
// Copyright (c) 2018-2021, ETH Zurich
// All rights reserved.
//
// Please, refer to the LICENSE file in the root directory.
// SPDX-License-Identifier: BSD-3-Clause
//
#pragma once

#include <hpx/include/parallel_executors.hpp>
#include <hpx/include/resource_partitioner.hpp>
#include <hpx/include/threads.hpp>

#include "dlaf/blas_tile.h"
#include "dlaf/common/index2d.h"
#include "dlaf/common/pipeline.h"
#include "dlaf/common/range2d.h"
#include "dlaf/common/vector.h"
#include "dlaf/communication/communicator_grid.h"
#include "dlaf/communication/functions_sync.h"
#include "dlaf/eigensolver/gen_to_std/api.h"
#include "dlaf/executors.h"
#include "dlaf/lapack_tile.h"
#include "dlaf/matrix/distribution.h"
#include "dlaf/matrix/matrix.h"
#include "dlaf/util_matrix.h"

namespace dlaf {
namespace eigensolver {
namespace internal {

// Implementation based on LAPACK Algorithm for the transformation from generalized to standard
// eigenproblem (xHEGST)
template <class T>
struct GenToStd<Backend::MC, Device::CPU, T> {
  static void call_L(Matrix<T, Device::CPU>& mat_a, Matrix<T, Device::CPU>& mat_l);
};

template <class T>
void GenToStd<Backend::MC, Device::CPU, T>::call_L(Matrix<T, Device::CPU>& mat_a,
                                                   Matrix<T, Device::CPU>& mat_l) {
  constexpr auto Right = blas::Side::Right;
  constexpr auto Left = blas::Side::Left;
  constexpr auto Lower = blas::Uplo::Lower;
  constexpr auto NonUnit = blas::Diag::NonUnit;
  constexpr auto NoTrans = blas::Op::NoTrans;
  constexpr auto ConjTrans = blas::Op::ConjTrans;

  using hpx::execution::parallel_executor;
  using hpx::resource::get_thread_pool;
  using hpx::threads::thread_priority;
  using hpx::util::unwrapping;

<<<<<<< HEAD
  parallel_executor executor_hp(&get_thread_pool("default"), thread_priority::high);
  parallel_executor executor_normal(&get_thread_pool("default"), thread_priority::default_);
=======
  auto executor_hp = dlaf::getHpExecutor<Backend::MC>();
  auto executor_np = dlaf::getNpExecutor<Backend::MC>();
>>>>>>> c3fd6e9e

  const SizeType m = mat_a.nrTiles().rows();
  const SizeType n = mat_a.nrTiles().cols();

  for (SizeType k = 0; k < n; ++k) {
    const auto kk = LocalTileIndex{k, k};

    // Direct transformation to standard eigenvalue problem of the diagonal tile
    hpx::dataflow(executor_hp, unwrapping(tile::hegst<T, Device::CPU>), 1, Lower, mat_a(kk), mat_l(kk));

    if (k != (n - 1)) {
      const LocalTileIndex ai_start(k + 1, k);
      const LocalTileIndex ai_end(m, k + 1);
      const auto ai_panel = dlaf::common::iterate_range2d(ai_start, ai_end);

      for (const auto& ik : ai_panel) {
        hpx::dataflow(executor_np, unwrapping(tile::trsm<T, Device::CPU>), Right, Lower, ConjTrans,
                      NonUnit, 1.0, mat_l.read(kk), mat_a(ik));
        hpx::dataflow(executor_np, unwrapping(tile::hemm<T, Device::CPU>), Right, Lower, -0.5,
                      mat_a.read(kk), mat_l.read(ik), 1.0, mat_a(ik));
      }

      const LocalTileIndex ti_start(k + 1, k + 1);
      const LocalTileIndex ti_end(m, n);
      const auto ti_trailing = dlaf::common::iterate_range2d(ti_start, ti_end);
      for (const auto& ij : ti_trailing) {
        const auto jk = LocalTileIndex{ij.col(), k};
        const auto ik = LocalTileIndex{ij.row(), k};

        if (ij.row() == ij.col()) {
          hpx::dataflow(executor_hp, unwrapping(tile::her2k<T, Device::CPU>), Lower, NoTrans, -1.0,
                        mat_a.read(jk), mat_l.read(jk), 1.0, mat_a(ij));
        }
        else if (ij.row() > ij.col()) {
          hpx::dataflow(executor_np, unwrapping(tile::gemm<T, Device::CPU>), NoTrans, ConjTrans, -1.0,
                        mat_a.read(ik), mat_l.read(jk), 1.0, mat_a(ij));
          hpx::dataflow(executor_np, unwrapping(tile::gemm<T, Device::CPU>), NoTrans, ConjTrans, -1.0,
                        mat_l.read(ik), mat_a.read(jk), 1.0, mat_a(ij));
        }
      }

      for (const auto& ik : ai_panel) {
        hpx::dataflow(executor_hp, unwrapping(tile::hemm<T, Device::CPU>), Right, Lower, -0.5,
                      mat_a.read(kk), mat_l.read(ik), 1.0, mat_a(ik));
      }

      for (SizeType j = k + 1; j < n; ++j) {
        const auto jj = LocalTileIndex{j, j};
        const auto jk = LocalTileIndex{j, k};
        hpx::dataflow(executor_hp, unwrapping(tile::trsm<T, Device::CPU>), Left, Lower, NoTrans, NonUnit,
                      1.0, mat_l.read(jj), mat_a(jk));

        for (SizeType i = j + 1; i < m; ++i) {
          const auto ij = LocalTileIndex{i, j};
          const auto ik = LocalTileIndex{i, k};
          hpx::dataflow(executor_np, unwrapping(tile::gemm<T, Device::CPU>), NoTrans, NoTrans, -1.0,
                        mat_l.read(ij), mat_a.read(jk), 1.0, mat_a(ik));
        }
      }
    }
  }
}

/// ---- ETI
#define DLAF_GENTOSTD_MC_ETI(KWORD, DATATYPE) \
  KWORD template struct GenToStd<Backend::MC, Device::CPU, DATATYPE>;

DLAF_GENTOSTD_MC_ETI(extern, float)
DLAF_GENTOSTD_MC_ETI(extern, double)
DLAF_GENTOSTD_MC_ETI(extern, std::complex<float>)
DLAF_GENTOSTD_MC_ETI(extern, std::complex<double>)
}
}
}<|MERGE_RESOLUTION|>--- conflicted
+++ resolved
@@ -53,13 +53,8 @@
   using hpx::threads::thread_priority;
   using hpx::util::unwrapping;
 
-<<<<<<< HEAD
-  parallel_executor executor_hp(&get_thread_pool("default"), thread_priority::high);
-  parallel_executor executor_normal(&get_thread_pool("default"), thread_priority::default_);
-=======
   auto executor_hp = dlaf::getHpExecutor<Backend::MC>();
   auto executor_np = dlaf::getNpExecutor<Backend::MC>();
->>>>>>> c3fd6e9e
 
   const SizeType m = mat_a.nrTiles().rows();
   const SizeType n = mat_a.nrTiles().cols();
