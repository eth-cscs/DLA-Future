--- conflicted
+++ resolved
@@ -9,17 +9,12 @@
 //
 #pragma once
 
-<<<<<<< HEAD
 #include <array>
-#include <cmath>
-#include <cstddef>
-#include <utility>
-=======
 #include <atomic>
 #include <cmath>
 #include <cstddef>
 #include <sstream>
->>>>>>> 2fa64f19
+#include <utility>
 #include <vector>
 
 #include <pika/barrier.hpp>
