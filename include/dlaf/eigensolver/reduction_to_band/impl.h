--- conflicted
+++ resolved
@@ -142,16 +142,11 @@
   const TileElementIndex index_el_x0(j, j);
   bool has_first_component = has_head;
 
-<<<<<<< HEAD
   common::internal::SingleThreadedBlasScope single;
 
-  // W = Pt * V
-  for (const matrix::Tile<const T, D>& tile_a : panel) {
-=======
   // W = Pt* . V
   for (auto index = begin; index < end; ++index) {
     const matrix::Tile<const T, D>& tile_a = panel[index];
->>>>>>> bbc403cf
     const SizeType first_element = has_first_component ? index_el_x0.row() : 0;
 
     TileElementIndex pt_start{first_element, index_el_x0.col() + 1};
