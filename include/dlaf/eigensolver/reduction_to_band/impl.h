//
// Distributed Linear Algebra with Future (DLAF)
//
// Copyright (c) 2018-2023, ETH Zurich
// All rights reserved.
//
// Please, refer to the LICENSE file in the root directory.
// SPDX-License-Identifier: BSD-3-Clause
//
#pragma once

#include <cmath>
#include <cstddef>
#include <vector>

#include <pika/barrier.hpp>
#include <pika/execution.hpp>

<<<<<<< HEAD
#include "dlaf/blas/tile.h"
#include "dlaf/common/assert.h"
#include "dlaf/common/data.h"
#include "dlaf/common/index2d.h"
#include "dlaf/common/pipeline.h"
#include "dlaf/common/range2d.h"
#include "dlaf/common/round_robin.h"
#include "dlaf/common/single_threaded_blas.h"
#include "dlaf/common/vector.h"
#include "dlaf/communication/broadcast_panel.h"
#include "dlaf/communication/communicator.h"
#include "dlaf/communication/communicator_grid.h"
#include "dlaf/communication/functions_sync.h"
#include "dlaf/communication/kernels/all_reduce.h"
#include "dlaf/communication/kernels/reduce.h"
#include "dlaf/communication/rdma.h"
#include "dlaf/eigensolver/internal/get_red2band_panel_nworkers.h"
#include "dlaf/lapack/tile.h"
#include "dlaf/matrix/copy_tile.h"
#include "dlaf/matrix/distribution.h"
#include "dlaf/matrix/index.h"
#include "dlaf/matrix/matrix.h"
#include "dlaf/matrix/panel.h"
#include "dlaf/matrix/retiled_matrix.h"
#include "dlaf/matrix/tile.h"
#include "dlaf/matrix/views.h"
#include "dlaf/schedulers.h"
#include "dlaf/sender/traits.h"
#include "dlaf/types.h"
#include "dlaf/util_math.h"
#include "dlaf/util_matrix.h"

#include "dlaf/eigensolver/reduction_to_band/api.h"
#include "dlaf/factorization/qr.h"
=======
#include <dlaf/blas/tile.h>
#include <dlaf/common/assert.h>
#include <dlaf/common/data.h>
#include <dlaf/common/index2d.h>
#include <dlaf/common/pipeline.h>
#include <dlaf/common/range2d.h>
#include <dlaf/common/round_robin.h>
#include <dlaf/common/single_threaded_blas.h>
#include <dlaf/common/vector.h>
#include <dlaf/communication/broadcast_panel.h>
#include <dlaf/communication/communicator.h>
#include <dlaf/communication/communicator_grid.h>
#include <dlaf/communication/functions_sync.h>
#include <dlaf/communication/kernels/all_reduce.h>
#include <dlaf/communication/kernels/reduce.h>
#include <dlaf/communication/rdma.h>
#include <dlaf/eigensolver/internal/get_red2band_barrier_busy_wait.h>
#include <dlaf/eigensolver/internal/get_red2band_panel_nworkers.h>
#include <dlaf/eigensolver/reduction_to_band/api.h>
#include <dlaf/factorization/qr.h>
#include <dlaf/lapack/tile.h>
#include <dlaf/matrix/copy_tile.h>
#include <dlaf/matrix/distribution.h>
#include <dlaf/matrix/index.h>
#include <dlaf/matrix/matrix.h>
#include <dlaf/matrix/panel.h>
#include <dlaf/matrix/tile.h>
#include <dlaf/matrix/views.h>
#include <dlaf/schedulers.h>
#include <dlaf/sender/traits.h>
#include <dlaf/types.h>
#include <dlaf/util_math.h>
#include <dlaf/util_matrix.h>
>>>>>>> 34934c60

namespace dlaf::eigensolver::internal {

// Given a vector of vectors, reduce all vectors in the first one using sum operation
template <class T>
void reduceColumnVectors(std::vector<common::internal::vector<T>>& columnVectors) {
  for (std::size_t i = 1; i < columnVectors.size(); ++i) {
    DLAF_ASSERT_HEAVY(columnVectors[0].size() == columnVectors[i].size(), columnVectors[0].size(),
                      columnVectors[i].size());
    for (SizeType j = 0; j < columnVectors[0].size(); ++j)
      columnVectors[0][j] += columnVectors[i][j];
  }
}

namespace red2band {

// Extract x0 and compute local cumulative sum of squares of the reflector column
template <Device D, class T>
std::array<T, 2> computeX0AndSquares(const bool has_head, const std::vector<matrix::Tile<T, D>>& panel,
                                     SizeType j) {
  std::array<T, 2> x0_and_squares{0, 0};
  auto it_begin = panel.begin();
  auto it_end = panel.end();

  common::internal::SingleThreadedBlasScope single;

  if (has_head) {
    auto& tile_v0 = *it_begin++;

    const TileElementIndex idx_x0(j, j);
    x0_and_squares[0] = tile_v0(idx_x0);

    T* reflector_ptr = tile_v0.ptr({idx_x0});
    x0_and_squares[1] =
        blas::dot(tile_v0.size().rows() - idx_x0.row(), reflector_ptr, 1, reflector_ptr, 1);
  }

  for (auto it = it_begin; it != it_end; ++it) {
    const auto& tile = *it;

    T* reflector_ptr = tile.ptr({0, j});
    x0_and_squares[1] += blas::dot(tile.size().rows(), reflector_ptr, 1, reflector_ptr, 1);
  }
  return x0_and_squares;
}

template <Device D, class T>
T computeReflectorAndTau(const bool has_head, const std::vector<matrix::Tile<T, D>>& panel,
                         const SizeType j, std::array<T, 2> x0_and_squares) {
  const T norm = std::sqrt(x0_and_squares[1]);
  const T x0 = x0_and_squares[0];
  const T y = std::signbit(std::real(x0_and_squares[0])) ? norm : -norm;
  const T tau = (y - x0) / y;

  auto it_begin = panel.begin();
  auto it_end = panel.end();

  common::internal::SingleThreadedBlasScope single;

  if (has_head) {
    const auto& tile_v0 = *it_begin++;

    const TileElementIndex idx_x0(j, j);
    tile_v0(idx_x0) = y;

    if (j + 1 < tile_v0.size().rows()) {
      T* v = tile_v0.ptr({j + 1, j});
      blas::scal(tile_v0.size().rows() - (j + 1), T(1) / (x0 - y), v, 1);
    }
  }

  for (auto it = it_begin; it != it_end; ++it) {
    auto& tile_v = *it;
    T* v = tile_v.ptr({0, j});
    blas::scal(tile_v.size().rows(), T(1) / (x0 - y), v, 1);
  }

  return tau;
}

template <Device D, class T>
void computeWTrailingPanel(const bool has_head, const std::vector<matrix::Tile<T, D>>& panel,
                           common::internal::vector<T>& w, SizeType j, const SizeType pt_cols,
                           const std::size_t begin, const std::size_t end) {
  // for each tile in the panel, consider just the trailing panel
  // i.e. all rows (height = reflector), just columns to the right of the current reflector
  if (!(pt_cols > 0))
    return;

  const TileElementIndex index_el_x0(j, j);
  bool has_first_component = has_head;

  common::internal::SingleThreadedBlasScope single;

  // W = Pt* . V
  for (auto index = begin; index < end; ++index) {
    const matrix::Tile<const T, D>& tile_a = panel[index];
    const SizeType first_element = has_first_component ? index_el_x0.row() : 0;

    TileElementIndex pt_start{first_element, index_el_x0.col() + 1};
    TileElementSize pt_size{tile_a.size().rows() - pt_start.row(), pt_cols};
    TileElementIndex v_start{first_element, index_el_x0.col()};

    if (has_first_component) {
      const TileElementSize offset{1, 0};

      const T fake_v = 1;
      blas::gemv(blas::Layout::ColMajor, blas::Op::ConjTrans, offset.rows(), pt_size.cols(), T(1),
                 tile_a.ptr(pt_start), tile_a.ld(), &fake_v, 1, T(0), w.data(), 1);

      pt_start = pt_start + offset;
      v_start = v_start + offset;
      pt_size = pt_size - offset;

      has_first_component = false;
    }

    if (pt_start.isIn(tile_a.size())) {
      // W += 1 . A* . V
      blas::gemv(blas::Layout::ColMajor, blas::Op::ConjTrans, pt_size.rows(), pt_size.cols(), T(1),
                 tile_a.ptr(pt_start), tile_a.ld(), tile_a.ptr(v_start), 1, T(1), w.data(), 1);
    }
  }
}

template <Device D, class T>
void updateTrailingPanel(const bool has_head, const std::vector<matrix::Tile<T, D>>& panel, SizeType j,
                         const std::vector<T>& w, const T tau, const std::size_t begin,
                         const std::size_t end) {
  const TileElementIndex index_el_x0(j, j);

  bool has_first_component = has_head;

  common::internal::SingleThreadedBlasScope single;

  // GER Pt = Pt - tau . v . w*
  for (auto index = begin; index < end; ++index) {
    const matrix::Tile<T, D>& tile_a = panel[index];
    const SizeType first_element = has_first_component ? index_el_x0.row() : 0;

    TileElementIndex pt_start{first_element, index_el_x0.col() + 1};
    TileElementSize pt_size{tile_a.size().rows() - pt_start.row(),
                            tile_a.size().cols() - pt_start.col()};
    TileElementIndex v_start{first_element, index_el_x0.col()};

    if (has_first_component) {
      const TileElementSize offset{1, 0};

      // Pt = Pt - tau * v[0] * w*
      const T fake_v = 1;
      blas::ger(blas::Layout::ColMajor, 1, pt_size.cols(), -dlaf::conj(tau), &fake_v, 1, w.data(), 1,
                tile_a.ptr(pt_start), tile_a.ld());

      pt_start = pt_start + offset;
      v_start = v_start + offset;
      pt_size = pt_size - offset;

      has_first_component = false;
    }

    if (pt_start.isIn(tile_a.size())) {
      // Pt = Pt - tau * v * w*
      blas::ger(blas::Layout::ColMajor, pt_size.rows(), pt_size.cols(), -dlaf::conj(tau),
                tile_a.ptr(v_start), 1, w.data(), 1, tile_a.ptr(pt_start), tile_a.ld());
    }
  }
}

template <Backend B, typename ASender, typename WSender, typename XSender>
void hemmDiag(pika::execution::thread_priority priority, ASender&& tile_a, WSender&& tile_w,
              XSender&& tile_x) {
  using T = dlaf::internal::SenderElementType<ASender>;
  pika::execution::experimental::start_detached(
      dlaf::internal::whenAllLift(blas::Side::Left, blas::Uplo::Lower, T(1),
                                  std::forward<ASender>(tile_a), std::forward<WSender>(tile_w), T(1),
                                  std::forward<XSender>(tile_x)) |
      tile::hemm(dlaf::internal::Policy<B>(priority)));
}

// X += op(A) * W
template <Backend B, typename ASender, typename WSender, typename XSender>
void hemmOffDiag(pika::execution::thread_priority priority, blas::Op op, ASender&& tile_a,
                 WSender&& tile_w, XSender&& tile_x) {
  using T = dlaf::internal::SenderElementType<ASender>;
  pika::execution::experimental::start_detached(
      dlaf::internal::whenAllLift(op, blas::Op::NoTrans, T(1), std::forward<ASender>(tile_a),
                                  std::forward<WSender>(tile_w), T(1), std::forward<XSender>(tile_x)) |
      tile::gemm(dlaf::internal::Policy<B>(priority)));
}

template <Backend B, typename VSender, typename XSender, typename ASender>
void her2kDiag(pika::execution::thread_priority priority, VSender&& tile_v, XSender&& tile_x,
               ASender&& tile_a) {
  using T = dlaf::internal::SenderElementType<VSender>;
  pika::execution::experimental::start_detached(
      dlaf::internal::whenAllLift(blas::Uplo::Lower, blas::Op::NoTrans, T(-1),
                                  std::forward<VSender>(tile_v), std::forward<XSender>(tile_x),
                                  BaseType<T>(1), std::forward<ASender>(tile_a)) |
      tile::her2k(dlaf::internal::Policy<B>(priority)));
}

// C -= A . B*
template <Backend B, typename ASender, typename BSender, typename CSender>
void her2kOffDiag(pika::execution::thread_priority priority, ASender&& tile_a, BSender&& tile_b,
                  CSender&& tile_c) {
  using T = dlaf::internal::SenderElementType<ASender>;
  pika::execution::experimental::start_detached(
      dlaf::internal::whenAllLift(blas::Op::NoTrans, blas::Op::ConjTrans, T(-1),
                                  std::forward<ASender>(tile_a), std::forward<BSender>(tile_b), T(1),
                                  std::forward<CSender>(tile_c)) |
      tile::gemm(dlaf::internal::Policy<B>(priority)));
}

namespace local {

template <Device D, class T>
T computeReflector(const std::vector<matrix::Tile<T, D>>& panel, SizeType j) {
  constexpr bool has_head = true;

  std::array<T, 2> x0_and_squares = computeX0AndSquares(has_head, panel, j);

  auto tau = computeReflectorAndTau(has_head, panel, j, std::move(x0_and_squares));

  return tau;
}

template <class MatrixLike, class MatrixLikeTaus>
void computePanelReflectors(MatrixLike& mat_a, MatrixLikeTaus& mat_taus, const SizeType j_sub,
                            const matrix::SubPanelView& panel_view, const SizeType nrefls) {
  static Device constexpr D = MatrixLike::device;
  using T = typename MatrixLike::ElementType;
  namespace ex = pika::execution::experimental;
  namespace di = dlaf::internal;

  std::vector<matrix::ReadWriteTileSender<T, D>> panel_tiles;
  panel_tiles.reserve(to_sizet(std::distance(panel_view.iteratorLocal().begin(),
                                             panel_view.iteratorLocal().end())));
  for (const auto& i : panel_view.iteratorLocal()) {
    const matrix::SubTileSpec& spec = panel_view(i);
    panel_tiles.emplace_back(matrix::splitTile(mat_a.readwrite(i), spec));
  }

  const std::size_t nthreads = getReductionToBandPanelNWorkers();
<<<<<<< HEAD
  // TODO: Apply just(x), just(y), just(z) to just(x, y, z) refactoring elsewhere
  auto s = ex::when_all(ex::just(std::make_shared<pika::barrier<>>(nthreads),
                                 std::vector<common::internal::vector<T>>{}),  // w (internally required)
                        mat_taus.readwrite(LocalTileIndex(0, j_sub)),          // taus
                        ex::when_all_vector(std::move(panel_tiles))) |
           ex::transfer(di::getBackendScheduler<Backend::MC>(pika::execution::thread_priority::high)) |
           ex::bulk(nthreads, [nthreads, nrefls, cols = panel_view.cols()](const std::size_t index,
                                                                           auto& barrier_ptr, auto& w,
                                                                           auto& taus, auto& tiles) {
             const std::size_t batch_size = util::ceilDiv(tiles.size(), nthreads);
             const std::size_t begin = index * batch_size;
             const std::size_t end = std::min(index * batch_size + batch_size, tiles.size());

             if (index == 0) {
               DLAF_ASSERT(taus.size().cols() == nrefls, taus.size().cols(), nrefls);
               w.resize(nthreads);
             }

             for (SizeType j = 0; j < nrefls; ++j) {
               // STEP1: compute tau and reflector (single-thread)
               if (index == 0) {
                 // TODO: Use different index constructor
                 taus({0, j}) = computeReflector(tiles, j);
               }

               barrier_ptr->arrive_and_wait();

               // STEP2a: compute w (multi-threaded)
               const SizeType pt_cols = cols - (j + 1);
               if (pt_cols == 0)
                 break;
               const bool has_head = (index == 0);

               w[index] = common::internal::vector<T>(pt_cols, 0);
               computeWTrailingPanel(has_head, tiles, w[index], j, pt_cols, begin, end);
               barrier_ptr->arrive_and_wait();

               // STEP2b: reduce w results (single-threaded)
               if (index == 0)
                 dlaf::eigensolver::internal::reduceColumnVectors(w);
               barrier_ptr->arrive_and_wait();

               // STEP3: update trailing panel (multi-threaded)
               updateTrailingPanel(has_head, tiles, j, w[0], taus(TileElementIndex{0, j}), begin, end);
               barrier_ptr->arrive_and_wait();
             }
           });
  ex::start_detached(std::move(s));
=======
  return ex::when_all(ex::just(std::make_shared<pika::barrier<>>(nthreads)),
                      ex::just(std::vector<common::internal::vector<T>>{}),  // w (internally required)
                      ex::just(common::internal::vector<T>{}),               // taus
                      ex::when_all_vector(std::move(panel_tiles))) |
         ex::transfer(di::getBackendScheduler<Backend::MC>(pika::execution::thread_priority::high)) |
         ex::bulk(nthreads,
                  [nthreads, nrefls, cols = panel_view.cols()](
                      const std::size_t index, auto& barrier_ptr, auto& w, auto& taus, auto& tiles) {
                    const auto barrier_busy_wait = getReductionToBandBarrierBusyWait();
                    const std::size_t batch_size = util::ceilDiv(tiles.size(), nthreads);
                    const std::size_t begin = index * batch_size;
                    const std::size_t end = std::min(index * batch_size + batch_size, tiles.size());

                    if (index == 0) {
                      taus.reserve(nrefls);
                      w.resize(nthreads);
                    }

                    for (SizeType j = 0; j < nrefls; ++j) {
                      // STEP1: compute tau and reflector (single-thread)
                      if (index == 0)
                        taus.emplace_back(computeReflector(tiles, j));
                      barrier_ptr->arrive_and_wait(barrier_busy_wait);

                      // STEP2a: compute w (multi-threaded)
                      const SizeType pt_cols = cols - (j + 1);
                      if (pt_cols == 0)
                        break;
                      const bool has_head = (index == 0);

                      w[index] = common::internal::vector<T>(pt_cols, 0);
                      computeWTrailingPanel(has_head, tiles, w[index], j, pt_cols, begin, end);
                      barrier_ptr->arrive_and_wait(barrier_busy_wait);

                      // STEP2b: reduce w results (single-threaded)
                      if (index == 0)
                        dlaf::eigensolver::internal::reduceColumnVectors(w);
                      barrier_ptr->arrive_and_wait(barrier_busy_wait);

                      // STEP3: update trailing panel (multi-threaded)
                      updateTrailingPanel(has_head, tiles, j, w[0], taus.back(), begin, end);
                      barrier_ptr->arrive_and_wait(barrier_busy_wait);
                    }
                  }) |
         ex::then([](auto barrier_ptr, auto w, auto taus, auto tiles) {
           di::silenceUnusedWarningFor(barrier_ptr, w, tiles);
           return taus;
         }) |
         ex::make_future();
>>>>>>> 34934c60
}

template <Backend B, Device D, class T>
void setupReflectorPanelV(bool has_head, const matrix::SubPanelView& panel_view, const SizeType nrefls,
                          matrix::Panel<Coord::Col, T, D>& v, matrix::Matrix<const T, D>& mat_a,
                          bool force_copy = false) {
  namespace ex = pika::execution::experimental;

  using pika::execution::thread_priority;

  // Note:
  // Reflectors are stored in the lower triangular part of the A matrix leading to sharing memory
  // between reflectors and results, which are in the upper triangular part. The problem exists only
  // for the first tile (of the V, i.e. band excluded). Since refelectors will be used in next
  // computations, they should be well-formed, i.e. a unit lower trapezoidal matrix. For this reason,
  // a support tile is used, where just the reflectors values are copied, the diagonal is set to 1
  // and the rest is zeroed out.
  auto it_begin = panel_view.iteratorLocal().begin();
  auto it_end = panel_view.iteratorLocal().end();

  if (has_head) {
    const LocalTileIndex i = *it_begin;
    matrix::SubTileSpec spec = panel_view(i);

    // Note:
    // If the number of reflectors are limited by height (|reflector| > 1), the panel is narrower than
    // the blocksize, leading to just using a part of A (first full nrefls columns)
    spec.size = {spec.size.rows(), std::min(nrefls, spec.size.cols())};

    // Note:
    // copy + laset is done in two independent tasks, but it could be theoretically merged to into a
    // single task doing both.
    const auto p = dlaf::internal::Policy<B>(thread_priority::high);
    ex::start_detached(dlaf::internal::whenAllLift(splitTile(mat_a.read(i), spec), v.readwrite(i)) |
                       matrix::copy(p));
    ex::start_detached(dlaf::internal::whenAllLift(blas::Uplo::Upper, T(0), T(1), v.readwrite(i)) |
                       tile::laset(p));

    ++it_begin;
  }

  // The rest of the V panel of reflectors can just point to the values in A, since they are
  // well formed in-place.
  for (auto it = it_begin; it < it_end; ++it) {
    const LocalTileIndex idx = *it;
    const matrix::SubTileSpec& spec = panel_view(idx);

    // Note:  This is a workaround for the deadlock problem with sub-tiles.
    //        Without this copy, during matrix update the same tile would get accessed at the same
    //        time both in readonly mode (for reflectors) and in readwrite mode (for updating the
    //        matrix). This would result in a deadlock, so instead of linking the panel to an external
    //        tile, memory provided internally by the panel is used as support. In this way, the two
    //        subtiles used in the operation belong to different tiles.
    if (force_copy)
      ex::start_detached(ex::when_all(matrix::splitTile(mat_a.read(idx), spec), v.readwrite(idx)) |
                         matrix::copy(dlaf::internal::Policy<B>(thread_priority::high)));
    else
      v.setTile(idx, matrix::splitTile(mat_a.read(idx), spec));
  }
}

template <Backend B, Device D, class T>
void trmmComputeW(matrix::Panel<Coord::Col, T, D>& w, matrix::Panel<Coord::Col, T, D>& v,
                  matrix::ReadOnlyTileSender<T, D> tile_t) {
  namespace ex = pika::execution::experimental;

  using pika::execution::thread_priority;
  using namespace blas;

  auto it = w.iteratorLocal();

  for (const auto& index_i : it) {
    ex::start_detached(dlaf::internal::whenAllLift(Side::Right, Uplo::Upper, Op::NoTrans, Diag::NonUnit,
                                                   T(1), tile_t, v.read(index_i), w.readwrite(index_i)) |
                       tile::trmm3(dlaf::internal::Policy<B>(thread_priority::high)));
  }

  if (it.empty()) {
    ex::start_detached(std::move(tile_t));
  }
}

template <Backend B, Device D, class T>
void gemmUpdateX(matrix::Panel<Coord::Col, T, D>& x, matrix::Matrix<const T, D>& w2,
                 matrix::Panel<Coord::Col, const T, D>& v) {
  namespace ex = pika::execution::experimental;

  using pika::execution::thread_priority;
  using namespace blas;

  // GEMM X = X - 0.5 . V . W2
  for (const auto& index_i : v.iteratorLocal())
    ex::start_detached(dlaf::internal::whenAllLift(Op::NoTrans, Op::NoTrans, T(-0.5), v.read(index_i),
                                                   w2.read(LocalTileIndex(0, 0)), T(1),
                                                   x.readwrite(index_i)) |
                       tile::gemm(dlaf::internal::Policy<B>(thread_priority::high)));
}

template <Backend B, Device D, class T>
void hemmComputeX(matrix::Panel<Coord::Col, T, D>& x, const matrix::SubMatrixView& view,
                  matrix::Matrix<const T, D>& a, matrix::Panel<Coord::Col, const T, D>& w) {
  namespace ex = pika::execution::experimental;

  using pika::execution::thread_priority;

  const auto dist = a.distribution();

  // Note:
  // They have to be set to zero, because all tiles are going to be reduced, and some tiles may not get
  // "initialized" during computation, so they should not contribute with any spurious value to the final
  // result.
  matrix::util::set0<B>(thread_priority::high, x);

  const LocalTileIndex at_offset = view.begin();

  for (SizeType i = at_offset.row(); i < dist.localNrTiles().rows(); ++i) {
    const auto limit = i + 1;
    for (SizeType j = limit - 1; j >= at_offset.col(); --j) {
      const LocalTileIndex ij{i, j};

      const bool is_diagonal_tile = (ij.row() == ij.col());

      const auto& tile_a = splitTile(a.read(ij), view(ij));

      if (is_diagonal_tile) {
        hemmDiag<B>(thread_priority::high, tile_a, w.read(ij), x.readwrite(ij));
      }
      else {
        // Note:
        // Because A is hermitian and just the lower part contains the data, for each a(ij) not
        // on the diagonal, two computations are done:
        // - using a(ij) in its position;
        // - using a(ij) in its "transposed" position (applying the ConjTrans to its data)

        {
          const LocalTileIndex index_x(Coord::Row, ij.row());
          const LocalTileIndex index_w(Coord::Row, ij.col());
          hemmOffDiag<B>(thread_priority::high, blas::Op::NoTrans, tile_a, w.read(index_w),
                         x.readwrite(index_x));
        }

        {
          const LocalTileIndex index_pretended = transposed(ij);
          const LocalTileIndex index_x(Coord::Row, index_pretended.row());
          const LocalTileIndex index_w(Coord::Row, index_pretended.col());
          hemmOffDiag<B>(thread_priority::high, blas::Op::ConjTrans, tile_a, w.read(index_w),
                         x.readwrite(index_x));
        }
      }
    }
  }
}

template <Backend B, Device D, class T>
void gemmComputeW2(matrix::Matrix<T, D>& w2, matrix::Panel<Coord::Col, const T, D>& w,
                   matrix::Panel<Coord::Col, const T, D>& x) {
  using pika::execution::thread_priority;

  namespace ex = pika::execution::experimental;

  // Note:
  // Not all ranks in the column always hold at least a tile in the panel Ai, but all ranks in
  // the column are going to participate to the reduce. For them, it is important to set the
  // partial result W2 to zero.
  ex::start_detached(w2.readwrite(LocalTileIndex(0, 0)) |
                     tile::set0(dlaf::internal::Policy<B>(thread_priority::high)));

  using namespace blas;
  // GEMM W2 = W* . X
  for (const auto& index_tile : w.iteratorLocal())
    ex::start_detached(dlaf::internal::whenAllLift(Op::ConjTrans, Op::NoTrans, T(1), w.read(index_tile),
                                                   x.read(index_tile), T(1),
                                                   w2.readwrite(LocalTileIndex(0, 0))) |
                       tile::gemm(dlaf::internal::Policy<B>(thread_priority::high)));
}

template <Backend B, Device D, class T>
void her2kUpdateTrailingMatrix(const matrix::SubMatrixView& view, matrix::Matrix<T, D>& a,
                               matrix::Panel<Coord::Col, const T, D>& x,
                               matrix::Panel<Coord::Col, const T, D>& v) {
  static_assert(std::is_signed_v<BaseType<T>>, "alpha in computations requires to be -1");

  using pika::execution::thread_priority;

  const auto dist = a.distribution();

  const LocalTileIndex at_start = view.begin();

  for (SizeType i = at_start.row(); i < dist.localNrTiles().rows(); ++i) {
    const auto limit = dist.template nextLocalTileFromGlobalTile<Coord::Col>(
        dist.template globalTileFromLocalTile<Coord::Row>(i) + 1);
    for (SizeType j = at_start.col(); j < limit; ++j) {
      const LocalTileIndex ij_local{i, j};
      const GlobalTileIndex ij = dist.globalTileIndex(ij_local);

      const bool is_diagonal_tile = (ij.row() == ij.col());

      auto getSubA = [&a, &view, ij_local]() {
        return splitTile(a.readwrite(ij_local), view(ij_local));
      };

      // The first column of the trailing matrix (except for the very first global tile) has to be
      // updated first, in order to unlock the next iteration as soon as possible.
      const auto priority = (j == at_start.col()) ? thread_priority::high : thread_priority::normal;

      if (is_diagonal_tile) {
        her2kDiag<B>(priority, v.read(ij_local), x.read(ij_local), getSubA());
      }
      else {
        // A -= X . V*
        her2kOffDiag<B>(priority, x.read(ij_local), v.read(transposed(ij_local)), getSubA());

        // A -= V . X*
        her2kOffDiag<B>(priority, v.read(ij_local), x.read(transposed(ij_local)), getSubA());
      }
    }
  }
}

}

namespace distributed {
template <Device D, class T>
T computeReflector(const bool has_head, comm::Communicator& communicator,
                   const std::vector<matrix::Tile<T, D>>& panel, SizeType j) {
  std::array<T, 2> x0_and_squares = computeX0AndSquares(has_head, panel, j);

  // Note:
  // This is an optimization for grouping two separate low bandwidth communications, respectively
  // bcast(x0) and reduce(norm), where the latency was degrading performances.
  //
  // In particular this allReduce allows to:
  // - bcast x0, since for all ranks is 0 and just the root rank has the real value;
  // - allReduce squares for the norm computation.
  //
  // Moreover, by all-reducing squares and broadcasting x0, all ranks have all the information to
  // update locally the reflectors (section they have). This is more efficient than computing params
  // (e.g. norm, y, tau) just on the root rank and then having to broadcast them (i.e. additional
  // communication).
  comm::sync::allReduceInPlace(communicator, MPI_SUM,
                               common::make_data(x0_and_squares.data(),
                                                 to_SizeType(x0_and_squares.size())));

  auto tau = computeReflectorAndTau(has_head, panel, j, std::move(x0_and_squares));

  return tau;
}

template <class MatrixLike, class MatrixLikeTaus, class TriggerSender, class CommSender>
void computePanelReflectors(TriggerSender&& trigger, comm::IndexT_MPI rank_v0,
                            CommSender&& mpi_col_chain_panel, MatrixLike& mat_a,
                            MatrixLikeTaus& mat_taus, SizeType j_sub,
                            const matrix::SubPanelView& panel_view, const SizeType nrefls) {
  static Device constexpr D = MatrixLike::device;
  using T = typename MatrixLike::ElementType;
  namespace ex = pika::execution::experimental;
  namespace di = dlaf::internal;

  std::vector<matrix::ReadWriteTileSender<T, D>> panel_tiles;
  panel_tiles.reserve(to_sizet(std::distance(panel_view.iteratorLocal().begin(),
                                             panel_view.iteratorLocal().end())));
  for (const auto& i : panel_view.iteratorLocal()) {
    const matrix::SubTileSpec& spec = panel_view(i);
    panel_tiles.emplace_back(matrix::splitTile(mat_a.readwrite(i), spec));
  }

  const std::size_t nthreads = getReductionToBandPanelNWorkers();
<<<<<<< HEAD
  auto s =
      ex::when_all(ex::just(std::make_shared<pika::barrier<>>(nthreads),
                            std::vector<common::internal::vector<T>>{}),  // w (interally required)
                   mat_taus.readwrite(GlobalTileIndex(0, j_sub)),         // taus
                   ex::when_all_vector(std::move(panel_tiles)),
                   std::forward<CommSender>(mpi_col_chain_panel), std::forward<TriggerSender>(trigger)) |
      ex::transfer(di::getBackendScheduler<Backend::MC>(pika::execution::thread_priority::high)) |
      ex::bulk(nthreads, [nthreads, nrefls, rank_v0,
                          cols = panel_view.cols()](const std::size_t index, auto& barrier_ptr, auto& w,
                                                    auto& taus, auto& tiles, auto&& pcomm) {
        const bool rankHasHead = rank_v0 == pcomm.get().rank();

        const std::size_t batch_size = util::ceilDiv(tiles.size(), nthreads);
        const std::size_t begin = index * batch_size;
        const std::size_t end = std::min(index * batch_size + batch_size, tiles.size());

        if (index == 0) {
          DLAF_ASSERT(taus.size().cols() == nrefls, taus.size().cols(), nrefls);
          w.resize(nthreads);
        }

        for (SizeType j = 0; j < nrefls; ++j) {
          // STEP1: compute tau and reflector (single-thread)
          if (index == 0) {
            const bool has_head = rankHasHead;
            taus({0, j}) = computeReflector(has_head, pcomm.get(), tiles, j);
          }
          barrier_ptr->arrive_and_wait();

          // STEP2a: compute w (multi-threaded)
          const SizeType pt_cols = cols - (j + 1);
          if (pt_cols == 0)
            break;

          const bool has_head = rankHasHead && (index == 0);

          w[index] = common::internal::vector<T>(pt_cols, 0);
          computeWTrailingPanel(has_head, tiles, w[index], j, pt_cols, begin, end);
          barrier_ptr->arrive_and_wait();

          // STEP2b: reduce w results (single-threaded)
          if (index == 0) {
            dlaf::eigensolver::internal::reduceColumnVectors(w);
            comm::sync::allReduceInPlace(pcomm.get(), MPI_SUM, common::make_data(w[0].data(), pt_cols));
          }
          barrier_ptr->arrive_and_wait();

          // STEP3: update trailing panel (multi-threaded)
          updateTrailingPanel(has_head, tiles, j, w[0], taus(TileElementIndex{0, j}), begin, end);
          barrier_ptr->arrive_and_wait();
        }
      });
  ex::start_detached(std::move(s));
=======
  return ex::when_all(ex::just(std::make_shared<pika::barrier<>>(nthreads)),
                      ex::just(std::vector<common::internal::vector<T>>{}),  // w (interally required)
                      ex::just(common::internal::vector<T>{}),               // taus
                      ex::when_all_vector(std::move(panel_tiles)),
                      std::forward<CommSender>(mpi_col_chain_panel),
                      std::forward<TriggerSender>(trigger)) |
         ex::transfer(di::getBackendScheduler<Backend::MC>(pika::execution::thread_priority::high)) |
         ex::bulk(nthreads,
                  [nthreads, nrefls, rank_v0,
                   cols = panel_view.cols()](const std::size_t index, auto& barrier_ptr, auto& w,
                                             auto& taus, auto& tiles, auto&& pcomm) {
                    const bool rankHasHead = rank_v0 == pcomm.get().rank();

                    const auto barrier_busy_wait = getReductionToBandBarrierBusyWait();
                    const std::size_t batch_size = util::ceilDiv(tiles.size(), nthreads);
                    const std::size_t begin = index * batch_size;
                    const std::size_t end = std::min(index * batch_size + batch_size, tiles.size());

                    if (index == 0) {
                      taus.reserve(nrefls);
                      w.resize(nthreads);
                    }

                    for (SizeType j = 0; j < nrefls; ++j) {
                      // STEP1: compute tau and reflector (single-thread)
                      if (index == 0) {
                        const bool has_head = rankHasHead;
                        taus.emplace_back(computeReflector(has_head, pcomm.get(), tiles, j));
                      }
                      barrier_ptr->arrive_and_wait(barrier_busy_wait);

                      // STEP2a: compute w (multi-threaded)
                      const SizeType pt_cols = cols - (j + 1);
                      if (pt_cols == 0)
                        break;

                      const bool has_head = rankHasHead && (index == 0);

                      w[index] = common::internal::vector<T>(pt_cols, 0);
                      computeWTrailingPanel(has_head, tiles, w[index], j, pt_cols, begin, end);
                      barrier_ptr->arrive_and_wait(barrier_busy_wait);

                      // STEP2b: reduce w results (single-threaded)
                      if (index == 0) {
                        dlaf::eigensolver::internal::reduceColumnVectors(w);
                        comm::sync::allReduceInPlace(pcomm.get(), MPI_SUM,
                                                     common::make_data(w[0].data(), pt_cols));
                      }
                      barrier_ptr->arrive_and_wait(barrier_busy_wait);

                      // STEP3: update trailing panel (multi-threaded)
                      updateTrailingPanel(has_head, tiles, j, w[0], taus.back(), begin, end);
                      barrier_ptr->arrive_and_wait(barrier_busy_wait);
                    }
                  }) |
         ex::then([](auto barrier_ptr, auto w, auto taus, auto tiles, auto pcomm) {
           di::silenceUnusedWarningFor(barrier_ptr, w, tiles, pcomm);
           return taus;
         }) |
         ex::make_future();
>>>>>>> 34934c60
}

template <Backend B, Device D, class T>
void hemmComputeX(comm::IndexT_MPI reducer_col, matrix::Panel<Coord::Col, T, D>& x,
                  matrix::Panel<Coord::Row, T, D, matrix::StoreTransposed::Yes>& xt,
                  const matrix::SubMatrixView& view, matrix::Matrix<const T, D>& a,
                  matrix::Panel<Coord::Col, const T, D>& w,
                  matrix::Panel<Coord::Row, const T, D, matrix::StoreTransposed::Yes>& wt,
                  common::Pipeline<comm::Communicator>& mpi_row_chain,
                  common::Pipeline<comm::Communicator>& mpi_col_chain) {
  namespace ex = pika::execution::experimental;

  using pika::execution::thread_priority;

  const auto dist = a.distribution();
  const auto rank = dist.rankIndex();

  // Note:
  // They have to be set to zero, because all tiles are going to be reduced, and some tiles may not get
  // "initialized" during computation, so they should not contribute with any spurious value to the final
  // result.
  matrix::util::set0<B>(thread_priority::high, x);
  matrix::util::set0<B>(thread_priority::high, xt);

  const LocalTileIndex at_offset = view.begin();

  for (SizeType i = at_offset.row(); i < dist.localNrTiles().rows(); ++i) {
    const auto limit = dist.template nextLocalTileFromGlobalTile<Coord::Col>(
        dist.template globalTileFromLocalTile<Coord::Row>(i) + 1);
    for (SizeType j = limit - 1; j >= at_offset.col(); --j) {
      const LocalTileIndex ij_local{i, j};
      const GlobalTileIndex ij = dist.globalTileIndex(ij_local);

      const bool is_diagonal_tile = (ij.row() == ij.col());

      auto tile_a = splitTile(a.read(ij), view(ij_local));

      if (is_diagonal_tile) {
        hemmDiag<B>(thread_priority::high, std::move(tile_a), w.read(ij_local), x.readwrite(ij_local));
      }
      else {
        // Note:
        // Since it is not a diagonal tile, otherwise it would have been managed in the previous
        // branch, the second operand is not available in W but it is accessible through the
        // support panel Wt.
        // However, since we are still computing the "straight" part, the result can be stored
        // in the "local" panel X.
        hemmOffDiag<B>(thread_priority::high, blas::Op::NoTrans, tile_a, wt.read(ij_local),
                       x.readwrite(ij_local));

        // Note:
        // Here we are considering the hermitian part of A, so coordinates have to be "mirrored".
        // So, first step is identifying the mirrored cell coordinate, i.e. swap row/col, together
        // with realizing if the new coord lays on an owned row or not.
        // If yes, the result can be stored in the X, otherwise Xt support panel will be used.
        // For what concerns the second operand, it can be found for sure in W. In fact, the
        // multiplication requires matching col(A) == row(W), but since coordinates are mirrored,
        // we are matching row(A) == row(W), so it is local by construction.
        const auto owner = dist.template rankGlobalTile<Coord::Row>(ij.col());

        const LocalTileIndex index_x{dist.template localTileFromGlobalTile<Coord::Row>(ij.col()), 0};
        const LocalTileIndex index_xt{0, ij_local.col()};

        auto tile_x = (dist.rankIndex().row() == owner) ? x.readwrite(index_x) : xt.readwrite(index_xt);

        hemmOffDiag<B>(thread_priority::high, blas::Op::ConjTrans, std::move(tile_a), w.read(ij_local),
                       std::move(tile_x));
      }
    }
  }

  // Note:
  // At this point, partial results of X and Xt are available in the panels, and they have to be reduced,
  // both row-wise and col-wise.
  // The final X result will be available just on Ai panel column.

  // Note:
  // The first step in reducing partial results distributed over X and Xt, it is to reduce the row
  // panel Xt col-wise, by collecting all Xt results on the rank which can "mirror" the result on its
  // rows (i.e. diagonal). So, for each tile of the row panel, select who is the "diagonal" rank that can
  // mirror and reduce on it.
  for (const auto& index_xt : xt.iteratorLocal()) {
    const auto index_k = dist.template globalTileFromLocalTile<Coord::Col>(index_xt.col());
    const auto rank_owner_row = dist.template rankGlobalTile<Coord::Row>(index_k);

    if (rank_owner_row == rank.row()) {
      // Note:
      // Since it is the owner, it has to perform the "mirroring" of the results from columns to
      // rows.
      //
      // Moreover, it reduces in place because the owner of the diagonal stores the partial result
      // directly in x (without using xt)
      const auto i = dist.template localTileFromGlobalTile<Coord::Row>(index_k);
      ex::start_detached(comm::scheduleReduceRecvInPlace(mpi_col_chain(), MPI_SUM, x.readwrite({i, 0})));
    }
    else {
      ex::start_detached(comm::scheduleReduceSend(mpi_col_chain(), rank_owner_row, MPI_SUM,
                                                  xt.read(index_xt)));
    }
  }

  // Note:
  // At this point partial results are all collected in X (Xt has been embedded in previous step),
  // so the last step needed is to reduce these last partial results in the final results.
  // The result is needed just on the column with reflectors.
  for (const auto& index_x : x.iteratorLocal()) {
    if (reducer_col == rank.col())
      ex::start_detached(comm::scheduleReduceRecvInPlace(mpi_row_chain(), MPI_SUM,
                                                         x.readwrite(index_x)));
    else
      ex::start_detached(comm::scheduleReduceSend(mpi_row_chain(), reducer_col, MPI_SUM,
                                                  x.read(index_x)));
  }
}

template <Backend B, Device D, class T>
void her2kUpdateTrailingMatrix(const matrix::SubMatrixView& view, Matrix<T, D>& a,
                               matrix::Panel<Coord::Col, const T, D>& x,
                               matrix::Panel<Coord::Row, const T, D, matrix::StoreTransposed::Yes>& vt,
                               matrix::Panel<Coord::Col, const T, D>& v,
                               matrix::Panel<Coord::Row, const T, D, matrix::StoreTransposed::Yes>& xt) {
  static_assert(std::is_signed_v<BaseType<T>>, "alpha in computations requires to be -1");

  using pika::execution::thread_priority;

  const auto dist = a.distribution();

  const LocalTileIndex at_start = view.begin();

  for (SizeType i = at_start.row(); i < dist.localNrTiles().rows(); ++i) {
    const auto limit = dist.template nextLocalTileFromGlobalTile<Coord::Col>(
        dist.template globalTileFromLocalTile<Coord::Row>(i) + 1);
    for (SizeType j = at_start.col(); j < limit; ++j) {
      const LocalTileIndex ij_local{i, j};
      const GlobalTileIndex ij = dist.globalTileIndex(ij_local);

      const bool is_diagonal_tile = (ij.row() == ij.col());

      auto getSubA = [&a, &view, ij_local]() {
        return splitTile(a.readwrite(ij_local), view(ij_local));
      };

      // The first column of the trailing matrix (except for the very first global tile) has to be
      // updated first, in order to unlock the next iteration as soon as possible.
      const auto priority = (j == at_start.col()) ? thread_priority::high : thread_priority::normal;

      if (is_diagonal_tile) {
        her2kDiag<B>(priority, v.read(ij_local), x.read(ij_local), getSubA());
      }
      else {
        // A -= X . V*
        her2kOffDiag<B>(priority, x.read(ij_local), vt.read(ij_local), getSubA());

        // A -= V . X*
        her2kOffDiag<B>(priority, v.read(ij_local), xt.read(ij_local), getSubA());
      }
    }
  }
}
}

template <Backend B, Device D, class T>
struct ComputePanelHelper;

template <class T>
struct ComputePanelHelper<Backend::MC, Device::CPU, T> {
  ComputePanelHelper(const std::size_t, matrix::Distribution) {}

  void call(Matrix<T, Device::CPU>& mat_a, matrix::RetiledMatrix<T, Device::CPU>& mat_taus,
            const SizeType j_sub, const matrix::SubPanelView& panel_view, const SizeType nrefls_block) {
    using red2band::local::computePanelReflectors;
    computePanelReflectors(mat_a, mat_taus, j_sub, panel_view, nrefls_block);
  }

  template <Device D, class CommSender, class TriggerSender>
  void call(TriggerSender&& trigger, comm::IndexT_MPI rank_v0, CommSender&& mpi_col_chain_panel,
            Matrix<T, D>& mat_a, matrix::RetiledMatrix<T, Device::CPU>& mat_taus, const SizeType j_sub,
            const matrix::SubPanelView& panel_view, SizeType nrefls) {
    using red2band::distributed::computePanelReflectors;
    computePanelReflectors(std::forward<TriggerSender>(trigger), rank_v0,
                           std::forward<CommSender>(mpi_col_chain_panel), mat_a, mat_taus, j_sub,
                           panel_view, nrefls);
  }
};

#ifdef DLAF_WITH_GPU
template <class T>
struct ComputePanelHelper<Backend::GPU, Device::GPU, T> {
  ComputePanelHelper(const std::size_t n_workspaces, matrix::Distribution dist_a)
      : panels_v(n_workspaces, dist_a) {}

  auto call(Matrix<T, Device::GPU>& mat_a, Matrix<T, Device::CPU>& mat_taus, const SizeType j_sub,
            const matrix::SubPanelView& panel_view, const SizeType nrefls_block) {
    using red2band::local::computePanelReflectors;

    namespace ex = pika::execution::experimental;

    // Note:
    // - copy panel_view from GPU to CPU
    // - computePanelReflectors on CPU (on a matrix like, with just a panel)
    // - copy back matrix "panel" from CPU to GPU

    auto& v = panels_v.nextResource();

    copyToCPU(panel_view, mat_a, v);
    auto taus = computePanelReflectors(v, mat_taus, j_sub, panel_view, nrefls_block);
    copyFromCPU(panel_view, v, mat_a);

    return taus;
  }

  template <Device D, class CommSender, class TriggerSender>
  auto call(TriggerSender&& trigger, comm::IndexT_MPI rank_v0, CommSender&& mpi_col_chain_panel,
            Matrix<T, D>& mat_a, const matrix::SubPanelView& panel_view, const SizeType nrefls) {
    auto& v = panels_v.nextResource();

    // copy to CPU
    copyToCPU(panel_view, mat_a, v);

    // compute on CPU
    using dlaf::eigensolver::internal::red2band::distributed::computePanelReflectors;
    auto taus =
        computePanelReflectors(std::forward<TriggerSender>(trigger), rank_v0,
                               std::forward<CommSender>(mpi_col_chain_panel), v, panel_view, nrefls);

    // copy back to GPU
    copyFromCPU(panel_view, v, mat_a);

    return taus;
  }

protected:
  common::RoundRobin<matrix::Panel<Coord::Col, T, Device::CPU>> panels_v;

  void copyToCPU(const matrix::SubPanelView panel_view, matrix::Matrix<T, Device::GPU>& mat_a,
                 matrix::Panel<Coord::Col, T, Device::CPU>& v) {
    namespace ex = pika::execution::experimental;

    using dlaf::internal::Policy;
    using dlaf::matrix::internal::CopyBackend_v;
    using pika::execution::thread_priority;

    for (const auto& i : panel_view.iteratorLocal()) {
      auto spec = panel_view(i);
      auto tmp_tile = v.readwrite(i);
      ex::start_detached(
          ex::when_all(splitTile(mat_a.read(i), spec), splitTile(std::move(tmp_tile), spec)) |
          matrix::copy(Policy<CopyBackend_v<Device::GPU, Device::CPU>>(thread_priority::high)));
    }
  }

  void copyFromCPU(const matrix::SubPanelView panel_view, matrix::Panel<Coord::Col, T, Device::CPU>& v,
                   matrix::Matrix<T, Device::GPU>& mat_a) {
    namespace ex = pika::execution::experimental;

    using dlaf::internal::Policy;
    using dlaf::matrix::internal::CopyBackend_v;
    using pika::execution::thread_priority;

    for (const auto& i : panel_view.iteratorLocal()) {
      auto spec = panel_view(i);
      auto tile_a = mat_a.readwrite(i);
      ex::start_detached(
          ex::when_all(splitTile(v.read(i), spec), splitTile(std::move(tile_a), spec)) |
          matrix::copy(Policy<CopyBackend_v<Device::CPU, Device::GPU>>(thread_priority::high)));
    }
  }
};
#endif

}

/// Local implementation of reduction to band
/// TODO: docs
/// @return a vector of any_senders of shared pointers of vectors, where each inner vector contains a
/// block of taus
template <Backend B, Device D, class T>
Matrix<T, Device::CPU> ReductionToBand<B, D, T>::call(Matrix<T, D>& mat_a, const SizeType band_size) {
  using dlaf::matrix::Matrix;
  using dlaf::matrix::Panel;

  using namespace red2band::local;

  using common::iterate_range2d;
  using factorization::internal::computeTFactor;

  using pika::execution::experimental::any_sender;

  const auto dist_a = mat_a.distribution();
  const matrix::Distribution dist({mat_a.size().rows(), band_size},
                                  {dist_a.blockSize().rows(), band_size});

  // Note:
  // Reflector of size = 1 is not considered whatever T is (i.e. neither real nor complex)
  const SizeType nrefls = std::max<SizeType>(0, dist_a.size().rows() - band_size - 1);

  // Row-vector that is distributed over columns, but exists locally on all rows of the grid
  // TODO: transpose into column vector?
  // TODO: Many options here:
  // - mat with tile_size == block_size, then retile to
  //   tile_size == band_size for use here, return unretiled matrix for
  //   backtransformation.
  // - mat with tile_size == band_size, then retile to bigger tiles (not
  //   possible currently, but possible in theory)
  // - mat with tile_size == band_size here, copy to new matrix with tile_size
  //   == block_size for backtransformation
  // - mat with tile_size == block_size, access subtiles with splitTileDisjoint
  //   here (almost exactly the same as option 1)
  DLAF_ASSERT(mat_a.blockSize().cols() % band_size == 0, mat_a.blockSize().cols(), band_size);
  // original tile_size == band_size matrix
  // Matrix<T, Device::CPU> mat_taus(matrix::Distribution(GlobalElementSize(1, nrefls), TileElementSize(1,
  // mat_a.blockSize().cols()),
  //                          TileElementSize(1, band_size), comm::Size2D(1, mat_a.commGridSize().cols()),
  //                          comm::Index2D(0, mat_a.rankIndex().col()),
  //                          comm::Index2D(0, mat_a.sourceRankIndex().col())));
  // tile_size == block_size
  // TODO: Local matrix -> simplify arguments to mat_taus below.
  Matrix<T, Device::CPU> mat_taus(matrix::Distribution(GlobalElementSize(1, nrefls),
                                                       TileElementSize(1, mat_a.blockSize().cols()),
                                                       comm::Size2D(1, mat_a.commGridSize().cols()),
                                                       comm::Index2D(0, mat_a.rankIndex().col()),
                                                       comm::Index2D(0, mat_a.sourceRankIndex().col())));

  if (nrefls == 0)
    return mat_taus;

  matrix::RetiledMatrix<T, Device::CPU> mat_taus_retiled(mat_taus,
                                                         LocalTileSize(1, mat_a.blockSize().cols() /
                                                                              band_size));

  // TODO: rename nblocks to ntiles
  const SizeType nblocks = (nrefls - 1) / band_size + 1;
  DLAF_ASSERT(nblocks == mat_taus_retiled.nrTiles().cols(), nblocks, mat_taus_retiled.nrTiles().cols());

  const bool is_full_band = (band_size == dist_a.blockSize().cols());

  constexpr std::size_t n_workspaces = 2;
  common::RoundRobin<Panel<Coord::Col, T, D>> panels_v(n_workspaces, dist);
  common::RoundRobin<Panel<Coord::Col, T, D>> panels_w(n_workspaces, dist);
  common::RoundRobin<Panel<Coord::Col, T, D>> panels_x(n_workspaces, dist);

  // Note:
  // Here dist_a is given with full panel size instead of dist with just the part actually needeed,
  // because the GPU Helper internally exploits Panel data-structure. Indeed, the full size panel is
  // needed in order to mimick Matrix with Panel, so it is possible to apply a SubPanelView to it.
  //
  // It is a bit hacky usage, because SubPanelView is not meant to be used with Panel, but just with
  // Matrix. This results in a variable waste of memory, depending no the ratio band_size/nb.
  red2band::ComputePanelHelper<B, D, T> compute_panel_helper(n_workspaces, dist_a);

  for (SizeType j_sub = 0; j_sub < nblocks; ++j_sub) {
    const auto i_sub = j_sub + 1;

    const GlobalElementIndex ij_offset(i_sub * band_size, j_sub * band_size);

    const SizeType nrefls_block = [=]() {
      const bool is_last = j_sub == nblocks - 1;
      if (!is_last)
        return band_size;

      const SizeType nrefls_last = nrefls % band_size;
      return nrefls_last == 0 ? band_size : nrefls_last;
    }();

    const SizeType nrefls_block_new = mat_taus_retiled.tileSize(GlobalTileIndex(0, j_sub)).cols();
    DLAF_ASSERT(nrefls_block == nrefls_block_new, nrefls_block, nrefls_block_new);

    const bool isPanelIncomplete = (nrefls_block != band_size);

    // Note: if this is running, it must have at least one valid reflector (i.e. with size > 1)
    DLAF_ASSERT_HEAVY(nrefls_block != 0, nrefls_block);

    // Note:  SubPanelView is (at most) band_size wide, but it may contain a smaller number of
    //        reflectors (i.e. at the end when last reflector size is 1)
    const matrix::SubPanelView panel_view(dist_a, ij_offset, band_size);

    Panel<Coord::Col, T, D>& v = panels_v.nextResource();
    v.setRangeStart(ij_offset);
    if (isPanelIncomplete)
      v.setWidth(nrefls_block);

    // PANEL
    compute_panel_helper.call(mat_a, mat_taus_retiled, j_sub, panel_view, nrefls_block);

    // Note:
    // - has_reflector_head tells if this rank owns the first tile of the panel (being local, always true)
    // - if !is_full_band it has to force copy as a workaround, otherwise in update matrix it would deadlock
    // due to tile shared between panel and trailing matrix
    constexpr bool has_reflector_head = true;
    setupReflectorPanelV<B, D, T>(has_reflector_head, panel_view, nrefls_block, v, mat_a, !is_full_band);

    const LocalTileIndex t_idx(0, 0);
    // TODO used just by the column, maybe we can re-use a panel tile?
    // TODO probably the first one in any panel is ok?
    Matrix<T, D> t({nrefls_block, nrefls_block}, dist.blockSize());

    computeTFactor<B>(v, mat_taus_retiled.read(GlobalTileIndex(0, j_sub)), t.readwrite(t_idx));

    // PREPARATION FOR TRAILING MATRIX UPDATE
    const GlobalElementIndex at_offset(ij_offset + GlobalElementSize(0, band_size));

    // Note: if there is no trailing matrix, algorithm has finised
    if (!at_offset.isIn(mat_a.size()))
      break;

    const matrix::SubMatrixView trailing_matrix_view(dist_a, at_offset);

    // W = V . T
    Panel<Coord::Col, T, D>& w = panels_w.nextResource();
    w.setRangeStart(at_offset);
    if (isPanelIncomplete)
      w.setWidth(nrefls_block);

    trmmComputeW<B>(w, v, t.read(t_idx));

    // X = At . W
    Panel<Coord::Col, T, D>& x = panels_x.nextResource();
    x.setRangeStart(at_offset);
    if (isPanelIncomplete)
      x.setWidth(nrefls_block);

    // Note:
    // Since At is hermitian, just the lower part is referenced.
    // When the tile is not part of the main diagonal, the same tile has to be used for two computations
    // that will contribute to two different rows of X: the ones indexed with row and col.
    hemmComputeX<B>(x, trailing_matrix_view, mat_a, w);

    // In the next section the next two operations are performed
    // A) W2 = W* . X
    // B) X -= 1/2 . V . W2

    // Note:
    // T can be re-used because it is not needed anymore in this step and it has the same shape
    Matrix<T, D> w2 = std::move(t);

    gemmComputeW2<B>(w2, w, x);
    gemmUpdateX<B>(x, w2, v);

    // TRAILING MATRIX UPDATE

    // At -= X . V* + V . X*
    her2kUpdateTrailingMatrix<B>(trailing_matrix_view, mat_a, x, v);

    x.reset();
    w.reset();
    v.reset();
  }

  return mat_taus;
}

/// Distributed implementation of reduction to band
/// TODO: docs
/// @return a vector of any_senders of shared pointers of vectors, where each inner vector contains a
/// block of taus
template <Backend B, Device D, class T>
Matrix<T, Device::CPU> ReductionToBand<B, D, T>::call(comm::CommunicatorGrid grid, Matrix<T, D>& mat_a,
                                                      const SizeType band_size) {
  using namespace red2band::distributed;

  using common::iterate_range2d;
  using factorization::internal::computeTFactor;

  namespace ex = pika::execution::experimental;

  // Note:
  // This is a temporary workaround.
  // See issue https://github.com/eth-cscs/DLA-Future/issues/729
  pika::threads::get_thread_manager().wait();

  common::Pipeline<comm::Communicator> mpi_col_chain_panel(grid.colCommunicator().clone());
  common::Pipeline<comm::Communicator> mpi_row_chain(grid.rowCommunicator().clone());
  common::Pipeline<comm::Communicator> mpi_col_chain(grid.colCommunicator().clone());

  const auto& dist = mat_a.distribution();
  const comm::Index2D rank = dist.rankIndex();

  // Note:
  // Reflector of size = 1 is not considered whatever T is (i.e. neither real nor complex)
  const SizeType nrefls = std::max<SizeType>(0, dist.size().rows() - band_size - 1);

  // Row-vector that is distributed over columns, but exists locally on all rows of the grid
  // TODO: transpose into column vector?
  DLAF_ASSERT(mat_a.blockSize().cols() % band_size == 0, mat_a.blockSize().cols(), band_size);
  Matrix<T, Device::CPU> mat_taus(matrix::Distribution(GlobalElementSize(1, nrefls),
                                                       TileElementSize(1, mat_a.blockSize().cols()),
                                                       comm::Size2D(1, mat_a.commGridSize().cols()),
                                                       comm::Index2D(0, mat_a.rankIndex().col()),
                                                       comm::Index2D(0, mat_a.sourceRankIndex().col())));

  if (nrefls == 0)
    return mat_taus;

  matrix::RetiledMatrix<T, Device::CPU> mat_taus_retiled(mat_taus,
                                                         LocalTileSize(1, mat_a.blockSize().cols() /
                                                                              band_size));

  // TODO: rename nblocks to ntiles
  const SizeType nblocks = (nrefls - 1) / band_size + 1;
  DLAF_ASSERT(nblocks == mat_taus_retiled.nrTiles().cols(), nblocks, mat_taus_retiled.nrTiles().cols());

  const bool is_full_band = (band_size == dist.blockSize().cols());

  constexpr std::size_t n_workspaces = 2;
  common::RoundRobin<matrix::Panel<Coord::Col, T, D>> panels_v(n_workspaces, dist);
  common::RoundRobin<matrix::Panel<Coord::Row, T, D, matrix::StoreTransposed::Yes>> panels_vt(
      n_workspaces, dist);

  common::RoundRobin<matrix::Panel<Coord::Col, T, D>> panels_w(n_workspaces, dist);
  common::RoundRobin<matrix::Panel<Coord::Row, T, D, matrix::StoreTransposed::Yes>> panels_wt(
      n_workspaces, dist);

  common::RoundRobin<matrix::Panel<Coord::Col, T, D>> panels_x(n_workspaces, dist);
  common::RoundRobin<matrix::Panel<Coord::Row, T, D, matrix::StoreTransposed::Yes>> panels_xt(
      n_workspaces, dist);

  red2band::ComputePanelHelper<B, D, T> compute_panel_helper(n_workspaces, dist);

  ex::unique_any_sender<> trigger_panel{ex::just()};
  for (SizeType j_sub = 0; j_sub < nblocks; ++j_sub) {
    const SizeType i_sub = j_sub + 1;

    const GlobalElementIndex ij_offset(i_sub * band_size, j_sub * band_size);
    const GlobalElementIndex at_offset(i_sub * band_size, (j_sub + 1) * band_size);

    const comm::Index2D rank_v0{
        dist.template rankGlobalElement<Coord::Row>(ij_offset.row()),
        dist.template rankGlobalElement<Coord::Col>(ij_offset.col()),
    };

    const bool is_panel_rank_col = rank_v0.col() == rank.col();

    const SizeType nrefls_block = [=]() {
      const bool is_last = j_sub == nblocks - 1;
      if (!is_last)
        return band_size;

      const SizeType nrefls_last = nrefls % band_size;
      return nrefls_last == 0 ? band_size : nrefls_last;
    }();

    if (nrefls_block == 0)
      break;

    auto& v = panels_v.nextResource();
    auto& vt = panels_vt.nextResource();

    v.setRangeStart(at_offset);
    vt.setRangeStart(at_offset);

    v.setWidth(nrefls_block);
    vt.setHeight(nrefls_block);

    const LocalTileIndex t_idx(0, 0);
    // TODO used just by the column, maybe we can re-use a panel tile?
    // TODO or we can keep just the sh_future and allocate just inside if (is_panel_rank_col)
    matrix::Matrix<T, D> t({nrefls_block, nrefls_block}, dist.blockSize());

    // PANEL
    const matrix::SubPanelView panel_view(dist, ij_offset, band_size);

    if (is_panel_rank_col) {
      compute_panel_helper.call(std::move(trigger_panel), rank_v0.row(), mpi_col_chain_panel(), mat_a,
                                mat_taus_retiled, j_sub, panel_view, nrefls_block);

      // Note:
      // - has_reflector_head tells if this rank owns the first tile of the panel
      // - if !is_full_band it has to force copy as a workaround, otherwise in update matrix it would
      // deadlock due to tile shared between panel and trailing matrix
      red2band::local::setupReflectorPanelV<B, D, T>(rank.row() == rank_v0.row(), panel_view,
                                                     nrefls_block, v, mat_a, !is_full_band);
      computeTFactor<B>(v, mat_taus_retiled.read(GlobalTileIndex(0, j_sub)), t.readwrite(t_idx),
                        mpi_col_chain);
    }

    // PREPARATION FOR TRAILING MATRIX UPDATE

    // Note: if there is no trailing matrix, algorithm has finised
    if (!at_offset.isIn(mat_a.size()))
      break;

    const matrix::SubMatrixView trailing_matrix_view(dist, at_offset);

    comm::broadcast(rank_v0.col(), v, vt, mpi_row_chain, mpi_col_chain);

    // W = V . T
    auto& w = panels_w.nextResource();
    auto& wt = panels_wt.nextResource();

    w.setRangeStart(at_offset);
    wt.setRangeStart(at_offset);

    w.setWidth(nrefls_block);
    wt.setHeight(nrefls_block);

    if (is_panel_rank_col)
      red2band::local::trmmComputeW<B, D>(w, v, t.read(t_idx));

    comm::broadcast(rank_v0.col(), w, wt, mpi_row_chain, mpi_col_chain);

    // X = At . W
    auto& x = panels_x.nextResource();
    auto& xt = panels_xt.nextResource();

    x.setRangeStart(at_offset);
    xt.setRangeStart(at_offset);

    x.setWidth(nrefls_block);
    xt.setHeight(nrefls_block);

    // Note:
    // Since At is hermitian, just the lower part is referenced.
    // When the tile is not part of the main diagonal, the same tile has to be used for two computations
    // that will contribute to two different rows of X: the ones indexed with row and col.
    // This is achieved by storing the two results in two different workspaces: X and X_conj respectively.
    //
    // On exit, x will contain a valid result just on ranks belonging to the column panel.
    // For what concerns xt, it is just used as support and it contains junk data on all ranks.
    hemmComputeX<B, D>(rank_v0.col(), x, xt, trailing_matrix_view, mat_a, w, wt, mpi_row_chain,
                       mpi_col_chain);

    // In the next section the next two operations are performed
    // A) W2 = W* . X
    // B) X -= 1/2 . V . W2

    // Note:
    // Now the intermediate result for X is available on the panel column ranks,
    // which have locally all the needed stuff for updating X and finalize the result
    if (is_panel_rank_col) {
      // Note:
      // T can be re-used because it is not needed anymore in this step and it has the same shape
      matrix::Matrix<T, D> w2 = std::move(t);

      red2band::local::gemmComputeW2<B, D>(w2, w, x);
      ex::start_detached(comm::scheduleAllReduceInPlace(mpi_col_chain(), MPI_SUM,
                                                        w2.readwrite(LocalTileIndex(0, 0))));

      red2band::local::gemmUpdateX<B, D>(x, w2, v);
    }

    // Note:
    // xt has been used previously as workspace for hemmComputeX, so it has to be reset, because now it
    // will be used for accessing the broadcasted version of x
    xt.reset();
    xt.setRangeStart(at_offset);
    xt.setHeight(nrefls_block);

    comm::broadcast(rank_v0.col(), x, xt, mpi_row_chain, mpi_col_chain);

    // TRAILING MATRIX UPDATE

    // Note:
    // This trigger mechanism allows to control when the next iteration of compute panel will start.
    //
    // * What?
    // Compute panel uses MPI blocking communication that might block the only computing thread
    // available (since blocking communication are scheduled on normal queues and not on the MPI
    // dedicated one).
    //
    // * How?
    // If pika runtime has only 2 threads, one is dedicated to MPI and there is just one for
    // computation, that might get blocked by blocking MPI communication, without the chance to do
    // anything else. (TODO this might happen even with more reductions happening in parallel)
    //
    // * Why?
    // Panel computation at step i is done on the first column of the trailing matrix computed
    // at step i-1.
    // The rank owning the top-left tile of the trailing matrix, can update it as soon as it
    // receives X[0], which due to the pivot position is also the Xt[0]. Once it can go to the next
    // iteration, it ends up stucked in an MPI blocking communication, waiting for the others joining
    // before being able to advance.
    //
    // But at the same time, other ranks in the same column (needed for the next panel update), cannot
    // complete the trailing matrix update. Indeed, they are waiting for the pivot rank to communicate
    // column-wise Xt[0] (during x -> xt panel transpose broadcast), but he is not going to schedule
    // anything because the only normal thread which can do that is stuck in an MPI blocking
    // communication that is not going to advance... and so it's a DEADLOCK!
    //
    // * Solution:
    // The idea is to make the next panel depending not only on tiles stored locally, but also to
    // ensure that others have received Xt[0], which is needed to advance the computation and let
    // others arrive at the next iteration where the pivot will wait for them to complete the MPI
    // blocking communication.
    //
    // * Why is it different between MC and GPU?
    // As said above, the problem is related to the communication. But the communication is not said
    // to be an atomic operation happening in a single task. It might have to create a copy to
    // a buffer more suitable for the communication (e.g. GPU -> CPU if RDMA is not available).
    //
    // And in order to not be blocked, it must be ensured that the actual communication task has
    // been scheduled.
    const SizeType j_tile_current = ij_offset.col() / dist.blockSize().cols();
    const SizeType j_tile_next = at_offset.col() / dist.blockSize().cols();
    const bool isNextColumnOnSameRank = (j_tile_current == j_tile_next);
    const comm::IndexT_MPI rank_next_col =
        isNextColumnOnSameRank ? rank_v0.col() : (rank_v0.col() + 1) % dist.commGridSize().cols();

    if (rank.col() == rank_next_col) {
      const LocalTileIndex at{
          dist.template nextLocalTileFromGlobalElement<Coord::Row>(at_offset.row()),
          dist.template nextLocalTileFromGlobalElement<Coord::Col>(at_offset.col()),
      };

      // Note:
      // This additional communication of the last tile is a workaround for supporting following trigger
      // when b < mb.
      // Indeed, if b < mb the last column have (at least) a panel to compute, but differently from
      // other columns, broadcast transposed doesn't communicate the last tile, which is an assumption
      // needed to make the following trigger work correctly.
      const SizeType at_tile_col =
          dist.template globalTileFromGlobalElement<Coord::Col>(at_offset.col());

      if (at_tile_col == dist.nrTiles().cols() - 1) {
        const comm::IndexT_MPI owner = rank_v0.row();
        if (rank.row() == owner) {
          xt.setTile(at, x.read(at));

          if (dist.commGridSize().rows() > 1)
            ex::start_detached(comm::scheduleSendBcast(mpi_col_chain(), xt.read(at)));
        }
        else {
          if (dist.commGridSize().rows() > 1)
            ex::start_detached(comm::scheduleRecvBcast(mpi_col_chain(), owner, xt.readwrite(at)));
        }
      }

      if constexpr (dlaf::comm::CommunicationDevice_v<D> == D) {
        // Note:
        // if there is no need for additional buffers, we can just wait that xt[0] is ready for
        // reading.
        if (rank.row() == rank_v0.row()) {
          trigger_panel = xt.read(at) | ex::drop_value() | ex::ensure_started();
        }
        else {
          // Note:
          // Conservatively ensure that xt[0] needed for updating the first column has been
          // received. Just wait for xt because communication of x happens over rows, while the
          // pivot rank can just block rank in the same column.
          trigger_panel = xt.read(at) | ex::drop_value() | ex::ensure_started();
        }
      }
      else {
        if (rank.row() == rank_v0.row()) {
          // Note:
          // on the pivot rank, i.e. the one that would quickly go to the next panel and block, from
          // implementation we know that xt[0] is set as an external tile pointing to x[0].
          // We cannot wait on xt readwrite (because it is an external tile in a panel, that constraints
          // it to be just readable), but we can wait on its source x[0]. This has a subtle implication,
          // since we will wait not just for the communication to be complete (which is already more
          // than what needed), but we will also wait till xt[0] will be released, so after all local
          // communication and computation on the first column of the trailing matrix will be completed.
          trigger_panel = x.readwrite(at) | ex::drop_value() | ex::ensure_started();
        }
        else {
          // Note:
          // Conservatively ensure that xt[0] needed for updating the first column has been
          // received. Just wait for xt because communication of x happens over rows, while the
          // pivot rank can just block rank in the same column.
          trigger_panel = xt.read(at) | ex::drop_value() | ex::ensure_started();
        }
      }
    }

    // At -= X . V* + V . X*
    her2kUpdateTrailingMatrix<B>(trailing_matrix_view, mat_a, x, vt, v, xt);

    xt.reset();
    x.reset();
    wt.reset();
    w.reset();
    vt.reset();
    v.reset();
  }

  return mat_taus;
}
}<|MERGE_RESOLUTION|>--- conflicted
+++ resolved
@@ -16,42 +16,6 @@
 #include <pika/barrier.hpp>
 #include <pika/execution.hpp>
 
-<<<<<<< HEAD
-#include "dlaf/blas/tile.h"
-#include "dlaf/common/assert.h"
-#include "dlaf/common/data.h"
-#include "dlaf/common/index2d.h"
-#include "dlaf/common/pipeline.h"
-#include "dlaf/common/range2d.h"
-#include "dlaf/common/round_robin.h"
-#include "dlaf/common/single_threaded_blas.h"
-#include "dlaf/common/vector.h"
-#include "dlaf/communication/broadcast_panel.h"
-#include "dlaf/communication/communicator.h"
-#include "dlaf/communication/communicator_grid.h"
-#include "dlaf/communication/functions_sync.h"
-#include "dlaf/communication/kernels/all_reduce.h"
-#include "dlaf/communication/kernels/reduce.h"
-#include "dlaf/communication/rdma.h"
-#include "dlaf/eigensolver/internal/get_red2band_panel_nworkers.h"
-#include "dlaf/lapack/tile.h"
-#include "dlaf/matrix/copy_tile.h"
-#include "dlaf/matrix/distribution.h"
-#include "dlaf/matrix/index.h"
-#include "dlaf/matrix/matrix.h"
-#include "dlaf/matrix/panel.h"
-#include "dlaf/matrix/retiled_matrix.h"
-#include "dlaf/matrix/tile.h"
-#include "dlaf/matrix/views.h"
-#include "dlaf/schedulers.h"
-#include "dlaf/sender/traits.h"
-#include "dlaf/types.h"
-#include "dlaf/util_math.h"
-#include "dlaf/util_matrix.h"
-
-#include "dlaf/eigensolver/reduction_to_band/api.h"
-#include "dlaf/factorization/qr.h"
-=======
 #include <dlaf/blas/tile.h>
 #include <dlaf/common/assert.h>
 #include <dlaf/common/data.h>
@@ -85,7 +49,6 @@
 #include <dlaf/types.h>
 #include <dlaf/util_math.h>
 #include <dlaf/util_matrix.h>
->>>>>>> 34934c60
 
 namespace dlaf::eigensolver::internal {
 
@@ -329,8 +292,8 @@
   }
 
   const std::size_t nthreads = getReductionToBandPanelNWorkers();
-<<<<<<< HEAD
   // TODO: Apply just(x), just(y), just(z) to just(x, y, z) refactoring elsewhere
+  // TODO: make_unique instead of make_shared
   auto s = ex::when_all(ex::just(std::make_shared<pika::barrier<>>(nthreads),
                                  std::vector<common::internal::vector<T>>{}),  // w (internally required)
                         mat_taus.readwrite(LocalTileIndex(0, j_sub)),          // taus
@@ -339,6 +302,7 @@
            ex::bulk(nthreads, [nthreads, nrefls, cols = panel_view.cols()](const std::size_t index,
                                                                            auto& barrier_ptr, auto& w,
                                                                            auto& taus, auto& tiles) {
+             const auto barrier_busy_wait = getReductionToBandBarrierBusyWait();
              const std::size_t batch_size = util::ceilDiv(tiles.size(), nthreads);
              const std::size_t begin = index * batch_size;
              const std::size_t end = std::min(index * batch_size + batch_size, tiles.size());
@@ -378,57 +342,6 @@
              }
            });
   ex::start_detached(std::move(s));
-=======
-  return ex::when_all(ex::just(std::make_shared<pika::barrier<>>(nthreads)),
-                      ex::just(std::vector<common::internal::vector<T>>{}),  // w (internally required)
-                      ex::just(common::internal::vector<T>{}),               // taus
-                      ex::when_all_vector(std::move(panel_tiles))) |
-         ex::transfer(di::getBackendScheduler<Backend::MC>(pika::execution::thread_priority::high)) |
-         ex::bulk(nthreads,
-                  [nthreads, nrefls, cols = panel_view.cols()](
-                      const std::size_t index, auto& barrier_ptr, auto& w, auto& taus, auto& tiles) {
-                    const auto barrier_busy_wait = getReductionToBandBarrierBusyWait();
-                    const std::size_t batch_size = util::ceilDiv(tiles.size(), nthreads);
-                    const std::size_t begin = index * batch_size;
-                    const std::size_t end = std::min(index * batch_size + batch_size, tiles.size());
-
-                    if (index == 0) {
-                      taus.reserve(nrefls);
-                      w.resize(nthreads);
-                    }
-
-                    for (SizeType j = 0; j < nrefls; ++j) {
-                      // STEP1: compute tau and reflector (single-thread)
-                      if (index == 0)
-                        taus.emplace_back(computeReflector(tiles, j));
-                      barrier_ptr->arrive_and_wait(barrier_busy_wait);
-
-                      // STEP2a: compute w (multi-threaded)
-                      const SizeType pt_cols = cols - (j + 1);
-                      if (pt_cols == 0)
-                        break;
-                      const bool has_head = (index == 0);
-
-                      w[index] = common::internal::vector<T>(pt_cols, 0);
-                      computeWTrailingPanel(has_head, tiles, w[index], j, pt_cols, begin, end);
-                      barrier_ptr->arrive_and_wait(barrier_busy_wait);
-
-                      // STEP2b: reduce w results (single-threaded)
-                      if (index == 0)
-                        dlaf::eigensolver::internal::reduceColumnVectors(w);
-                      barrier_ptr->arrive_and_wait(barrier_busy_wait);
-
-                      // STEP3: update trailing panel (multi-threaded)
-                      updateTrailingPanel(has_head, tiles, j, w[0], taus.back(), begin, end);
-                      barrier_ptr->arrive_and_wait(barrier_busy_wait);
-                    }
-                  }) |
-         ex::then([](auto barrier_ptr, auto w, auto taus, auto tiles) {
-           di::silenceUnusedWarningFor(barrier_ptr, w, tiles);
-           return taus;
-         }) |
-         ex::make_future();
->>>>>>> 34934c60
 }
 
 template <Backend B, Device D, class T>
@@ -696,7 +609,6 @@
   }
 
   const std::size_t nthreads = getReductionToBandPanelNWorkers();
-<<<<<<< HEAD
   auto s =
       ex::when_all(ex::just(std::make_shared<pika::barrier<>>(nthreads),
                             std::vector<common::internal::vector<T>>{}),  // w (interally required)
@@ -709,6 +621,7 @@
                                                     auto& taus, auto& tiles, auto&& pcomm) {
         const bool rankHasHead = rank_v0 == pcomm.get().rank();
 
+        const auto barrier_busy_wait = getReductionToBandBarrierBusyWait();
         const std::size_t batch_size = util::ceilDiv(tiles.size(), nthreads);
         const std::size_t begin = index * batch_size;
         const std::size_t end = std::min(index * batch_size + batch_size, tiles.size());
@@ -750,68 +663,6 @@
         }
       });
   ex::start_detached(std::move(s));
-=======
-  return ex::when_all(ex::just(std::make_shared<pika::barrier<>>(nthreads)),
-                      ex::just(std::vector<common::internal::vector<T>>{}),  // w (interally required)
-                      ex::just(common::internal::vector<T>{}),               // taus
-                      ex::when_all_vector(std::move(panel_tiles)),
-                      std::forward<CommSender>(mpi_col_chain_panel),
-                      std::forward<TriggerSender>(trigger)) |
-         ex::transfer(di::getBackendScheduler<Backend::MC>(pika::execution::thread_priority::high)) |
-         ex::bulk(nthreads,
-                  [nthreads, nrefls, rank_v0,
-                   cols = panel_view.cols()](const std::size_t index, auto& barrier_ptr, auto& w,
-                                             auto& taus, auto& tiles, auto&& pcomm) {
-                    const bool rankHasHead = rank_v0 == pcomm.get().rank();
-
-                    const auto barrier_busy_wait = getReductionToBandBarrierBusyWait();
-                    const std::size_t batch_size = util::ceilDiv(tiles.size(), nthreads);
-                    const std::size_t begin = index * batch_size;
-                    const std::size_t end = std::min(index * batch_size + batch_size, tiles.size());
-
-                    if (index == 0) {
-                      taus.reserve(nrefls);
-                      w.resize(nthreads);
-                    }
-
-                    for (SizeType j = 0; j < nrefls; ++j) {
-                      // STEP1: compute tau and reflector (single-thread)
-                      if (index == 0) {
-                        const bool has_head = rankHasHead;
-                        taus.emplace_back(computeReflector(has_head, pcomm.get(), tiles, j));
-                      }
-                      barrier_ptr->arrive_and_wait(barrier_busy_wait);
-
-                      // STEP2a: compute w (multi-threaded)
-                      const SizeType pt_cols = cols - (j + 1);
-                      if (pt_cols == 0)
-                        break;
-
-                      const bool has_head = rankHasHead && (index == 0);
-
-                      w[index] = common::internal::vector<T>(pt_cols, 0);
-                      computeWTrailingPanel(has_head, tiles, w[index], j, pt_cols, begin, end);
-                      barrier_ptr->arrive_and_wait(barrier_busy_wait);
-
-                      // STEP2b: reduce w results (single-threaded)
-                      if (index == 0) {
-                        dlaf::eigensolver::internal::reduceColumnVectors(w);
-                        comm::sync::allReduceInPlace(pcomm.get(), MPI_SUM,
-                                                     common::make_data(w[0].data(), pt_cols));
-                      }
-                      barrier_ptr->arrive_and_wait(barrier_busy_wait);
-
-                      // STEP3: update trailing panel (multi-threaded)
-                      updateTrailingPanel(has_head, tiles, j, w[0], taus.back(), begin, end);
-                      barrier_ptr->arrive_and_wait(barrier_busy_wait);
-                    }
-                  }) |
-         ex::then([](auto barrier_ptr, auto w, auto taus, auto tiles, auto pcomm) {
-           di::silenceUnusedWarningFor(barrier_ptr, w, tiles, pcomm);
-           return taus;
-         }) |
-         ex::make_future();
->>>>>>> 34934c60
 }
 
 template <Backend B, Device D, class T>
@@ -1138,9 +989,8 @@
   if (nrefls == 0)
     return mat_taus;
 
-  matrix::RetiledMatrix<T, Device::CPU> mat_taus_retiled(mat_taus,
-                                                         LocalTileSize(1, mat_a.blockSize().cols() /
-                                                                              band_size));
+  matrix::RetiledMatrix<T, Device::CPU> mat_taus_retiled(
+      mat_taus, LocalTileSize(1, mat_a.blockSize().cols() / band_size));
 
   // TODO: rename nblocks to ntiles
   const SizeType nblocks = (nrefls - 1) / band_size + 1;
@@ -1305,9 +1155,8 @@
   if (nrefls == 0)
     return mat_taus;
 
-  matrix::RetiledMatrix<T, Device::CPU> mat_taus_retiled(mat_taus,
-                                                         LocalTileSize(1, mat_a.blockSize().cols() /
-                                                                              band_size));
+  matrix::RetiledMatrix<T, Device::CPU> mat_taus_retiled(
+      mat_taus, LocalTileSize(1, mat_a.blockSize().cols() / band_size));
 
   // TODO: rename nblocks to ntiles
   const SizeType nblocks = (nrefls - 1) / band_size + 1;
