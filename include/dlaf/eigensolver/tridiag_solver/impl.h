--- conflicted
+++ resolved
@@ -79,17 +79,10 @@
   vector_type offdiag_vals;
   offdiag_vals.reserve(to_sizet(i_end - 1));
 
-<<<<<<< HEAD
-  for (SizeType i_split = 1; i_split < i_end; ++i_split) {
-    offdiag_vals.push_back(ex::split(ex::ensure_started(
-        cuppensDecompAsync<T>(tridiag.readwrite_sender(LocalTileIndex(i_split - 1, 0)),
-                              tridiag.readwrite_sender(LocalTileIndex(i_split, 0))))));
-=======
   for (SizeType i_split = 0; i_split < i_end; ++i_split) {
     offdiag_vals.push_back(ex::split(
-        ex::ensure_started(cuppensDecompAsync<T>(tridiag.readwrite(LocalTileIndex(i_split, 0)),
-                                                 tridiag.readwrite(LocalTileIndex(i_split + 1, 0))))));
->>>>>>> e50b4fa5
+        ex::ensure_started(cuppensDecompAsync<T>(tridiag.readwrite(LocalTileIndex(i_split - 1, 0)),
+                                                 tridiag.readwrite(LocalTileIndex(i_split, 0))))));
   }
   return offdiag_vals;
 }
@@ -278,16 +271,9 @@
           comm::scheduleSendBcast(ex::make_unique_any_sender(full_task_chain()), tridiag.read(id_tr)));
     }
     else {
-<<<<<<< HEAD
       const comm::IndexT_MPI root_rank = grid.rankFullCommunicator(ii_rank);
-      ex::start_detached(
-          comm::scheduleRecvBcast(ex::make_unique_any_sender(full_task_chain()), root_rank,
-                                  ex::make_unique_any_sender(tridiag.readwrite_sender(id_tr))));
-=======
-      comm::IndexT_MPI root_rank = grid.rankFullCommunicator(ii_rank);
       ex::start_detached(comm::scheduleRecvBcast(ex::make_unique_any_sender(full_task_chain()),
                                                  root_rank, tridiag.readwrite(id_tr)));
->>>>>>> e50b4fa5
     }
   }
 }
@@ -317,16 +303,9 @@
           comm::scheduleSendBcast(ex::make_unique_any_sender(full_task_chain()), tridiag.read(id_tr)));
     }
     else {
-<<<<<<< HEAD
       const comm::IndexT_MPI root_rank = grid.rankFullCommunicator(ii_rank);
-      ex::start_detached(
-          comm::scheduleRecvBcast(ex::make_unique_any_sender(full_task_chain()), root_rank,
-                                  ex::make_unique_any_sender(tridiag.readwrite_sender(id_tr))));
-=======
-      comm::IndexT_MPI root_rank = grid.rankFullCommunicator(ii_rank);
       ex::start_detached(comm::scheduleRecvBcast(ex::make_unique_any_sender(full_task_chain()),
                                                  root_rank, tridiag.readwrite(id_tr)));
->>>>>>> e50b4fa5
     }
   }
 }
