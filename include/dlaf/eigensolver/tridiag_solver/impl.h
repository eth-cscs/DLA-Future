--- conflicted
+++ resolved
@@ -70,15 +70,9 @@
 template <class T>
 auto cuppensDecomposition(Matrix<T, Device::CPU>& tridiag) {
   namespace ex = pika::execution::experimental;
-<<<<<<< HEAD
   using sender_type =
-      decltype(ex::split(cuppensDecompAsync<T, D>(tridiag.readwrite(std::declval<LocalTileIndex>()),
-                                                  tridiag.readwrite(std::declval<LocalTileIndex>()))));
-=======
-  using sender_type = decltype(
-      ex::split(cuppensDecompAsync<T>(tridiag.readwrite_sender(std::declval<LocalTileIndex>()),
-                                      tridiag.readwrite_sender(std::declval<LocalTileIndex>()))));
->>>>>>> f5aa3842
+      decltype(ex::split(cuppensDecompAsync<T>(tridiag.readwrite(std::declval<LocalTileIndex>()),
+                                               tridiag.readwrite(std::declval<LocalTileIndex>()))));
   using vector_type = std::vector<sender_type>;
 
   if (tridiag.nrTiles().rows() == 0)
@@ -90,13 +84,8 @@
 
   for (SizeType i_split = 0; i_split < i_end; ++i_split) {
     offdiag_vals.push_back(
-<<<<<<< HEAD
-        ex::split(cuppensDecompAsync<T, D>(tridiag.readwrite(LocalTileIndex(i_split, 0)),
-                                           tridiag.readwrite(LocalTileIndex(i_split + 1, 0)))));
-=======
-        ex::split(cuppensDecompAsync<T>(tridiag.readwrite_sender(LocalTileIndex(i_split, 0)),
-                                        tridiag.readwrite_sender(LocalTileIndex(i_split + 1, 0)))));
->>>>>>> f5aa3842
+        ex::split(cuppensDecompAsync<T>(tridiag.readwrite(LocalTileIndex(i_split, 0)),
+                                        tridiag.readwrite(LocalTileIndex(i_split + 1, 0)))));
   }
   return offdiag_vals;
 }
@@ -106,8 +95,8 @@
 void solveLeaf(Matrix<T, Device::CPU>& tridiag, Matrix<T, Device::CPU>& evecs) {
   SizeType ntiles = tridiag.distribution().nrTiles().rows();
   for (SizeType i = 0; i < ntiles; ++i) {
-    stedcAsync<Device::CPU>(tridiag.readwrite_sender(LocalTileIndex(i, 0)),
-                            evecs.readwrite_sender(LocalTileIndex(i, i)));
+    stedcAsync<Device::CPU>(tridiag.readwrite(LocalTileIndex(i, 0)),
+                            evecs.readwrite(LocalTileIndex(i, i)));
   }
 }
 
@@ -122,16 +111,11 @@
 
   SizeType ntiles = tridiag.distribution().nrTiles().rows();
   for (SizeType i = 0; i < ntiles; ++i) {
-<<<<<<< HEAD
-    stedcAsync<D>(tridiag.readwrite(LocalTileIndex(i, 0)), evecs.readwrite(LocalTileIndex(i, i)));
-=======
     const auto id_tr = LocalTileIndex(i, 0);
     const auto id_ev = LocalTileIndex(i, i);
 
-    stedcAsync<Device::CPU>(tridiag.readwrite_sender(id_tr), h_evecs.readwrite_sender(id_ev));
-    ex::start_detached(ex::when_all(h_evecs.read_sender(id_ev), evecs.readwrite_sender(id_ev)) |
-                       copy(cp_policy));
->>>>>>> f5aa3842
+    stedcAsync<Device::CPU>(tridiag.readwrite(id_tr), h_evecs.readwrite(id_ev));
+    ex::start_detached(ex::when_all(h_evecs.read(id_ev), evecs.readwrite(id_ev)) | copy(cp_policy));
   }
 }
 #endif
@@ -285,16 +269,14 @@
     comm::Index2D ii_rank = dist.rankGlobalTile(ii_tile);
     GlobalTileIndex id_tr(i, 0);
     if (ii_rank == this_rank) {
-      stedcAsync<Device::CPU>(tridiag.readwrite_sender(id_tr), evecs.readwrite_sender(ii_tile));
+      stedcAsync<Device::CPU>(tridiag.readwrite(id_tr), evecs.readwrite(ii_tile));
       ex::start_detached(
-          comm::scheduleSendBcast(ex::make_unique_any_sender(full_task_chain()),
-                                  ex::make_unique_any_sender(tridiag.read_sender(id_tr))));
+          comm::scheduleSendBcast(ex::make_unique_any_sender(full_task_chain()), tridiag.read(id_tr)));
     }
     else {
       comm::IndexT_MPI root_rank = grid.rankFullCommunicator(ii_rank);
-      ex::start_detached(
-          comm::scheduleRecvBcast(ex::make_unique_any_sender(full_task_chain()), root_rank,
-                                  ex::make_unique_any_sender(tridiag.readwrite_sender(id_tr))));
+      ex::start_detached(comm::scheduleRecvBcast(ex::make_unique_any_sender(full_task_chain()),
+                                                 root_rank, tridiag.readwrite(id_tr)));
     }
   }
 }
@@ -317,29 +299,16 @@
     comm::Index2D ii_rank = dist.rankGlobalTile(ii_tile);
     GlobalTileIndex id_tr(i, 0);
     if (ii_rank == this_rank) {
-<<<<<<< HEAD
-      stedcAsync<D>(tridiag.readwrite(idx_trd), evecs.readwrite(ii_tile));
+      stedcAsync<Device::CPU>(tridiag.readwrite(id_tr), h_evecs.readwrite(ii_tile));
+      ex::start_detached(ex::when_all(h_evecs.read(ii_tile), evecs.readwrite(ii_tile)) |
+                         copy(cp_policy));
       ex::start_detached(
-          comm::scheduleSendBcast(ex::make_unique_any_sender(full_task_chain()), tridiag.read(idx_trd)));
+          comm::scheduleSendBcast(ex::make_unique_any_sender(full_task_chain()), tridiag.read(id_tr)));
     }
     else {
       comm::IndexT_MPI root_rank = grid.rankFullCommunicator(ii_rank);
       ex::start_detached(comm::scheduleRecvBcast(ex::make_unique_any_sender(full_task_chain()),
-                                                 root_rank, tridiag.readwrite(idx_trd)));
-=======
-      stedcAsync<Device::CPU>(tridiag.readwrite_sender(id_tr), h_evecs.readwrite_sender(ii_tile));
-      ex::start_detached(ex::when_all(h_evecs.read_sender(ii_tile), evecs.readwrite_sender(ii_tile)) |
-                         copy(cp_policy));
-      ex::start_detached(
-          comm::scheduleSendBcast(ex::make_unique_any_sender(full_task_chain()),
-                                  ex::make_unique_any_sender(tridiag.read_sender(id_tr))));
-    }
-    else {
-      comm::IndexT_MPI root_rank = grid.rankFullCommunicator(ii_rank);
-      ex::start_detached(
-          comm::scheduleRecvBcast(ex::make_unique_any_sender(full_task_chain()), root_rank,
-                                  ex::make_unique_any_sender(tridiag.readwrite_sender(id_tr))));
->>>>>>> f5aa3842
+                                                 root_rank, tridiag.readwrite(id_tr)));
     }
   }
 }
