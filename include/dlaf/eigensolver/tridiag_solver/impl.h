--- conflicted
+++ resolved
@@ -70,15 +70,9 @@
 template <class T>
 auto cuppensDecomposition(Matrix<T, Device::CPU>& tridiag) {
   namespace ex = pika::execution::experimental;
-<<<<<<< HEAD
-  using sender_type =
-      decltype(ex::split(cuppensDecompAsync<T>(tridiag.readwrite(std::declval<LocalTileIndex>()),
-                                               tridiag.readwrite(std::declval<LocalTileIndex>()))));
-=======
-  using sender_type = decltype(ex::split(ex::ensure_started(
-      cuppensDecompAsync<T>(tridiag.readwrite_sender(std::declval<LocalTileIndex>()),
-                            tridiag.readwrite_sender(std::declval<LocalTileIndex>())))));
->>>>>>> bbc403cf
+  using sender_type = decltype(ex::split(
+      ex::ensure_started(cuppensDecompAsync<T>(tridiag.readwrite(std::declval<LocalTileIndex>()),
+                                               tridiag.readwrite(std::declval<LocalTileIndex>())))));
   using vector_type = std::vector<sender_type>;
 
   if (tridiag.nrTiles().rows() == 0)
@@ -89,15 +83,9 @@
   offdiag_vals.reserve(to_sizet(i_end));
 
   for (SizeType i_split = 0; i_split < i_end; ++i_split) {
-<<<<<<< HEAD
-    offdiag_vals.push_back(
-        ex::split(cuppensDecompAsync<T>(tridiag.readwrite(LocalTileIndex(i_split, 0)),
-                                        tridiag.readwrite(LocalTileIndex(i_split + 1, 0)))));
-=======
-    offdiag_vals.push_back(ex::split(ex::ensure_started(
-        cuppensDecompAsync<T>(tridiag.readwrite_sender(LocalTileIndex(i_split, 0)),
-                              tridiag.readwrite_sender(LocalTileIndex(i_split + 1, 0))))));
->>>>>>> bbc403cf
+    offdiag_vals.push_back(ex::split(
+        ex::ensure_started(cuppensDecompAsync<T>(tridiag.readwrite(LocalTileIndex(i_split, 0)),
+                                                 tridiag.readwrite(LocalTileIndex(i_split + 1, 0))))));
   }
   return offdiag_vals;
 }
