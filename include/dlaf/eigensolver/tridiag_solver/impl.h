--- conflicted
+++ resolved
@@ -434,13 +434,8 @@
   copy(ws_hm.d1, evals);
 
   // Note: ws_hm.e2 is the mirror of ws.e2 which is evecs
-<<<<<<< HEAD
-  dlaf::permutations::permute<Backend::MC, Device::CPU, T, Coord::Col>(row_task_chain, 0, n, ws_hm.i2,
+  dlaf::permutations::permute<Backend::MC, Device::CPU, T, Coord::Col>(row_task_chain, 0, n, ws_h.i1,
                                                                        ws_hm.e0, ws_hm.e2);
-=======
-  dlaf::permutations::permute<Backend::MC, Device::CPU, T, Coord::Col>(grid, row_task_chain, 0, n,
-                                                                       ws_h.i1, ws_hm.e0, ws_hm.e2);
->>>>>>> 887cc165
   copy(ws_hm.e2, evecs);
 }
 
