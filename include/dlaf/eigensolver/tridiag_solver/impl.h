//
// Distributed Linear Algebra with Future (DLAF)
//
// Copyright (c) 2018-2023, ETH Zurich
// All rights reserved.
//
// Please, refer to the LICENSE file in the root directory.
// SPDX-License-Identifier: BSD-3-Clause
//
#pragma once

#include <algorithm>

#include <pika/execution.hpp>
#include <pika/thread.hpp>

#ifdef DLAF_WITH_GPU
#include <whip.hpp>
#endif

#include <dlaf/common/callable_object.h>
#include <dlaf/communication/communicator_grid.h>
#include <dlaf/communication/communicator_pipeline.h>
#include <dlaf/communication/index.h>
#include <dlaf/eigensolver/tridiag_solver/api.h>
#include <dlaf/eigensolver/tridiag_solver/kernels_async.h>
#include <dlaf/eigensolver/tridiag_solver/merge.h>
#include <dlaf/lapack/tile.h>
#include <dlaf/matrix/copy_tile.h>
#include <dlaf/permutations/general.h>
#include <dlaf/permutations/general/impl.h>
#include <dlaf/sender/make_sender_algorithm_overloads.h>
#include <dlaf/sender/policy.h>
#include <dlaf/types.h>

namespace dlaf::eigensolver::internal {

// Splits [i_begin, i_end) in the middle and waits for all splits on [i_begin, i_split] and [i_split,
// i_end) before saving the triad <i_begin, i_split, i_end> into `indices`.
//
// The recursive calls span a binary tree which is traversed in depth first left-right-root order. That
// is also the order of triads in `indices`.
//
inline void splitIntervalInTheMiddleRecursively(
    const SizeType i_begin, const SizeType i_end,
    std::vector<std::tuple<SizeType, SizeType, SizeType>>& indices) {
  if (i_begin + 1 == i_end)
    return;
  const SizeType i_split = util::ceilDiv<SizeType>(i_begin + i_end, 2);
  splitIntervalInTheMiddleRecursively(i_begin, i_split, indices);
  splitIntervalInTheMiddleRecursively(i_split, i_end, indices);
  indices.emplace_back(i_begin, i_split, i_end);
}

// Generates an array of triad indices. Each triad is composed of begin <= middle < end indices and
// represents two intervals [begin, middle] and [middle + 1, end]. The two intervals are the subproblems
// that have to be merged to arrive at [begin, end].
//
// Note: the intervals are all closed!
//
inline std::vector<std::tuple<SizeType, SizeType, SizeType>> generateSubproblemIndices(const SizeType n) {
  if (n == 0)
    return {};

  std::vector<std::tuple<SizeType, SizeType, SizeType>> indices;
  indices.reserve(to_sizet(n));
  splitIntervalInTheMiddleRecursively(0, n, indices);
  return indices;
}

template <class T>
auto cuppensDecomposition(Matrix<T, Device::CPU>& tridiag) {
  namespace ex = pika::execution::experimental;
  using sender_type = decltype(ex::split(
      ex::ensure_started(cuppensDecompAsync<T>(tridiag.readwrite(std::declval<LocalTileIndex>()),
                                               tridiag.readwrite(std::declval<LocalTileIndex>())))));
  using vector_type = std::vector<sender_type>;

  if (tridiag.nrTiles().rows() == 0)
    return vector_type{};

  const SizeType i_end = tridiag.nrTiles().rows();
  vector_type offdiag_vals;
  offdiag_vals.reserve(to_sizet(i_end - 1));

  for (SizeType i_split = 1; i_split < i_end; ++i_split) {
    offdiag_vals.push_back(ex::split(
        ex::ensure_started(cuppensDecompAsync<T>(tridiag.readwrite(LocalTileIndex(i_split - 1, 0)),
                                                 tridiag.readwrite(LocalTileIndex(i_split, 0))))));
  }
  return offdiag_vals;
}

// Solve leaf eigensystem with stedc
template <class T>
void solveLeaf(Matrix<T, Device::CPU>& tridiag, Matrix<T, Device::CPU>& evecs) {
  const SizeType ntiles = tridiag.distribution().nrTiles().rows();
  for (SizeType i = 0; i < ntiles; ++i) {
    stedcAsync(tridiag.readwrite(LocalTileIndex(i, 0)), evecs.readwrite(LocalTileIndex(i, i)));
  }
}

#ifdef DLAF_WITH_GPU
template <class T>
void solveLeaf(Matrix<T, Device::CPU>& tridiag, Matrix<T, Device::GPU>& evecs,
               Matrix<T, Device::CPU>& h_evecs) {
  namespace ex = pika::execution::experimental;
  using matrix::copy;
  using pika::execution::thread_stacksize;
  const auto cp_policy =
      dlaf::internal::Policy<matrix::internal::CopyBackend_v<Device::GPU, Device::CPU>>{
          thread_stacksize::nostack};

  const SizeType ntiles = tridiag.distribution().nrTiles().rows();
  for (SizeType i = 0; i < ntiles; ++i) {
    const auto id_tr = LocalTileIndex(i, 0);
    const auto id_ev = LocalTileIndex(i, i);

    stedcAsync(tridiag.readwrite(id_tr), h_evecs.readwrite(id_ev));
    ex::start_detached(ex::when_all(h_evecs.read(id_ev), evecs.readwrite(id_ev)) | copy(cp_policy));
  }
}
#endif

// Copy the first column of @p tridiag (n x 2) into the column matrix @p evals (n x 1).
template <class T, Device D>
void offloadDiagonal(Matrix<const T, Device::CPU>& tridiag, Matrix<T, D>& evals) {
  for (SizeType i = 0; i < evals.distribution().nrTiles().rows(); ++i) {
    copyDiagonalFromCompactTridiagonalAsync<D>(tridiag.read(GlobalTileIndex(i, 0)),
                                               evals.readwrite(GlobalTileIndex(i, 0)));
  }
}

// Notation:
//
// nb - the block/tile size of all matrices and vectors
// n1 - the size of the top subproblem
// n2 - the size of the bottom subproblem
// Q1 - (n1 x n1) the orthogonal matrix of the top subproblem
// Q2 - (n2 x n2) the orthogonal matrix of the bottom subproblem
// n := n1 + n2, the size of the merged problem
//
//      ┌───┬───┐
//      │Q1 │   │
// Q := ├───┼───┤ , (n x n) orthogonal matrix composed of the top and bottom subproblems
//      │   │Q2 │
//      └───┴───┘
// D                 := diag(Q), (n x 1) the diagonal of Q
// z                 := (n x 1) rank 1 update vector
// rho               := rank 1 update scaling factor
// D + rho*z*z^T     := rank 1 update problem
// U                 := (n x n) matrix of eigenvectors of the rank 1 update problem:
//
// k                 := the size of the deflated rank 1 update problem (k <= n)
// D'                := (k x 1), deflated D
// z'                := (k x 1), deflated z
// D' + rho*z'*z'^T  := deflated rank 1 update problem
// U'                := (k x k) matrix of eigenvectors of the deflated rank 1 update problem
//
// l1  := number of columns of the top subproblem after deflation, l1 <= n1
// l2  := number of columns of the bottom subproblem after deflation, l2 <= n2
// Q1' := (n1 x l1) the non-deflated part of Q1 (l1 <= n1)
// Q2' := (n2 x l2) the non-deflated part of Q2 (l2 <= n2)
// Qd  := (n-k x n) the deflated parts of Q1 and Q2
// U1' := (l1 x k) is the first l1 rows of U'
// U2' := (l2 x k) is the last l2 rows of U'
// I   := (n-k x n-k) identity matrix
// P   := (n x n) permutation matrix used to bring Q and U into multiplication form
//
// Q-U multiplication form to arrive at the eigenvectors of the merged problem:
//
// ┌────────┬──────┬────┐       ┌───────────────┬────┐       ┌───────────────┬────┐
// │        │      │    │       │               │    │       │               │    │
// │  Q1'   │      │    │       │               │    │       │    Q1'xU1'    │    │
// │        │      │    │       │   U1'         │    │       │               │    │
// │        │      │    │       │         ──────┤    │       │               │    │
// ├──────┬─┴──────┤ Qd │       ├───────        │    │       ├───────────────┤ Qd │
// │      │        │    │   X   │          U2'  │    │   =   │               │    │
// │      │        │    │       │               │    │       │    Q2'xU2'    │    │
// │      │  Q2'   │    │       ├───────────────┼────┤       │               │    │
// │      │        │    │       │               │ I  │       │               │    │
// │      │        │    │       │               │    │       │               │    │
// └──────┴────────┴────┘       └───────────────┴────┘       └───────────────┴────┘
//
// Note:
// 1. U1' and U2' may overlap (in practice they almost always do)
// 2. The overlap between U1' and U2' matches the number of shared columns between Q1' and Q2'
// 3. The overlap region is due to deflation via Givens rotations of a column vector from Q1 with a
//    column vector of Q2.
//
template <Backend B, Device D, class T>
void TridiagSolver<B, D, T>::call(Matrix<T, Device::CPU>& tridiag, Matrix<T, D>& evals,
                                  Matrix<T, D>& evecs) {
  using pika::execution::thread_priority;

  // Quick return for empty matrix
  if (evecs.size().isEmpty())
    return;

  // If the matrix is composed by a single tile simply call stedc.
  if (evecs.nrTiles().linear_size() == 1) {
    if constexpr (D == Device::CPU) {
      solveLeaf(tridiag, evecs);
    }
    else {
      Matrix<T, Device::CPU> h_evecs{evecs.distribution()};
      solveLeaf(tridiag, evecs, h_evecs);
    }
    offloadDiagonal(tridiag, evals);
    return;
  }

  // Auxiliary matrix used for the D&C algorithm
  const matrix::Distribution& distr = evecs.distribution();
  const LocalElementSize vec_size(distr.size().rows(), 1);
  const TileElementSize vec_tile_size(distr.blockSize().rows(), 1);
  WorkSpace<T, D> ws{Matrix<T, D>(distr),                            // e0
                     Matrix<T, D>(distr),                            // e1
                     evecs,                                          // e2
                     evals,                                          // d1
                     Matrix<T, D>(vec_size, vec_tile_size),          // z0
                     Matrix<T, D>(vec_size, vec_tile_size),          // z1
                     Matrix<SizeType, D>(vec_size, vec_tile_size),   // i2
                     Matrix<SizeType, D>(vec_size, vec_tile_size)};  // i5

  WorkSpaceHost<T> ws_h{Matrix<T, Device::CPU>(vec_size, vec_tile_size),          // d0
                        Matrix<ColType, Device::CPU>(vec_size, vec_tile_size),    // c
                        Matrix<SizeType, Device::CPU>(vec_size, vec_tile_size),   // i1
                        Matrix<SizeType, Device::CPU>(vec_size, vec_tile_size),   // i3
                        Matrix<SizeType, Device::CPU>(vec_size, vec_tile_size)};  // i4

  // Mirror workspace on host memory for CPU-only kernels
  WorkSpaceHostMirror<T, D> ws_hm{initMirrorMatrix(ws.e2), initMirrorMatrix(ws.d1),
                                  initMirrorMatrix(ws.z0), initMirrorMatrix(ws.z1),
                                  initMirrorMatrix(ws.i2), initMirrorMatrix(ws.i5)};

  // Set `ws.e0` to `zero` (needed for Given's rotation to make sure no random values are picked up)
  matrix::util::set0<B, T, D>(thread_priority::normal, ws.e0);

  // Cuppen's decomposition
  auto offdiag_vals = cuppensDecomposition(tridiag);

  // Solve with stedc for each tile of `tridiag` (nb x 2) and save eigenvectors in diagonal tiles of
  // `evecs` (nb x nb)
  if constexpr (D == Device::CPU) {
    solveLeaf(tridiag, ws.e0);
  }
  else {
    solveLeaf(tridiag, ws.e0, ws_hm.e2);
  }

  // Offload the diagonal from `tridiag` to `d0`
  offloadDiagonal(tridiag, ws_h.d0);

  // Each triad represents two subproblems to be merged
  for (auto [i_begin, i_split, i_end] : generateSubproblemIndices(distr.nrTiles().rows())) {
    mergeSubproblems<B>(i_begin, i_split, i_end, offdiag_vals[to_sizet(i_split - 1)], ws, ws_h, ws_hm);
  }

  const SizeType n = evecs.nrTiles().rows();
  copy(ws_hm.i2, ws.i2);

  // Note: ws_hm.d1 is the mirror of ws.d1 which is evals
  applyIndex(0, n, ws_hm.i2, ws_h.d0, ws_hm.d1);
  copy(ws_hm.d1, evals);

  dlaf::permutations::permute<B, D, T, Coord::Col>(0, n, ws.i2, ws.e0, evecs);
}

// Overload which provides the eigenvector matrix as complex values where the imaginery part is set to zero.
template <Backend B, Device D, class T>
void TridiagSolver<B, D, T>::call(Matrix<T, Device::CPU>& tridiag, Matrix<T, D>& evals,
                                  Matrix<std::complex<T>, D>& evecs) {
  Matrix<T, D> real_evecs(evecs.distribution());
  TridiagSolver<B, D, T>::call(tridiag, evals, real_evecs);

  // Convert real to complex numbers
  const matrix::Distribution& dist = evecs.distribution();
  for (auto tile_wrt_local : iterate_range2d(dist.localNrTiles())) {
    castToComplexAsync<D>(real_evecs.read(tile_wrt_local), evecs.readwrite(tile_wrt_local));
  }
}

// Solve for each tile of the local matrix @p tridiag (n x 2) with `stedc()` and save the result in the
// corresponding diagonal tile of the distribtued matrix @p evecs (n x n)
//
// @p tridiag is a local matrix of size (n x 2)
// @p evecs is a distributed matrix of size (n x n)
//
template <class T>
void solveDistLeaf(comm::CommunicatorPipeline<comm::CommunicatorType::Full>& full_task_chain,
                   Matrix<T, Device::CPU>& tridiag, Matrix<T, Device::CPU>& evecs) {
  const matrix::Distribution& dist = evecs.distribution();
  namespace ex = pika::execution::experimental;

  const comm::Index2D this_rank = dist.rankIndex();
  const SizeType ntiles = dist.nrTiles().rows();
  for (SizeType i = 0; i < ntiles; ++i) {
    const GlobalTileIndex ii_tile(i, i);
    const comm::Index2D ii_rank = dist.rankGlobalTile(ii_tile);
    const GlobalTileIndex id_tr(i, 0);
    if (ii_rank == this_rank) {
      stedcAsync(tridiag.readwrite(id_tr), evecs.readwrite(ii_tile));
      ex::start_detached(comm::scheduleSendBcast(full_task_chain.exclusive(), tridiag.read(id_tr)));
    }
    else {
      const comm::IndexT_MPI root_rank = full_task_chain.rank_full_communicator(ii_rank);
      ex::start_detached(comm::scheduleRecvBcast(full_task_chain.exclusive(), root_rank,
                                                 tridiag.readwrite(id_tr)));
    }
  }
}

#ifdef DLAF_WITH_GPU
template <class T>
void solveDistLeaf(comm::CommunicatorPipeline<comm::CommunicatorType::Full>& full_task_chain,
                   Matrix<T, Device::CPU>& tridiag, Matrix<T, Device::GPU>& evecs,
                   Matrix<T, Device::CPU>& h_evecs) {
  const matrix::Distribution& dist = evecs.distribution();
  namespace ex = pika::execution::experimental;
  using matrix::copy;
  using pika::execution::thread_stacksize;
  const auto cp_policy =
      dlaf::internal::Policy<matrix::internal::CopyBackend_v<Device::GPU, Device::CPU>>{
          thread_stacksize::nostack};

  const comm::Index2D this_rank = dist.rankIndex();
  const SizeType ntiles = dist.nrTiles().rows();
  for (SizeType i = 0; i < ntiles; ++i) {
    const GlobalTileIndex ii_tile(i, i);
    const comm::Index2D ii_rank = dist.rankGlobalTile(ii_tile);
    const GlobalTileIndex id_tr(i, 0);
    if (ii_rank == this_rank) {
      stedcAsync(tridiag.readwrite(id_tr), h_evecs.readwrite(ii_tile));
      ex::start_detached(ex::when_all(h_evecs.read(ii_tile), evecs.readwrite(ii_tile)) |
                         copy(cp_policy));
      ex::start_detached(comm::scheduleSendBcast(full_task_chain.exclusive(), tridiag.read(id_tr)));
    }
    else {
      const comm::IndexT_MPI root_rank = full_task_chain.rank_full_communicator(ii_rank);
      ex::start_detached(comm::scheduleRecvBcast(full_task_chain.exclusive(), root_rank,
                                                 tridiag.readwrite(id_tr)));
    }
  }
}
#endif

// Distributed tridiagonal eigensolver
//
template <Backend B, Device D, class T>
void TridiagSolver<B, D, T>::call(comm::CommunicatorGrid& grid, Matrix<T, Device::CPU>& tridiag,
                                  Matrix<T, D>& evals, Matrix<T, D>& evecs) {
<<<<<<< HEAD
  auto full_task_chain = grid.full_communicator_pipeline();
=======
  using pika::execution::thread_priority;

  common::Pipeline<comm::Communicator> full_task_chain(grid.fullCommunicator().clone());
>>>>>>> 463df55a

  // Quick return for empty matrix
  if (evecs.size().isEmpty())
    return;

  // If the matrix is composed by a single tile simply call stedc.
  if (evecs.nrTiles().linear_size() == 1) {
    if constexpr (D == Device::CPU) {
      solveDistLeaf(full_task_chain, tridiag, evecs);
    }
    else {
      Matrix<T, Device::CPU> h_evecs{evecs.distribution()};
      solveDistLeaf(full_task_chain, tridiag, evecs, h_evecs);
    }
    offloadDiagonal(tridiag, evals);
    return;
  }

  // Auxiliary matrix used for the D&C algorithm
  const matrix::Distribution& dist_evecs = evecs.distribution();
  const matrix::Distribution& dist_evals = evals.distribution();

  WorkSpace<T, D> ws{Matrix<T, D>(dist_evecs),          // e0
                     Matrix<T, D>(dist_evecs),          // e1
                     evecs,                             // e2
                     evals,                             // d1
                     Matrix<T, D>(dist_evals),          // z0
                     Matrix<T, D>(dist_evals),          // z1
                     Matrix<SizeType, D>(dist_evals),   // i2
                     Matrix<SizeType, D>(dist_evals)};  // i5

  WorkSpaceHost<T> ws_h{Matrix<T, Device::CPU>(dist_evals),          // d0
                        Matrix<ColType, Device::CPU>(dist_evals),    // c
                        Matrix<SizeType, Device::CPU>(dist_evals),   // i1
                        Matrix<SizeType, Device::CPU>(dist_evals),   // i3
                        Matrix<SizeType, Device::CPU>(dist_evals)};  // i4

  // Mirror workspace on host memory for CPU-only kernels
  DistWorkSpaceHostMirror<T, D> ws_hm{initMirrorMatrix(ws.e0), initMirrorMatrix(ws.e2),
                                      initMirrorMatrix(ws.d1), initMirrorMatrix(ws.z0),
                                      initMirrorMatrix(ws.z1), initMirrorMatrix(ws.i2)};

  // Set `ws.e0` to `zero` (needed for Given's rotation to make sure no random values are picked up)
  matrix::util::set0<B, T, D>(thread_priority::normal, ws.e0);

  // Cuppen's decomposition
  auto offdiag_vals = cuppensDecomposition(tridiag);

  auto row_task_chain = grid.row_communicator_pipeline();
  auto col_task_chain = grid.col_communicator_pipeline();

  // Solve with stedc for each tile of `tridiag` (nb x 2) and save eigenvectors in diagonal tiles of
  // `evecs` (nb x nb)
  if constexpr (D == Device::CPU) {
    solveDistLeaf(full_task_chain, tridiag, ws.e0);
  }
  else {
    solveDistLeaf(full_task_chain, tridiag, ws.e0, ws_hm.e0);
  }

  // Offload the diagonal from `tridiag` to `evals`
  offloadDiagonal(tridiag, ws_h.d0);

  // Each triad represents two subproblems to be merged
  SizeType nrtiles = dist_evecs.nrTiles().rows();
  for (auto [i_begin, i_split, i_end] : generateSubproblemIndices(nrtiles)) {
    mergeDistSubproblems<B>(full_task_chain, row_task_chain, col_task_chain, i_begin, i_split, i_end,
                            offdiag_vals[to_sizet(i_split - 1)], ws, ws_h, ws_hm);
  }

  const SizeType n = evecs.nrTiles().rows();
  copy(ws.e0, ws_hm.e0);

  // Note: ws_hm.d1 is the mirror of ws.d1 which is evals
  applyIndex(0, n, ws_hm.i2, ws_h.d0, ws_hm.d1);
  copy(ws_hm.d1, evals);

  // Note: ws_hm.e2 is the mirror of ws.e2 which is evecs
  dlaf::permutations::permute<Backend::MC, Device::CPU, T, Coord::Col>(row_task_chain, 0, n, ws_hm.i2,
                                                                       ws_hm.e0, ws_hm.e2);
  copy(ws_hm.e2, evecs);
}

// \overload TridiagSolver<B, D, T>::call()
//
// This overload of the distributed tridiagonal version of the algorithm provides the eigenvector matrix
// as complex values where the imaginery part is set to zero.
//
template <Backend B, Device D, class T>
void TridiagSolver<B, D, T>::call(comm::CommunicatorGrid& grid, Matrix<T, Device::CPU>& tridiag,
                                  Matrix<T, D>& evals, Matrix<std::complex<T>, D>& evecs) {
  Matrix<T, D> real_evecs(evecs.distribution());
  TridiagSolver<B, D, T>::call(grid, tridiag, evals, real_evecs);

  // Convert real to complex numbers
  const matrix::Distribution& dist = evecs.distribution();
  for (auto tile_wrt_local : iterate_range2d(dist.localNrTiles())) {
    castToComplexAsync<D>(real_evecs.read(tile_wrt_local), evecs.readwrite(tile_wrt_local));
  }
}

}<|MERGE_RESOLUTION|>--- conflicted
+++ resolved
@@ -350,13 +350,9 @@
 template <Backend B, Device D, class T>
 void TridiagSolver<B, D, T>::call(comm::CommunicatorGrid& grid, Matrix<T, Device::CPU>& tridiag,
                                   Matrix<T, D>& evals, Matrix<T, D>& evecs) {
-<<<<<<< HEAD
+  using pika::execution::thread_priority;
+
   auto full_task_chain = grid.full_communicator_pipeline();
-=======
-  using pika::execution::thread_priority;
-
-  common::Pipeline<comm::Communicator> full_task_chain(grid.fullCommunicator().clone());
->>>>>>> 463df55a
 
   // Quick return for empty matrix
   if (evecs.size().isEmpty())
