--- conflicted
+++ resolved
@@ -26,20 +26,6 @@
 
 namespace dlaf::eigensolver::internal {
 
-<<<<<<< HEAD
-template <Device D, class DiagTileSenderIn, class DiagTileSenderOut>
-void stedcAsync(DiagTileSenderIn&& in, DiagTileSenderOut&& out) {
-  namespace ex = pika::execution::experimental;
-  namespace di = dlaf::internal;
-  using pika::execution::thread_stacksize;
-
-  auto sender = ex::when_all(std::forward<DiagTileSenderIn>(in), std::forward<DiagTileSenderOut>(out));
-  ex::start_detached(tile::stedc(di::Policy<DefaultBackend_v<D>>(thread_stacksize::nostack),
-                                 std::move(sender)));
-}
-
-=======
->>>>>>> 788304e7
 template <class T>
 void castToComplex(const matrix::Tile<const T, Device::CPU>& in,
                    const matrix::Tile<std::complex<T>, Device::CPU>& out) {
@@ -62,19 +48,6 @@
 
 DLAF_MAKE_CALLABLE_OBJECT(castToComplex);
 
-<<<<<<< HEAD
-template <Device D, class InTileSender, class OutTileSender>
-void castToComplexAsync(InTileSender&& in, OutTileSender&& out) {
-  namespace di = dlaf::internal;
-  namespace ex = pika::execution::experimental;
-  using pika::execution::thread_stacksize;
-  auto sender = ex::when_all(std::forward<InTileSender>(in), std::forward<OutTileSender>(out));
-  di::transformDetach(di::Policy<DefaultBackend_v<D>>(thread_stacksize::nostack), castToComplex_o,
-                      std::move(sender));
-}
-
-=======
->>>>>>> 788304e7
 // Cuppen's decomposition
 //
 // Substracts the offdiagonal element at the split from the top and bottom diagonal elements and
@@ -97,21 +70,6 @@
 
 DLAF_MAKE_CALLABLE_OBJECT(cuppensDecomp);
 
-<<<<<<< HEAD
-template <class T, class TopTileSender, class BottomTileSender>
-auto cuppensDecompAsync(TopTileSender&& top, BottomTileSender&& bottom) {
-  namespace ex = pika::execution::experimental;
-  namespace di = dlaf::internal;
-  using pika::execution::thread_stacksize;
-
-  constexpr auto backend = Backend::MC;
-
-  return ex::when_all(std::forward<TopTileSender>(top), std::forward<BottomTileSender>(bottom)) |
-         di::transform(di::Policy<backend>(thread_stacksize::nostack), cuppensDecomp_o);
-}
-
-=======
->>>>>>> 788304e7
 template <class T>
 void copyDiagonalFromCompactTridiagonal(const matrix::Tile<const T, Device::CPU>& tridiag_tile,
                                         const matrix::Tile<T, Device::CPU>& diag_tile) {
@@ -137,20 +95,6 @@
 
 DLAF_MAKE_CALLABLE_OBJECT(copyDiagonalFromCompactTridiagonal);
 
-<<<<<<< HEAD
-template <Device D, class TridiagTile, class DiagTile>
-void copyDiagonalFromCompactTridiagonalAsync(TridiagTile&& in, DiagTile&& out) {
-  namespace ex = pika::execution::experimental;
-  namespace di = dlaf::internal;
-  using pika::execution::thread_stacksize;
-
-  auto sender = ex::when_all(std::forward<TridiagTile>(in), std::forward<DiagTile>(out));
-  di::transformDetach(di::Policy<DefaultBackend_v<D>>(thread_stacksize::nostack),
-                      copyDiagonalFromCompactTridiagonal_o, std::move(sender));
-}
-
-=======
->>>>>>> 788304e7
 template <class T>
 void assembleRank1UpdateVectorTile(bool is_top_tile, T rho,
                                    const matrix::Tile<const T, Device::CPU>& evecs_tile,
@@ -190,21 +134,6 @@
 
 DLAF_MAKE_CALLABLE_OBJECT(assembleRank1UpdateVectorTile);
 
-<<<<<<< HEAD
-template <class T, Device D, class RhoSender, class EvecsTileSender, class Rank1TileSender>
-void assembleRank1UpdateVectorTileAsync(bool top_tile, RhoSender&& rho, EvecsTileSender&& evecs,
-                                        Rank1TileSender&& rank1) {
-  namespace di = dlaf::internal;
-  using pika::execution::thread_stacksize;
-  auto sender =
-      di::whenAllLift(top_tile, std::forward<RhoSender>(rho), std::forward<EvecsTileSender>(evecs),
-                      std::forward<Rank1TileSender>(rank1));
-  di::transformDetach(di::Policy<DefaultBackend_v<D>>(thread_stacksize::nostack),
-                      assembleRank1UpdateVectorTile_o, std::move(sender));
-}
-
-=======
->>>>>>> 788304e7
 #ifdef DLAF_WITH_GPU
 using gpu::givensRotationOnDevice;
 #endif
