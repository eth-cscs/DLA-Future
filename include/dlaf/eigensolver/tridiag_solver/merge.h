//
// Distributed Linear Algebra with Future (DLAF)
//
// Copyright (c) 2018-2023, ETH Zurich
// All rights reserved.
//
// Please, refer to the LICENSE file in the root directory.
// SPDX-License-Identifier: BSD-3-Clause
//
#pragma once

#include <algorithm>
#include <functional>
#include <numeric>

#include <pika/barrier.hpp>
#include <pika/execution.hpp>

#include <dlaf/blas/tile.h>
#include <dlaf/common/range2d.h>
#include <dlaf/common/single_threaded_blas.h>
#include <dlaf/communication/communicator.h>
#include <dlaf/communication/communicator_pipeline.h>
#include <dlaf/communication/index.h>
#include <dlaf/communication/kernels.h>
#include <dlaf/eigensolver/internal/get_tridiag_rank1_barrier_busy_wait.h>
#include <dlaf/eigensolver/internal/get_tridiag_rank1_nworkers.h>
#include <dlaf/eigensolver/tridiag_solver/coltype.h>
#include <dlaf/eigensolver/tridiag_solver/index_manipulation.h>
#include <dlaf/eigensolver/tridiag_solver/kernels_async.h>
#include <dlaf/eigensolver/tridiag_solver/rot.h>
#include <dlaf/eigensolver/tridiag_solver/tile_collector.h>
#include <dlaf/lapack/tile.h>
#include <dlaf/matrix/copy.h>
#include <dlaf/matrix/copy_tile.h>
#include <dlaf/matrix/distribution.h>
#include <dlaf/matrix/index.h>
#include <dlaf/matrix/matrix.h>
#include <dlaf/memory/memory_view.h>
#include <dlaf/multiplication/general.h>
#include <dlaf/permutations/general.h>
#include <dlaf/permutations/general/impl.h>
#include <dlaf/schedulers.h>
#include <dlaf/sender/make_sender_algorithm_overloads.h>
#include <dlaf/sender/policy.h>
#include <dlaf/sender/transform.h>
#include <dlaf/sender/transform_mpi.h>
#include <dlaf/sender/when_all_lift.h>
#include <dlaf/types.h>
#include <dlaf/util_math.h>
#include <dlaf/util_matrix.h>

namespace dlaf::eigensolver::internal {

// Auxiliary matrix and vectors used for the D&C algorithm
//
// - e0: (matrix)
//     In: Holds the eigenvectors of the two subproblems (same order as d0).
//     Out: Holds the eigenvectors of the merged problem (same order as d0).
// - e1: (matrix)
//     Holds the deflated eigenvectors.
// - e2: (matrix)
//     (The original evecs matrix used as workspace) Holds the rank-1 eigenvectors.
//
// - d0: (vector)
//     In: Holds the eigenvalues of the two subproblems (in ascending order if permuted with i1).
//     Out: Holds the eigenvalues of the merged problem (in ascending order if permuted with i1).
// - d1: (vector)
//     Holds the values of the deflated diagonal sorted in ascending order
// - z0: (vector)
//     Holds the values of Cuppen's rank-1 vector
//     Also used as temporary workspace
// - z1: (vector)
//     Holds the values of the rank-1 update vector (same order as d1)
//
// - c:
//     Assigns a type to each column of Q which is used to calculate the permutation indices for Q and U
//     that bring them in matrix multiplication form.
//
// - i1, i2, i3: (vectors of indices)
//     Hold the permutation indices.
//     In: i1 contains the permutation to sort d0 of the two subproblems in ascending order.
//         If the subproblem involves a single tile the values of i1 are replaced with an identity permutation.
//     Out: i1 and i2(Device::CPU) contain the permutation to sort d0 of the merged problem in ascending
//          order.
//
// Steps:
//
// 1. Sort index based on diagonal values in ascending order. This creates a map sorted to inital indices
//
//        initial <--- pre_sorted
//
// 2. Sort index based on column types such that all deflated entries are at the end
//
//        pre_sorted <--- deflated
//
// 3. Sort index based on updated diagonal values in ascending order. The diagonal contains eigenvalues
//    of the deflated problem and deflated entries from the initial diagonal
//
//        deflated <--- post_sorted
//
// 4. Sort index based on column types such that matrices `Q` and `U` are in matrix multiplication form.
//
//        post_sorted <--- matmul
//

template <class T, Device D>
struct WorkSpace {
  Matrix<T, D> e0;
  Matrix<T, D> e1;
  Matrix<T, D>& e2;  // Reference to reuse evecs

  Matrix<T, D>& d1;  // Reference to reuse evals

  Matrix<T, D> z0;
  Matrix<T, D> z1;

  Matrix<SizeType, D> i2;
  Matrix<SizeType, D> i5;
};

template <class T>
struct WorkSpaceHost {
  Matrix<T, Device::CPU> d0;

  Matrix<ColType, Device::CPU> c;

  Matrix<SizeType, Device::CPU> i1;
  Matrix<SizeType, Device::CPU> i3;
  Matrix<SizeType, Device::CPU> i4;
};

template <class T, Device D>
using HostMirrorMatrix =
    std::conditional_t<D == Device::CPU, Matrix<T, Device::CPU>&, Matrix<T, Device::CPU>>;

template <class T, Device D>
struct WorkSpaceHostMirror {
  HostMirrorMatrix<T, D> e2;

  HostMirrorMatrix<T, D> d1;

  HostMirrorMatrix<T, D> z0;
  HostMirrorMatrix<T, D> z1;

  HostMirrorMatrix<SizeType, D> i2;
  HostMirrorMatrix<SizeType, D> i5;
};

template <class T, Device D>
struct DistWorkSpaceHostMirror {
  HostMirrorMatrix<T, D> e0;
  HostMirrorMatrix<T, D> e2;

  HostMirrorMatrix<T, D> d1;

  HostMirrorMatrix<T, D> z0;
  HostMirrorMatrix<T, D> z1;

  HostMirrorMatrix<SizeType, D> i2;
};

template <class T>
Matrix<T, Device::CPU> initMirrorMatrix(Matrix<T, Device::GPU>& mat) {
  return Matrix<T, Device::CPU>(mat.distribution());
}

template <class T>
Matrix<T, Device::CPU>& initMirrorMatrix(Matrix<T, Device::CPU>& mat) {
  return mat;
}

// The bottom row of Q1 and the top row of Q2. The bottom row of Q1 is negated if `rho < 0`.
//
// Note that the norm of `z` is sqrt(2) because it is a concatination of two normalized vectors. Hence
// to normalize `z` we have to divide by sqrt(2).
template <class T, Device D, class RhoSender>
void assembleZVec(const SizeType i_begin, const SizeType i_split, const SizeType i_end, RhoSender&& rho,
                  Matrix<const T, D>& evecs, Matrix<T, D>& z) {
  // Iterate over tiles of Q1 and Q2 around the split row `i_split`.
  for (SizeType i = i_begin; i < i_end; ++i) {
    // True if tile is in Q1
    const bool top_tile = i < i_split;
    // Move to the row below `i_split` for `Q2`
    const SizeType evecs_row = i_split - ((top_tile) ? 1 : 0);
    const GlobalTileIndex idx_evecs(evecs_row, i);
    // Take the last row of a `Q1` tile or the first row of a `Q2` tile
    const GlobalTileIndex z_idx(i, 0);

    // Copy the row into the column vector `z`
    assembleRank1UpdateVectorTileAsync<T, D>(top_tile, rho, evecs.read(idx_evecs), z.readwrite(z_idx));
  }
}

// Multiply by factor 2 to account for the normalization of `z` vector and make sure rho > 0 f
//
template <class RhoSender>
auto scaleRho(RhoSender&& rho) {
  namespace ex = pika::execution::experimental;
  namespace di = dlaf::internal;
  using pika::execution::thread_stacksize;
  return std::forward<RhoSender>(rho) | di::transform(di::Policy<Backend::MC>(thread_stacksize::nostack),
                                                      [](auto rho) { return 2 * std::abs(rho); });
}

// Returns the maximum element of a portion of a column vector from tile indices `i_begin` to `i_end`
//
template <class T>
auto maxVectorElement(const SizeType i_begin, const SizeType i_end, Matrix<const T, Device::CPU>& vec) {
  namespace ex = pika::execution::experimental;
  namespace di = dlaf::internal;
  using pika::execution::thread_stacksize;

  std::vector<ex::unique_any_sender<T>> tiles_max;
  tiles_max.reserve(to_sizet(i_end - i_begin));
  for (SizeType i = i_begin; i < i_end; ++i) {
    tiles_max.push_back(di::whenAllLift(lapack::Norm::Max, vec.read(LocalTileIndex(i, 0))) |
                        di::transform(di::Policy<Backend::MC>(thread_stacksize::nostack),
                                      tile::internal::lange_o));
  }

  auto tol_calc_fn = [](const std::vector<T>& maxvals) {
    return *std::max_element(maxvals.begin(), maxvals.end());
  };

  return ex::when_all_vector(std::move(tiles_max)) |
         di::transform(di::Policy<Backend::MC>(thread_stacksize::nostack), std::move(tol_calc_fn));
}

// The tolerance calculation is the same as the one used in LAPACK's stedc implementation [1].
//
// [1] LAPACK 3.10.0, file dlaed2.f, line 315, variable TOL
template <class T>
auto calcTolerance(const SizeType i_begin, const SizeType i_end, Matrix<const T, Device::CPU>& d,
                   Matrix<const T, Device::CPU>& z) {
  namespace ex = pika::execution::experimental;
  namespace di = dlaf::internal;
  using pika::execution::thread_stacksize;

  auto dmax = maxVectorElement(i_begin, i_end, d);
  auto zmax = maxVectorElement(i_begin, i_end, z);

  auto tol_fn = [](T dmax, T zmax) {
    return 8 * std::numeric_limits<T>::epsilon() * std::max(dmax, zmax);
  };

  return ex::when_all(std::move(dmax), std::move(zmax)) |
         di::transform(di::Policy<Backend::MC>(thread_stacksize::nostack), std::move(tol_fn)) |
         // TODO: This releases the tiles that are kept in the operation state.
         // This is a temporary fix and needs to be replaced by a different
         // adaptor or different lifetime guarantees. This is tracked in
         // https://github.com/pika-org/pika/issues/479.
         ex::ensure_started();
}

// This function returns number of non-deflated eigenvectors, together with a permutation @p out_ptr
// that represent mapping (sorted non-deflated | sorted deflated) -> initial.
//
// The permutation will allow to keep the mapping between sorted eigenvalues and unsorted eigenvectors,
// which is useful since eigenvectors are more expensive to permuted, so we can keep them in their initial order.
//
// @param n         number of eigenvalues
// @param c_ptr     array[n] containing the column type of each eigenvector after deflation (initial order)
// @param evals_ptr array[n] of eigenvalues sorted as in_ptr
// @param in_ptr    array[n] representing permutation current -> initial (i.e. evals[i] -> c_ptr[in_ptr[i]])
// @param out_ptr   array[n] permutation (sorted non-deflated | sorted deflated) -> initial
//
// @return k        number of non-deflated eigenvectors
template <class T>
SizeType stablePartitionIndexForDeflationArrays(const SizeType n, const ColType* c_ptr,
                                                const T* evals_ptr, const SizeType* in_ptr,
                                                SizeType* out_ptr) {
  // Get the number of non-deflated entries
  SizeType k = 0;
  for (SizeType i = 0; i < n; ++i) {
    if (c_ptr[i] != ColType::Deflated)
      ++k;
  }

  // Create the permutation (sorted non-deflated | sorted deflated) -> initial
  // Note:
  // Since during deflation, eigenvalues related to deflated eigenvectors, might not be sorted anymore,
  // this step also take care of sorting eigenvalues (actually just their related index) by their ascending value.
  SizeType i1 = 0;  // index of non-deflated values in out
  SizeType i2 = k;  // index of deflated values
  for (SizeType i = 0; i < n; ++i) {
    const SizeType ii = in_ptr[i];

    // non-deflated are untouched, just squeeze them at the beginning as they appear
    if (c_ptr[ii] != ColType::Deflated) {
      out_ptr[i1] = ii;
      ++i1;
    }
    // deflated are the ones that can have been moved "out-of-order" by deflation...
    // ... so each time insert it in the right place based on eigenvalue value
    else {
      const T a = evals_ptr[ii];

      SizeType j = i2;
      // shift to right all greater values (shift just indices)
      for (; j > k; --j) {
        const T b = evals_ptr[out_ptr[j - 1]];
        if (a > b) {
          break;
        }
        out_ptr[j] = out_ptr[j - 1];
      }
      // and insert the current index in the empty place, such that eigenvalues are sorted.
      out_ptr[j] = ii;
      ++i2;
    }
  }
  return k;
}

// This function returns number of non-deflated eigenvectors, together with two permutations
// - @p index_sorted          (sort(non-deflated)|sort(deflated)) -> initial.
// - @p index_sorted_coltype  (upper|dense|lower|sort(deflated)) -> initial
//
// The permutations will allow to keep the mapping between sorted eigenvalues and unsorted eigenvectors,
// which is useful since eigenvectors are more expensive to permuted, so we can keep them in their
// initial order.
//
// @param n                     number of eigenvalues
// @param types                 array[n] column type of each eigenvector after deflation (initial order)
// @param evals                 array[n] of eigenvalues sorted as perm_sorted
// @param perm_sorted           array[n] current -> initial (i.e. evals[i] -> types[perm_sorted[i]])
// @param index_sorted          array[n] (sort(non-deflated)|sort(deflated)) -> initial
// @param index_sorted_coltype  array[n] (upper|dense|lower|sort(deflated)) -> initial
//
// @return k                    number of non-deflated eigenvectors
template <class T>
SizeType stablePartitionIndexForDeflationArrays(const SizeType n, const ColType* types, const T* evals,
                                                const SizeType* perm_sorted, SizeType* index_sorted,
                                                SizeType* index_sorted_coltype) {
  // Note:
  // (in)  types
  //    column type of the initial indexing
  // (in)  perm_sorted
  //    initial <-- sorted by ascending eigenvalue
  // (out) index_sorted
  //    initial <-- (sort(non-deflated) | sort(deflated))
  // (out) index_sorted_coltype
  //    initial <-- (upper | dense | lower | sort(deflated))

  // Note:
  // This is the order how we want the eigenvectors to be sorted, since it leads to a nicer matrix
  // shape that allows to reduce the number of following operations (i.e. gemm)
  auto coltype_index = [](const ColType coltype) -> std::size_t {
    switch (coltype) {
      case ColType::UpperHalf:
        return 0;
      case ColType::Dense:
        return 1;
      case ColType::LowerHalf:
        return 2;
      case ColType::Deflated:
        return 3;
    }
    return DLAF_UNREACHABLE(std::size_t);
  };

  std::array<std::size_t, 4> offsets{0, 0, 0, 0};
  std::for_each(types, types + n, [&offsets, &coltype_index](const auto& coltype) {
    if (coltype != ColType::Deflated)
      offsets[1 + coltype_index(coltype)]++;
  });
  std::partial_sum(offsets.cbegin(), offsets.cend(), offsets.begin());

  const SizeType k = to_SizeType(offsets[coltype_index(ColType::Deflated)]);

  // Create the permutation (sorted non-deflated | sorted deflated) -> initial
  // Note:
  // Since during deflation, eigenvalues related to deflated eigenvectors, might not be sorted anymore,
  // this step also take care of sorting eigenvalues (actually just their related index) by their ascending value.
  SizeType i1 = 0;  // index of non-deflated values in out
  SizeType i2 = k;  // index of deflated values
  for (SizeType i = 0; i < n; ++i) {
    const SizeType ii = perm_sorted[i];

    // non-deflated are untouched, just squeeze them at the beginning as they appear
    if (types[ii] != ColType::Deflated) {
      index_sorted[i1] = ii;
      ++i1;
    }
    // deflated are the ones that can have been moved "out-of-order" by deflation...
    // ... so each time insert it in the right place based on eigenvalue value
    else {
      const T a = evals[ii];

      SizeType j = i2;
      // shift to right all greater values (shift just indices)
      for (; j > k; --j) {
        const T b = evals[index_sorted[j - 1]];
        if (a > b) {
          break;
        }
        index_sorted[j] = index_sorted[j - 1];
      }
      // and insert the current index in the empty place, such that eigenvalues are sorted.
      index_sorted[j] = ii;
      ++i2;
    }
  }

  // Create the permutation (upper|dense|lower|sort(deflated)) -> initial
  // Note:
  // non-deflated part is created starting from the initial order, because we are not interested
  // in having them sorted.
  // on the other hand, deflated part has to be sorted, so we copy the work from the index_sorted,
  // where they have been already sorted (post-deflation).
  for (SizeType j = 0; j < n; ++j) {
    const ColType& coltype = types[to_sizet(j)];
    if (coltype != ColType::Deflated) {
      auto& index_for_coltype = offsets[coltype_index(coltype)];
      index_sorted_coltype[index_for_coltype] = j;
      ++index_for_coltype;
    }
  }
  std::copy(index_sorted + k, index_sorted + n, index_sorted_coltype + k);

  return k;
}

template <class T>
auto stablePartitionIndexForDeflation(const SizeType i_begin, const SizeType i_end,
                                      Matrix<const ColType, Device::CPU>& c,
                                      Matrix<const T, Device::CPU>& evals,
                                      Matrix<const SizeType, Device::CPU>& in,
                                      Matrix<SizeType, Device::CPU>& out) {
  namespace ex = pika::execution::experimental;
  namespace di = dlaf::internal;
  using pika::execution::thread_stacksize;

  const SizeType n = problemSize(i_begin, i_end, in.distribution());
  auto part_fn = [n](const auto& c_tiles_futs, const auto& evals_tiles_fut, const auto& in_tiles_futs,
                     const auto& out_tiles) {
    const TileElementIndex zero_idx(0, 0);
    const ColType* c_ptr = c_tiles_futs[0].get().ptr(zero_idx);
    const T* evals_ptr = evals_tiles_fut[0].get().ptr(zero_idx);
    const SizeType* in_ptr = in_tiles_futs[0].get().ptr(zero_idx);
    SizeType* out_ptr = out_tiles[0].ptr(zero_idx);

    return stablePartitionIndexForDeflationArrays(n, c_ptr, evals_ptr, in_ptr, out_ptr);
  };

  TileCollector tc{i_begin, i_end};
  return ex::when_all(ex::when_all_vector(tc.read(c)), ex::when_all_vector(tc.read(evals)),
                      ex::when_all_vector(tc.read(in)), ex::when_all_vector(tc.readwrite(out))) |
         di::transform(di::Policy<Backend::MC>(thread_stacksize::nostack), std::move(part_fn));
}

template <class T>
auto stablePartitionIndexForDeflation(
    const SizeType i_begin, const SizeType i_end, Matrix<const ColType, Device::CPU>& c,
    Matrix<const T, Device::CPU>& evals, Matrix<const SizeType, Device::CPU>& in,
    Matrix<SizeType, Device::CPU>& out, Matrix<SizeType, Device::CPU>& out_by_coltype) {
  namespace ex = pika::execution::experimental;
  namespace di = dlaf::internal;
  using pika::execution::thread_stacksize;

  const SizeType n = problemSize(i_begin, i_end, in.distribution());
  auto part_fn = [n](const auto& c_tiles_futs, const auto& evals_tiles_futs, const auto& in_tiles_futs,
                     const auto& out_tiles, const auto& out_coltype_tiles) {
    const TileElementIndex zero_idx(0, 0);
    const ColType* c_ptr = c_tiles_futs[0].get().ptr(zero_idx);
    const T* evals_ptr = evals_tiles_futs[0].get().ptr(zero_idx);
    const SizeType* in_ptr = in_tiles_futs[0].get().ptr(zero_idx);
    SizeType* out_ptr = out_tiles[0].ptr(zero_idx);
    SizeType* out_coltype_ptr = out_coltype_tiles[0].ptr(zero_idx);

    return stablePartitionIndexForDeflationArrays(n, c_ptr, evals_ptr, in_ptr, out_ptr, out_coltype_ptr);
  };

  TileCollector tc{i_begin, i_end};
  return ex::when_all(ex::when_all_vector(tc.read(c)), ex::when_all_vector(tc.read(evals)),
                      ex::when_all_vector(tc.read(in)), ex::when_all_vector(tc.readwrite(out)),
                      ex::when_all_vector(tc.readwrite(out_by_coltype))) |
         di::transform(di::Policy<Backend::MC>(thread_stacksize::nostack), std::move(part_fn));
}

inline void initColTypes(const SizeType i_begin, const SizeType i_split, const SizeType i_end,
                         Matrix<ColType, Device::CPU>& coltypes) {
  namespace di = dlaf::internal;
  using pika::execution::thread_stacksize;

  for (SizeType i = i_begin; i < i_end; ++i) {
    const ColType val = (i < i_split) ? ColType::UpperHalf : ColType::LowerHalf;
    di::transformDetach(
        di::Policy<Backend::MC>(thread_stacksize::nostack),
        [](const ColType& ct, const matrix::Tile<ColType, Device::CPU>& tile) {
          for (SizeType i = 0; i < tile.size().rows(); ++i) {
            tile(TileElementIndex(i, 0)) = ct;
          }
        },
        di::whenAllLift(val, coltypes.readwrite(LocalTileIndex(i, 0))));
  }
}

// Assumption 1: The algorithm assumes that the arrays `d_ptr`, `z_ptr` and `c_ptr` are of equal length
// `len` and are sorted in ascending order of `d_ptr` elements with `i_ptr`.
//
// Note: parallelizing this algorithm is non-trivial because the deflation regions due to Givens
// rotations can cross over tiles and are of unknown length. However such algorithm is unlikely to
// benefit much from parallelization anyway as it is quite light on flops and it appears memory bound.
//
// Returns an array of Given's rotations used to update the colunmns of the eigenvector matrix Q
template <class T>
std::vector<GivensRotation<T>> applyDeflationToArrays(T rho, T tol, const SizeType len,
                                                      const SizeType* i_ptr, T* d_ptr, T* z_ptr,
                                                      ColType* c_ptr) {
  std::vector<GivensRotation<T>> rots;
  rots.reserve(to_sizet(len));

  SizeType i1 = 0;  // index of 1st element in the Givens rotation
  // Iterate over the indices of the sorted elements in pair (i1, i2) where i1 < i2 for every iteration
  for (SizeType i2 = 1; i2 < len; ++i2) {
    const SizeType i1s = i_ptr[i1];
    const SizeType i2s = i_ptr[i2];
    T& d1 = d_ptr[i1s];
    T& d2 = d_ptr[i2s];
    T& z1 = z_ptr[i1s];
    T& z2 = z_ptr[i2s];
    ColType& c1 = c_ptr[i1s];
    ColType& c2 = c_ptr[i2s];

    // if z1 nearly zero deflate the element and move i1 forward to i2
    if (std::abs(rho * z1) <= tol) {
      c1 = ColType::Deflated;
      i1 = i2;
      continue;
    }

    // Deflate the second element if z2 nearly zero
    if (std::abs(rho * z2) <= tol) {
      c2 = ColType::Deflated;
      continue;
    }

    // Given's deflation condition is the same as the one used in LAPACK's stedc implementation [1].
    // However, here the second entry is deflated instead of the first (z2/d2 instead of z1/d1), thus
    // `s` is not negated.
    //
    // [1] LAPACK 3.10.0, file dlaed2.f, line 393
    T r = std::hypot(z1, z2);
    T c = z1 / r;
    T s = z2 / r;

    // If d1 is not nearly equal to d2, move i1 forward to i2
    if (std::abs(c * s * (d2 - d1)) > tol) {
      i1 = i2;
      continue;
    }

    // When d1 is nearly equal to d2 apply Givens rotation
    z1 = r;
    z2 = 0;
    T tmp = d1 * s * s + d2 * c * c;
    d1 = d1 * c * c + d2 * s * s;
    d2 = tmp;

    rots.push_back(GivensRotation<T>{i1s, i2s, c, s});
    //  Set the `i1` column as "Dense" if the `i2` column has opposite non-zero structure (i.e if one
    //  comes from Q1 and the other from Q2 or vice-versa)
    if ((c1 == ColType::UpperHalf && c2 == ColType::LowerHalf) ||
        (c1 == ColType::LowerHalf && c2 == ColType::UpperHalf)) {
      c1 = ColType::Dense;
    }
    c2 = ColType::Deflated;
  }

  return rots;
}

template <class T, class RhoSender, class TolSender>
auto applyDeflation(const SizeType i_begin, const SizeType i_end, RhoSender&& rho, TolSender&& tol,
                    Matrix<const SizeType, Device::CPU>& index, Matrix<T, Device::CPU>& d,
                    Matrix<T, Device::CPU>& z, Matrix<ColType, Device::CPU>& c) {
  namespace ex = pika::execution::experimental;
  namespace di = dlaf::internal;
  using pika::execution::thread_stacksize;

  const SizeType n = problemSize(i_begin, i_end, index.distribution());

  auto deflate_fn = [n](auto rho, auto tol, auto index_tiles_futs, auto d_tiles, auto z_tiles,
                        auto c_tiles) {
    const TileElementIndex zero_idx(0, 0);
    const SizeType* i_ptr = index_tiles_futs[0].get().ptr(zero_idx);
    T* d_ptr = d_tiles[0].ptr(zero_idx);
    T* z_ptr = z_tiles[0].ptr(zero_idx);
    ColType* c_ptr = c_tiles[0].ptr(zero_idx);
    return applyDeflationToArrays(rho, tol, n, i_ptr, d_ptr, z_ptr, c_ptr);
  };

  TileCollector tc{i_begin, i_end};

  auto sender = ex::when_all(std::forward<RhoSender>(rho), std::forward<TolSender>(tol),
                             ex::when_all_vector(tc.read(index)), ex::when_all_vector(tc.readwrite(d)),
                             ex::when_all_vector(tc.readwrite(z)), ex::when_all_vector(tc.readwrite(c)));

  return di::transform(di::Policy<Backend::MC>(thread_stacksize::nostack), std::move(deflate_fn),
                       std::move(sender)) |
         // TODO: This releases the tiles that are kept in the operation state.
         // This is a temporary fix and needs to be replaced by a different
         // adaptor or different lifetime guarantees. This is tracked in
         // https://github.com/pika-org/pika/issues/479.
         ex::ensure_started();
}

// z is an input whose values are destroyed by this call (input + workspace)
template <class T, class KSender, class RhoSender>
void solveRank1Problem(const SizeType i_begin, const SizeType i_end, KSender&& k, RhoSender&& rho,
                       Matrix<const T, Device::CPU>& d, Matrix<T, Device::CPU>& z,
                       Matrix<T, Device::CPU>& evals, Matrix<const SizeType, Device::CPU>& i2,
                       Matrix<T, Device::CPU>& evecs) {
  namespace ex = pika::execution::experimental;
  namespace di = dlaf::internal;
  using pika::execution::thread_priority;

  const SizeType n = problemSize(i_begin, i_end, evals.distribution());
  const SizeType nb = evals.distribution().blockSize().rows();

  TileCollector tc{i_begin, i_end};

  // Note: at least two column of tiles per-worker, in the range [1, getTridiagRank1NWorkers()]
  const std::size_t nthreads = [nrtiles = (i_end - i_begin)]() {
    const std::size_t min_workers = 1;
    const std::size_t available_workers = getTridiagRank1NWorkers();
    const std::size_t ideal_workers = util::ceilDiv(to_sizet(nrtiles), to_sizet(2));
    return std::clamp(ideal_workers, min_workers, available_workers);
  }();

  ex::start_detached(
      ex::when_all(ex::just(std::make_unique<pika::barrier<>>(nthreads)), std::forward<KSender>(k),
                   std::forward<RhoSender>(rho), ex::when_all_vector(tc.read(d)),
                   ex::when_all_vector(tc.readwrite(z)), ex::when_all_vector(tc.readwrite(evals)),
                   ex::when_all_vector(tc.read(i2)), ex::when_all_vector(tc.readwrite(evecs)),
                   ex::just(std::vector<memory::MemoryView<T, Device::CPU>>())) |
      ex::transfer(di::getBackendScheduler<Backend::MC>(thread_priority::high)) |
      ex::bulk(nthreads, [nthreads, n, nb](std::size_t thread_idx, auto& barrier_ptr, auto& k, auto& rho,
                                           auto& d_tiles_futs, auto& z_tiles, auto& eval_tiles,
                                           const auto& i2_tile_arr, auto& evec_tiles, auto& ws_vecs) {
        const matrix::Distribution distr(LocalElementSize(n, n), TileElementSize(nb, nb));

        const SizeType* i2_perm = i2_tile_arr[0].get().ptr();

        const auto barrier_busy_wait = getTridiagRank1BarrierBusyWait();
        const std::size_t batch_size = util::ceilDiv(to_sizet(k), nthreads);
        const std::size_t begin = thread_idx * batch_size;
        const std::size_t end = std::min(thread_idx * batch_size + batch_size, to_sizet(k));

        // STEP 0a: Fill ones for deflated Eigenvectors. (single-thread)
        // Note: this step is completely independent from the rest, but it is small and it is going
        // to be dropped soon.
        // Note: use last thread that in principle should have less work to do
        if (thread_idx == nthreads - 1) {
          for (SizeType j = k; j < n; ++j) {
            const GlobalElementIndex jj(j, j);
            const auto linear_jj = distr.globalTileLinearIndex(jj);
            const auto jj_el = distr.tileElementIndex(jj);

            evec_tiles[to_sizet(linear_jj)](jj_el) = 1;
          }
        }

        // STEP 0b: Initialize workspaces (single-thread)
        if (thread_idx == 0) {
          ws_vecs.reserve(nthreads);
          for (std::size_t i = 0; i < nthreads; ++i)
            ws_vecs.emplace_back(to_sizet(k));
        }

        barrier_ptr->arrive_and_wait(barrier_busy_wait);

        // STEP 1: LAED4 (multi-thread)
        const T* d_ptr = d_tiles_futs[0].get().ptr();
        const T* z_ptr = z_tiles[0].ptr();

        {
          common::internal::SingleThreadedBlasScope single;

          T* eval_ptr = eval_tiles[0].ptr();

          for (std::size_t i = begin; i < end; ++i) {
            T& eigenval = eval_ptr[i];

            const SizeType i_tile = distr.globalTileLinearIndex(GlobalElementIndex(0, to_SizeType(i)));
            const SizeType i_col = distr.tileElementFromGlobalElement<Coord::Col>(to_SizeType(i));
            T* delta = evec_tiles[to_sizet(i_tile)].ptr(TileElementIndex(0, i_col));

            lapack::laed4(to_int(k), to_int(i), d_ptr, z_ptr, delta, rho, &eigenval);
          }

          // Note: laed4 handles k <= 2 cases differently
          if (k <= 2) {
            // Note: The rows should be permuted for the k=2 case as well.
            if (k == 2) {
              T* ws = ws_vecs[thread_idx]();
              for (SizeType j = to_SizeType(begin); j < to_SizeType(end); ++j) {
                const SizeType j_tile = distr.globalTileLinearIndex(GlobalElementIndex(0, j));
                const SizeType j_col = distr.tileElementFromGlobalElement<Coord::Col>(j);
                T* evec = evec_tiles[to_sizet(j_tile)].ptr(TileElementIndex(0, j_col));

                std::copy(evec, evec + k, ws);
                std::fill_n(evec, k, 0);  // by default "deflated"
                for (SizeType i = 0; i < n; ++i) {
                  const SizeType ii = i2_perm[i];
                  if (ii < k)
                    evec[i] = ws[ii];
                }
              }
            }
            return;
          }
        }

        // Note: This barrier ensures that LAED4 finished, so from now on values are available
        barrier_ptr->arrive_and_wait(barrier_busy_wait);

        // STEP 2a Compute weights (multi-thread)
        auto& q = evec_tiles;
        T* w = ws_vecs[thread_idx]();

        // - copy diagonal from q -> w (or just initialize with 1)
        if (thread_idx == 0) {
          for (SizeType i = 0; i < k; ++i) {
            const GlobalElementIndex kk(i, i);
            const auto diag_tile = distr.globalTileLinearIndex(kk);
            const auto diag_element = distr.tileElementIndex(kk);

            w[i] = q[to_sizet(diag_tile)](diag_element);
          }
        }
        else {
          std::fill_n(w, k, T(1));
        }

        // - compute productorial
        auto compute_w = [&](const GlobalElementIndex ij) {
          const auto q_tile = distr.globalTileLinearIndex(ij);
          const auto q_ij = distr.tileElementIndex(ij);

          const SizeType i = ij.row();
          const SizeType j = ij.col();

          w[i] *= q[to_sizet(q_tile)](q_ij) / (d_ptr[to_sizet(i)] - d_ptr[to_sizet(j)]);
        };

        for (SizeType j = to_SizeType(begin); j < to_SizeType(end); ++j) {
          for (SizeType i = 0; i < j; ++i)
            compute_w({i, j});

          for (SizeType i = j + 1; i < k; ++i)
            compute_w({i, j});
        }

        barrier_ptr->arrive_and_wait(barrier_busy_wait);

        // STEP 2B: reduce, then finalize computation with sign and square root (single-thread)
        if (thread_idx == 0) {
          for (SizeType i = 0; i < k; ++i) {
            for (std::size_t tidx = 1; tidx < nthreads; ++tidx) {
              const T* w_partial = ws_vecs[tidx]();
              w[i] *= w_partial[i];
            }
            z_tiles[0].ptr()[i] = std::copysign(std::sqrt(-w[i]), z_ptr[to_sizet(i)]);
          }
        }

        barrier_ptr->arrive_and_wait(barrier_busy_wait);

        // STEP 3: Compute eigenvectors of the modified rank-1 modification (normalize) (multi-thread)
        {
          common::internal::SingleThreadedBlasScope single;

          const T* w = z_ptr;
          T* s = ws_vecs[thread_idx]();

          for (SizeType j = to_SizeType(begin); j < to_SizeType(end); ++j) {
            for (SizeType i = 0; i < k; ++i) {
              const auto q_tile = distr.globalTileLinearIndex({i, j});
              const auto q_ij = distr.tileElementIndex({i, j});

              s[i] = w[i] / q[to_sizet(q_tile)](q_ij);
            }

            const T vec_norm = blas::nrm2(k, s, 1);

            for (SizeType i = 0; i < k; ++i) {
              const SizeType ii = i2_perm[i];
              const auto q_tile = distr.globalTileLinearIndex({i, j});
              const auto q_ij = distr.tileElementIndex({i, j});

              q[to_sizet(q_tile)](q_ij) = s[ii] / vec_norm;
            }
          }
        }
      }));
}

template <Backend B, Device D, class T, class RhoSender>
void mergeSubproblems(const SizeType i_begin, const SizeType i_split, const SizeType i_end,
                      RhoSender&& rho, WorkSpace<T, D>& ws, WorkSpaceHost<T>& ws_h,
                      WorkSpaceHostMirror<T, D>& ws_hm) {
  namespace ex = pika::execution::experimental;
  namespace di = dlaf::internal;
  using pika::execution::thread_priority;

  const GlobalTileIndex idx_gl_begin(i_begin, i_begin);
  const LocalTileIndex idx_loc_begin(i_begin, i_begin);
  const SizeType nrtiles = i_end - i_begin;
  const LocalTileSize sz_loc_tiles(nrtiles, nrtiles);

  const LocalTileIndex idx_begin_tiles_vec(i_begin, 0);
  const LocalTileSize sz_tiles_vec(nrtiles, 1);

  // Calculate the size of the upper subproblem
  const SizeType n1 = problemSize(i_begin, i_split, ws.e0.distribution());

  // Assemble the rank-1 update vector `z` from the last row of Q1 and the first row of Q2
  assembleZVec(i_begin, i_split, i_end, rho, ws.e0, ws.z0);
  copy(idx_begin_tiles_vec, sz_tiles_vec, ws.z0, ws_hm.z0);

  // Double `rho` to account for the normalization of `z` and make sure `rho > 0` for the root solver laed4
  auto scaled_rho = scaleRho(std::move(rho)) | ex::split();

  // Calculate the tolerance used for deflation
  auto tol = calcTolerance(i_begin, i_end, ws_h.d0, ws_hm.z0);

  // Initialize the column types vector `c`
  initColTypes(i_begin, i_split, i_end, ws_h.c);

  // Initialize `i1` as identity just for single tile sub-problems
  if (i_split == i_begin + 1) {
    initIndex(i_begin, i_split, ws_h.i1);
  }
  if (i_split + 1 == i_end) {
    initIndex(i_split, i_end, ws_h.i1);
  }

  // Update indices of second sub-problem
  addIndex(i_split, i_end, n1, ws_h.i1);

  // Step #1
  //
  //    i1 (in)  : initial <--- pre_sorted per sub-problem
  //    i2 (out) : initial <--- pre_sorted
  //
  // - deflate `d`, `z` and `c`
  // - apply Givens rotations to `Q` - `evecs`
  //
  sortIndex(i_begin, i_end, ex::just(n1), ws_h.d0, ws_h.i1, ws_hm.i2);

  auto rots =
      applyDeflation(i_begin, i_end, scaled_rho, std::move(tol), ws_hm.i2, ws_h.d0, ws_hm.z0, ws_h.c);

  applyGivensRotationsToMatrixColumns(i_begin, i_end, std::move(rots), ws.e0);

  // Step #2
  //
  //    i2 (in)  : initial  <--- pre_sorted
  //    i5 (out) : initial  <--- sorted by coltype
  //    i3 (out) : initial  <--- deflated
  //    i4 (out) : deflated <--- sorted by coltype
  //
  // Note: `i3[k:] == i5[k:]` (i.e. deflated part are sorted in the same way)
  //
  // - permute eigenvectors in `e0` using `i5` so that they are sorted by column type in `e1`
  // - reorder `d0 -> d1`, `z0 -> z1`, using `i3` such that deflated entries are at the bottom.
  // - compute permutation `i4`: sorted by col type ---> deflated
  // - solve rank-1 problem and save eigenvalues in `d0` and `d1` (copy) and eigenvectors in `e2` (sorted
  // by coltype)
  // - set deflated diagonal entries of `U` to 1 (temporary solution until optimized GEMM is implemented)
  //
  //  | U | U | D | D |   |   | DF | DF |  U:  UpperHalf
  //  | U | U | D | D |   |   | DF | DF |  D:  Dense
  //  |   |   | D | D | L | L | DF | DF |  L:  LowerHalf
  //  |   |   | D | D | L | L | DF | DF |  DF: Deflated
  //  |   |   | D | D | L | L | DF | DF |
  //
  auto k =
      stablePartitionIndexForDeflation(i_begin, i_end, ws_h.c, ws_h.d0, ws_hm.i2, ws_h.i3, ws_hm.i5) |
      ex::split();

  copy(idx_begin_tiles_vec, sz_tiles_vec, ws_hm.i5, ws.i5);
  dlaf::permutations::permute<B, D, T, Coord::Col>(i_begin, i_end, ws.i5, ws.e0, ws.e1);

  applyIndex(i_begin, i_end, ws_h.i3, ws_h.d0, ws_hm.d1);
  applyIndex(i_begin, i_end, ws_h.i3, ws_hm.z0, ws_hm.z1);
  copy(idx_begin_tiles_vec, sz_tiles_vec, ws_hm.d1, ws_h.d0);

  //
  //    i3 (in)  : initial  <--- deflated
  //    i2 (out) : deflated <--- initial
  //
  invertIndex(i_begin, i_end, ws_h.i3, ws_hm.i2);

  //
  //    i5 (in)  : initial  <--- sort by coltype
  //    i2 (in)  : deflated <--- initial
  //    i4 (out) : deflated <--- sort by col type
  //
  // This allows to work in rank1 solver with columns sorted by type, so that they are well-shaped for
  // an optimized gemm, but still keeping track of where the actual position sorted by eigenvalues is.
  applyIndex(i_begin, i_end, ws_hm.i5, ws_hm.i2, ws_h.i4);

  // Note:
  // This is needed to set to zero elements of e2 outside of the k by k top-left part.
  // The input is not required to be zero for solveRank1Problem.
  matrix::util::set0<Backend::MC>(thread_priority::normal, idx_loc_begin, sz_loc_tiles, ws_hm.e2);
  solveRank1Problem(i_begin, i_end, k, scaled_rho, ws_hm.d1, ws_hm.z1, ws_h.d0, ws_h.i4, ws_hm.e2);
  copy(idx_loc_begin, sz_loc_tiles, ws_hm.e2, ws.e2);

  // Step #3: Eigenvectors of the tridiagonal system: Q * U
  //
  // The eigenvectors resulting from the multiplication are already in the order of the eigenvalues as
  // prepared for the deflated system.
  dlaf::multiplication::internal::generalSubMatrix<B, D, T>(i_begin, i_end, blas::Op::NoTrans,
                                                            blas::Op::NoTrans, T(1), ws.e1, ws.e2, T(0),
                                                            ws.e0);

  // Step #4: Final permutation to sort eigenvalues and eigenvectors
  //
  //    i1 (in)  : deflated <--- deflated  (identity map)
  //    i2 (out) : deflated <--- post_sorted
  //
  initIndex(i_begin, i_end, ws_h.i1);
  sortIndex(i_begin, i_end, std::move(k), ws_h.d0, ws_h.i1, ws_hm.i2);
  copy(idx_begin_tiles_vec, sz_tiles_vec, ws_hm.i2, ws_h.i1);
}

// The bottom row of Q1 and the top row of Q2. The bottom row of Q1 is negated if `rho < 0`.
//
// Note that the norm of `z` is sqrt(2) because it is a concatination of two normalized vectors. Hence
// to normalize `z` we have to divide by sqrt(2).
template <class T, Device D, class RhoSender>
void assembleDistZVec(comm::CommunicatorPipeline<comm::CommunicatorType::Full>& full_task_chain,
                      const SizeType i_begin, const SizeType i_split, const SizeType i_end,
                      RhoSender&& rho, Matrix<const T, D>& evecs, Matrix<T, D>& z) {
  namespace ex = pika::execution::experimental;

  const matrix::Distribution& dist = evecs.distribution();
  comm::Index2D this_rank = dist.rankIndex();

  // Iterate over tiles of Q1 and Q2 around the split row `i_split`.
  for (SizeType i = i_begin; i < i_end; ++i) {
    // True if tile is in Q1
    bool top_tile = i < i_split;
    // Move to the row below `i_split` for `Q2`
    const SizeType evecs_row = i_split - ((top_tile) ? 1 : 0);
    const GlobalTileIndex idx_evecs(evecs_row, i);
    const GlobalTileIndex z_idx(i, 0);

    // Copy the last row of a `Q1` tile or the first row of a `Q2` tile into a column vector `z` tile
    comm::Index2D evecs_tile_rank = dist.rankGlobalTile(idx_evecs);
    if (evecs_tile_rank == this_rank) {
      // Copy the row into the column vector `z`
      assembleRank1UpdateVectorTileAsync<T, D>(top_tile, rho, evecs.read(idx_evecs), z.readwrite(z_idx));
      ex::start_detached(comm::scheduleSendBcast(full_task_chain.exclusive(), z.read(z_idx)));
    }
    else {
      const comm::IndexT_MPI root_rank = full_task_chain.rank_full_communicator(evecs_tile_rank);
      ex::start_detached(comm::scheduleRecvBcast(full_task_chain.exclusive(), root_rank,
                                                 z.readwrite(z_idx)));
    }
  }
}

// It ensures that the internal sender, if set, will be waited for once this object will go out of scope.
// It might be useful in situation where you want to ensure that a sender representing a "checkpoint" for
// a computation is completed before leaving the scope (e.g. for related resource lifetime management)
//
// Currently it proved to be useful just in one place, and it was actually define nested where it was
// needed. Unfortunately, due to a problem with clang@15, we had to move it outside as a workaround.
//
// See https://github.com/eth-cscs/DLA-Future/issues/1017
struct ScopedSenderWait {
  pika::execution::experimental::unique_any_sender<> sender_;

  ~ScopedSenderWait() {
    if (sender_)
      pika::this_thread::experimental::sync_wait(std::move(sender_));
  }
};

template <class T, class CommSender, class KSender, class RhoSender>
void solveRank1ProblemDist(CommSender&& row_comm, CommSender&& col_comm, const SizeType i_begin,
                           const SizeType i_end, const LocalTileIndex ij_begin_lc,
                           const LocalTileSize sz_loc_tiles, KSender&& k, RhoSender&& rho,
                           Matrix<const T, Device::CPU>& d, Matrix<T, Device::CPU>& z,
                           Matrix<T, Device::CPU>& evals, Matrix<const SizeType, Device::CPU>& i2,
                           Matrix<T, Device::CPU>& evecs) {
  namespace ex = pika::execution::experimental;
  namespace di = dlaf::internal;
  namespace tt = pika::this_thread::experimental;
  using pika::execution::thread_priority;

  const matrix::Distribution& dist = evecs.distribution();

  TileCollector tc{i_begin, i_end};

  const SizeType n = problemSize(i_begin, i_end, dist);

  const SizeType m_subm_el_lc = [=]() {
    const auto i_loc_begin = ij_begin_lc.row();
    const auto i_loc_end = ij_begin_lc.row() + sz_loc_tiles.rows();
    return dist.localElementDistanceFromLocalTile<Coord::Row>(i_loc_begin, i_loc_end);
  }();

  const SizeType n_subm_el_lc = [=]() {
    const auto i_loc_begin = ij_begin_lc.col();
    const auto i_loc_end = ij_begin_lc.col() + sz_loc_tiles.cols();
    return dist.localElementDistanceFromLocalTile<Coord::Col>(i_loc_begin, i_loc_end);
  }();

  auto bcast_evals = [i_begin, i_end,
                      dist](comm::CommunicatorPipeline<comm::CommunicatorType::Row>& row_comm_chain,
                            const std::vector<matrix::Tile<T, Device::CPU>>& eval_tiles) {
    using dlaf::comm::internal::sendBcast_o;
    using dlaf::comm::internal::recvBcast_o;

    const comm::Index2D this_rank = dist.rankIndex();

    std::vector<ex::unique_any_sender<>> comms;
    comms.reserve(to_sizet(i_end - i_begin));

    for (SizeType i = i_begin; i < i_end; ++i) {
      const comm::IndexT_MPI evecs_tile_rank = dist.rankGlobalTile<Coord::Col>(i);
      auto& tile = eval_tiles[to_sizet(i - i_begin)];

      if (evecs_tile_rank == this_rank.col())
        comms.emplace_back(ex::when_all(row_comm_chain.exclusive(), ex::just(std::cref(tile))) |
                           transformMPI(sendBcast_o));
      else
        comms.emplace_back(ex::when_all(row_comm_chain.exclusive(),
                                        ex::just(evecs_tile_rank, std::cref(tile))) |
                           transformMPI(recvBcast_o));
    }

    return ex::ensure_started(ex::when_all_vector(std::move(comms)));
  };

  auto all_reduce_in_place = [](const dlaf::comm::Communicator& comm, MPI_Op reduce_op, const auto& data,
                                MPI_Request* req) {
    auto msg = comm::make_message(data);
    DLAF_MPI_CHECK_ERROR(MPI_Iallreduce(MPI_IN_PLACE, msg.data(), msg.count(), msg.mpi_type(), reduce_op,
                                        comm, req));
  };

  // Note: at least two column of tiles per-worker, in the range [1, getTridiagRank1NWorkers()]
  const std::size_t nthreads = [nrtiles = sz_loc_tiles.cols()]() {
    const std::size_t min_workers = 1;
    const std::size_t available_workers = getTridiagRank1NWorkers();
    const std::size_t ideal_workers = util::ceilDiv(to_sizet(nrtiles), to_sizet(2));
    return std::clamp(ideal_workers, min_workers, available_workers);
  }();

  ex::start_detached(
      ex::when_all(ex::just(std::make_unique<pika::barrier<>>(nthreads)),
                   std::forward<CommSender>(row_comm), std::forward<CommSender>(col_comm),
                   std::forward<KSender>(k), std::forward<RhoSender>(rho),
                   ex::when_all_vector(tc.read(d)), ex::when_all_vector(tc.readwrite(z)),
                   ex::when_all_vector(tc.readwrite(evals)), ex::when_all_vector(tc.read(i2)),
                   ex::when_all_vector(tc.readwrite(evecs)),
                   // additional workspaces
                   ex::just(std::vector<memory::MemoryView<T, Device::CPU>>()),
                   ex::just(memory::MemoryView<T, Device::CPU>())) |
      ex::transfer(di::getBackendScheduler<Backend::MC>(thread_priority::high)) |
      ex::bulk(nthreads, [nthreads, n, n_subm_el_lc, m_subm_el_lc, i_begin, ij_begin_lc, sz_loc_tiles,
                          dist, bcast_evals, all_reduce_in_place](
                             const std::size_t thread_idx, auto& barrier_ptr, auto& row_comm_wrapper,
                             auto& col_comm_wrapper, const auto& k, const auto& rho,
                             const auto& d_tiles_futs, auto& z_tiles, const auto& eval_tiles,
                             const auto& i2_tile_arr, const auto& evec_tiles, auto& ws_cols,
                             auto& ws_row) {
        using dlaf::comm::internal::transformMPI;

        comm::CommunicatorPipeline<comm::CommunicatorType::Row> row_comm_chain(row_comm_wrapper.get());
        const dlaf::comm::Communicator& col_comm = col_comm_wrapper.get();

        const auto barrier_busy_wait = getTridiagRank1BarrierBusyWait();
        const std::size_t batch_size =
            std::max<std::size_t>(2, util::ceilDiv(to_sizet(sz_loc_tiles.cols()), nthreads));
        const SizeType begin = to_SizeType(thread_idx * batch_size);
        const SizeType end = std::min(to_SizeType((thread_idx + 1) * batch_size), sz_loc_tiles.cols());

        // STEP 0a: Fill ones for deflated Eigenvectors. (single-thread)
        // Note: this step is completely independent from the rest, but it is small and it is going
        // to be dropped soon.
        // Note: use last threads that in principle should have less work to do
        if (thread_idx == nthreads - 1) {
          // just if there are deflated eigenvectors
          if (k < n) {
            const GlobalElementSize origin_el(i_begin * dist.blockSize().rows(),
                                              i_begin * dist.blockSize().cols());
            const SizeType* i2_perm = i2_tile_arr[0].get().ptr();

            for (SizeType i_subm_el = 0; i_subm_el < n; ++i_subm_el) {
              const SizeType j_subm_el = i2_perm[i_subm_el];

              // if it is a deflated vector
              if (j_subm_el >= k) {
                const GlobalElementIndex ij_el(origin_el.rows() + i_subm_el,
                                               origin_el.cols() + j_subm_el);
                const GlobalTileIndex ij = dist.globalTileIndex(ij_el);

                if (dist.rankIndex() == dist.rankGlobalTile(ij)) {
                  const LocalTileIndex ij_lc = dist.localTileIndex(ij);
                  const SizeType linear_subm_lc =
                      (ij_lc.row() - ij_begin_lc.row()) +
                      (ij_lc.col() - ij_begin_lc.col()) * sz_loc_tiles.rows();
                  const TileElementIndex ij_el_tl = dist.tileElementIndex(ij_el);
                  evec_tiles[to_sizet(linear_subm_lc)](ij_el_tl) = T{1};
                }
              }
            }
          }
        }

        // STEP 0b: Initialize workspaces (single-thread)
        if (thread_idx == 0) {
          // Note:
          // - nthreads are used for both LAED4 and weight calculation (one per worker thread)
          // - last one is used for reducing weights from all workers
          ws_cols.reserve(nthreads + 1);

          // Note:
          // Considering that
          // - LAED4 requires working on k elements
          // - Weight computation requires working on m_subm_el_lc
          //
          // and they are needed at two steps that cannot happen in parallel, we opted for allocating
          // the workspace with the highest requirement of memory, and reuse them for both steps.
          const SizeType max_size = std::max(k, m_subm_el_lc);
          for (std::size_t i = 0; i < nthreads; ++i)
            ws_cols.emplace_back(max_size);
          ws_cols.emplace_back(m_subm_el_lc);

          ws_row = memory::MemoryView<T, Device::CPU>(n_subm_el_lc);
          std::fill_n(ws_row(), n_subm_el_lc, 0);
        }

        // Note: we have to wait that LAED4 workspaces are ready to be used
        barrier_ptr->arrive_and_wait(barrier_busy_wait);

        const T* d_ptr = d_tiles_futs[0].get().ptr();
        const T* z_ptr = z_tiles[0].ptr();

        // STEP 1: LAED4 (multi-thread)
        {
          common::internal::SingleThreadedBlasScope single;

          T* eval_ptr = eval_tiles[0].ptr();
          T* delta_ptr = ws_cols[thread_idx]();

          for (SizeType j_subm_lc = begin; j_subm_lc < end; ++j_subm_lc) {
            const SizeType j_lc = ij_begin_lc.col() + to_SizeType(j_subm_lc);
            const SizeType j = dist.globalTileFromLocalTile<Coord::Col>(j_lc);
            const SizeType n_subm_el = dist.globalTileElementDistance<Coord::Col>(i_begin, j);

            // Skip columns that are in the deflation zone
            if (n_subm_el >= k)
              break;

            const SizeType n_el_tl = std::min(dist.tileSize<Coord::Col>(j), k - n_subm_el);
            for (SizeType j_el_tl = 0; j_el_tl < n_el_tl; ++j_el_tl) {
              const SizeType j_el = n_subm_el + j_el_tl;

              // Solve the deflated rank-1 problem
              T& eigenval = eval_ptr[to_sizet(j_el)];
              lapack::laed4(to_int(k), to_int(j_el), d_ptr, z_ptr, delta_ptr, rho, &eigenval);

              // copy the parts from delta stored on this rank
              for (SizeType i_subm_lc = 0; i_subm_lc < sz_loc_tiles.rows(); ++i_subm_lc) {
                const SizeType linear_subm_lc = i_subm_lc + to_SizeType(j_subm_lc) * sz_loc_tiles.rows();
                auto& evec_tile = evec_tiles[to_sizet(linear_subm_lc)];

                const SizeType i_lc = ij_begin_lc.row() + i_subm_lc;
                const SizeType i = dist.globalTileFromLocalTile<Coord::Row>(i_lc);
                const SizeType m_subm_el = dist.globalTileElementDistance<Coord::Row>(i_begin, i);

                const SizeType i_subm = i - i_begin;
                const auto& i2_perm = i2_tile_arr[to_sizet(i_subm)].get();

                const SizeType m_el_tl = std::min(dist.tileSize<Coord::Row>(i), n - m_subm_el);
                for (SizeType i_el_tl = 0; i_el_tl < m_el_tl; ++i_el_tl) {
                  const SizeType jj_subm_el = i2_perm({i_el_tl, 0});
                  if (jj_subm_el < k)
                    evec_tile({i_el_tl, j_el_tl}) = delta_ptr[jj_subm_el];
                }
              }
            }
          }
        }

        // Note: This barrier ensures that LAED4 finished, so from now on values are available
        barrier_ptr->arrive_and_wait(barrier_busy_wait);

        // STEP 2: Broadcast evals

        // Note: this ensures that evals broadcasting finishes before bulk releases resources
        ScopedSenderWait bcast_barrier;
        if (thread_idx == 0)
          bcast_barrier.sender_ = bcast_evals(row_comm_chain, eval_tiles);

        // Note: laed4 handles k <= 2 cases differently
        if (k <= 2)
          return;

        // STEP 2 Compute weights (multi-thread)
        auto& q = evec_tiles;
        T* w = ws_cols[thread_idx]();

        // STEP 2a: copy diagonal from q -> w (or just initialize with 1)
        if (thread_idx == 0) {
          for (SizeType i_subm_lc = 0; i_subm_lc < sz_loc_tiles.rows(); ++i_subm_lc) {
            const SizeType i_lc = ij_begin_lc.row() + i_subm_lc;
            const SizeType i = dist.globalTileFromLocalTile<Coord::Row>(i_lc);
            const SizeType i_subm_el = dist.globalTileElementDistance<Coord::Row>(i_begin, i);
            const SizeType m_subm_el_lc =
                dist.localElementDistanceFromLocalTile<Coord::Row>(ij_begin_lc.row(), i_lc);
            const auto& i2 = i2_tile_arr[to_sizet(i - i_begin)].get();

            const SizeType m_el_tl = std::min(dist.tileSize<Coord::Row>(i), n - i_subm_el);
            for (SizeType i_el_tl = 0; i_el_tl < m_el_tl; ++i_el_tl) {
              const SizeType i_subm_el_lc = m_subm_el_lc + i_el_tl;

              const SizeType jj_subm_el = i2({i_el_tl, 0});
              const SizeType n_el = dist.globalTileElementDistance<Coord::Col>(0, i_begin);
              const SizeType jj_el = n_el + jj_subm_el;
              const SizeType jj = dist.globalTileFromGlobalElement<Coord::Col>(jj_el);

              if (dist.rankGlobalTile<Coord::Col>(jj) == dist.rankIndex().col()) {
                const SizeType jj_lc = dist.localTileFromGlobalTile<Coord::Col>(jj);
                const SizeType jj_subm_lc = jj_lc - ij_begin_lc.col();
                const SizeType jj_el_tl = dist.tileElementFromGlobalElement<Coord::Col>(jj_el);

                const SizeType linear_subm_lc = i_subm_lc + sz_loc_tiles.rows() * jj_subm_lc;

                w[i_subm_el_lc] = q[to_sizet(linear_subm_lc)]({i_el_tl, jj_el_tl});
              }
              else {
                w[i_subm_el_lc] = T(1);
              }
            }
          }
        }
        else {  // other workers
          std::fill_n(w, m_subm_el_lc, T(1));
        }

        barrier_ptr->arrive_and_wait(barrier_busy_wait);

        // STEP 2b: compute weights
        for (SizeType j_subm_lc = begin; j_subm_lc < end; ++j_subm_lc) {
          const SizeType j_lc = ij_begin_lc.col() + to_SizeType(j_subm_lc);
          const SizeType j = dist.globalTileFromLocalTile<Coord::Col>(j_lc);
          const SizeType n_subm_el = dist.globalTileElementDistance<Coord::Col>(i_begin, j);

          // Skip columns that are in the deflation zone
          if (n_subm_el >= k)
            break;

          const SizeType n_el_tl = std::min(dist.tileSize<Coord::Col>(j), k - n_subm_el);
          for (SizeType j_el_tl = 0; j_el_tl < n_el_tl; ++j_el_tl) {
            const SizeType j_subm_el = n_subm_el + j_el_tl;
            for (SizeType i_subm_lc = 0; i_subm_lc < sz_loc_tiles.rows(); ++i_subm_lc) {
              const SizeType i_lc = ij_begin_lc.row() + i_subm_lc;
              const SizeType i = dist.globalTileFromLocalTile<Coord::Row>(i_lc);
              const SizeType m_subm_el = dist.globalTileElementDistance<Coord::Row>(i_begin, i);

              auto& i2_perm = i2_tile_arr[to_sizet(i - i_begin)].get();

              const SizeType m_el_tl = std::min(dist.tileSize<Coord::Row>(i), n - m_subm_el);
              for (SizeType i_el_tl = 0; i_el_tl < m_el_tl; ++i_el_tl) {
                const SizeType ii_subm_el = i2_perm({i_el_tl, 0});

                // deflated zone
                if (ii_subm_el >= k)
                  continue;

                // diagonal
                if (ii_subm_el == j_subm_el)
                  continue;

                const SizeType linear_subm_lc = i_subm_lc + sz_loc_tiles.rows() * j_subm_lc;
                const SizeType i_subm_el_lc = i_subm_lc * dist.blockSize().rows() + i_el_tl;

                w[i_subm_el_lc] *= q[to_sizet(linear_subm_lc)]({i_el_tl, j_el_tl}) /
                                   (d_ptr[to_sizet(ii_subm_el)] - d_ptr[to_sizet(j_subm_el)]);
              }
            }
          }
        }

        barrier_ptr->arrive_and_wait(barrier_busy_wait);

        // STEP 2c: reduce, then finalize computation with sign and square root (single-thread)
        if (thread_idx == 0) {
          // local reduction from all bulk workers
          for (SizeType i = 0; i < m_subm_el_lc; ++i) {
            for (std::size_t tidx = 1; tidx < nthreads; ++tidx) {
              const T* w_partial = ws_cols[tidx]();
              w[i] *= w_partial[i];
            }
          }

          tt::sync_wait(ex::when_all(row_comm_chain.exclusive(),
                                     ex::just(MPI_PROD, common::make_data(w, m_subm_el_lc))) |
                        transformMPI(all_reduce_in_place));

          T* weights = ws_cols[nthreads]();
          for (SizeType i_subm_el_lc = 0; i_subm_el_lc < m_subm_el_lc; ++i_subm_el_lc) {
            const SizeType i_subm_lc = i_subm_el_lc / dist.blockSize().rows();
            const SizeType i_lc = ij_begin_lc.row() + i_subm_lc;
            const SizeType i = dist.globalTileFromLocalTile<Coord::Row>(i_lc);
            const SizeType i_subm = i - i_begin;
            const SizeType i_subm_el =
                i_subm * dist.blockSize().rows() + i_subm_el_lc % dist.blockSize().rows();

            const auto* i2_perm = i2_tile_arr[0].get().ptr();
            const SizeType ii_subm_el = i2_perm[i_subm_el];
            weights[to_sizet(i_subm_el_lc)] =
                std::copysign(std::sqrt(-w[i_subm_el_lc]), z_ptr[to_sizet(ii_subm_el)]);
          }
        }

        barrier_ptr->arrive_and_wait(barrier_busy_wait);

        // STEP 3: Compute eigenvectors of the modified rank-1 modification (normalize) (multi-thread)

        // STEP 3a: Form evecs using weights vector and compute (local) sum of squares
        {
          common::internal::SingleThreadedBlasScope single;

          const T* w = ws_cols[nthreads]();
          T* sum_squares = ws_row();

          for (SizeType j_subm_lc = begin; j_subm_lc < end; ++j_subm_lc) {
            const SizeType j_lc = ij_begin_lc.col() + to_SizeType(j_subm_lc);
            const SizeType j = dist.globalTileFromLocalTile<Coord::Col>(j_lc);
            const SizeType n_subm_el = dist.globalTileElementDistance<Coord::Col>(i_begin, j);

            // Skip columns that are in the deflation zone
            if (n_subm_el >= k)
              break;

            const SizeType n_el_tl = std::min(dist.tileSize<Coord::Col>(j), k - n_subm_el);
            for (SizeType j_el_tl = 0; j_el_tl < n_el_tl; ++j_el_tl) {
              const SizeType j_subm_el_lc = j_subm_lc * dist.blockSize().cols() + j_el_tl;
              for (SizeType i_subm_lc = 0; i_subm_lc < sz_loc_tiles.rows(); ++i_subm_lc) {
                const SizeType i_lc = ij_begin_lc.row() + i_subm_lc;
                const SizeType i = dist.globalTileFromLocalTile<Coord::Row>(i_lc);
                const SizeType m_subm_el = dist.globalTileElementDistance<Coord::Row>(i_begin, i);

                const SizeType i_subm = i - i_begin;
                const auto& i2_perm = i2_tile_arr[to_sizet(i_subm)].get();

                const SizeType linear_subm_lc = i_subm_lc + sz_loc_tiles.rows() * j_subm_lc;
                const auto& q_tile = q[to_sizet(linear_subm_lc)];

                const SizeType m_el_tl = std::min(dist.tileSize<Coord::Row>(i), n - m_subm_el);
                for (SizeType i_el_tl = 0; i_el_tl < m_el_tl; ++i_el_tl) {
                  const SizeType ii_subm_el = i2_perm({i_el_tl, 0});

                  const SizeType i_subm_el_lc = i_subm_lc * dist.blockSize().rows() + i_el_tl;
                  if (ii_subm_el >= k)
                    q_tile({i_el_tl, j_el_tl}) = 0;
                  else
                    q_tile({i_el_tl, j_el_tl}) = w[i_subm_el_lc] / q_tile({i_el_tl, j_el_tl});
                }

                sum_squares[j_subm_el_lc] +=
                    blas::dot(m_el_tl, q_tile.ptr({0, j_el_tl}), 1, q_tile.ptr({0, j_el_tl}), 1);
              }
            }
          }
        }

        barrier_ptr->arrive_and_wait(barrier_busy_wait);

        // STEP 3b: Reduce to get the sum of all squares on all ranks
        if (thread_idx == 0)
          tt::sync_wait(ex::just(std::cref(col_comm), MPI_SUM,
                                 common::make_data(ws_row(), n_subm_el_lc)) |
                        transformMPI(all_reduce_in_place));

        barrier_ptr->arrive_and_wait(barrier_busy_wait);

        // STEP 3c: Normalize (compute norm of each column and scale column vector)
        {
          common::internal::SingleThreadedBlasScope single;

          const T* sum_squares = ws_row();

          for (SizeType j_subm_lc = begin; j_subm_lc < end; ++j_subm_lc) {
            const SizeType j_lc = ij_begin_lc.col() + to_SizeType(j_subm_lc);
            const SizeType j = dist.globalTileFromLocalTile<Coord::Col>(j_lc);
            const SizeType n_subm_el = dist.globalTileElementDistance<Coord::Col>(i_begin, j);

            // Skip columns that are in the deflation zone
            if (n_subm_el >= k)
              break;

            const SizeType n_el_tl = std::min(dist.tileSize<Coord::Col>(j), k - n_subm_el);
            for (SizeType j_el_tl = 0; j_el_tl < n_el_tl; ++j_el_tl) {
              const SizeType j_subm_el_lc = j_subm_lc * dist.blockSize().cols() + j_el_tl;
              const T vec_norm = std::sqrt(sum_squares[j_subm_el_lc]);

              for (SizeType i_subm_lc = 0; i_subm_lc < sz_loc_tiles.rows(); ++i_subm_lc) {
                const SizeType linear_subm_lc = i_subm_lc + sz_loc_tiles.rows() * j_subm_lc;
                const SizeType i_lc = ij_begin_lc.row() + i_subm_lc;
                const SizeType i = dist.globalTileFromLocalTile<Coord::Row>(i_lc);
                const SizeType m_subm_el = dist.globalTileElementDistance<Coord::Row>(i_begin, i);

                const SizeType m_el_tl = std::min(dist.tileSize<Coord::Row>(i), n - m_subm_el);
                blas::scal(m_el_tl, 1 / vec_norm, q[to_sizet(linear_subm_lc)].ptr({0, j_el_tl}), 1);
              }
            }
          }
        }
      }));
}

// Distributed version of the tridiagonal solver on CPUs
template <Backend B, class T, Device D, class RhoSender>
void mergeDistSubproblems(comm::CommunicatorPipeline<comm::CommunicatorType::Full>& full_task_chain,
                          comm::CommunicatorPipeline<comm::CommunicatorType::Row>& row_task_chain,
                          comm::CommunicatorPipeline<comm::CommunicatorType::Col>& col_task_chain,
                          const SizeType i_begin, const SizeType i_split, const SizeType i_end,
                          RhoSender&& rho, WorkSpace<T, D>& ws, WorkSpaceHost<T>& ws_h,
                          DistWorkSpaceHostMirror<T, D>& ws_hm) {
  namespace ex = pika::execution::experimental;
  using pika::execution::thread_priority;

  const matrix::Distribution& dist_evecs = ws.e0.distribution();

  // Calculate the size of the upper subproblem
  const SizeType n1 = dist_evecs.globalTileElementDistance<Coord::Row>(i_begin, i_split);

  // The local size of the subproblem
  const GlobalTileIndex idx_gl_begin(i_begin, i_begin);
  const LocalTileIndex idx_loc_begin{dist_evecs.nextLocalTileFromGlobalTile<Coord::Row>(i_begin),
                                     dist_evecs.nextLocalTileFromGlobalTile<Coord::Col>(i_begin)};
  const LocalTileIndex idx_loc_end{dist_evecs.nextLocalTileFromGlobalTile<Coord::Row>(i_end),
                                   dist_evecs.nextLocalTileFromGlobalTile<Coord::Col>(i_end)};
  const LocalTileSize sz_loc_tiles = idx_loc_end - idx_loc_begin;
  const LocalTileIndex idx_begin_tiles_vec(i_begin, 0);
  const LocalTileSize sz_tiles_vec(i_end - i_begin, 1);

  // Assemble the rank-1 update vector `z` from the last row of Q1 and the first row of Q2
  assembleDistZVec(full_task_chain, i_begin, i_split, i_end, rho, ws.e0, ws.z0);
  copy(idx_begin_tiles_vec, sz_tiles_vec, ws.z0, ws_hm.z0);

  // Double `rho` to account for the normalization of `z` and make sure `rho > 0` for the root solver laed4
  auto scaled_rho = scaleRho(std::move(rho)) | ex::split();

  // Calculate the tolerance used for deflation
  auto tol = calcTolerance(i_begin, i_end, ws_h.d0, ws_hm.z0);

  // Initialize the column types vector `c`
  initColTypes(i_begin, i_split, i_end, ws_h.c);

  // Step #1
  //
  //    i1 (out) : initial <--- initial (identity map)
  //    i2 (out) : initial <--- pre_sorted
  //
  // - deflate `d`, `z` and `c`
  // - apply Givens rotations to `Q` - `evecs`
  //
  if (i_split == i_begin + 1) {
    initIndex(i_begin, i_split, ws_h.i1);
  }
  if (i_split + 1 == i_end) {
    initIndex(i_split, i_end, ws_h.i1);
  }
  addIndex(i_split, i_end, n1, ws_h.i1);
  sortIndex(i_begin, i_end, ex::just(n1), ws_h.d0, ws_h.i1, ws_hm.i2);

  auto rots =
      applyDeflation(i_begin, i_end, scaled_rho, std::move(tol), ws_hm.i2, ws_h.d0, ws_hm.z0, ws_h.c);

  // Make sure Isend/Irecv messages don't match between calls by providing a unique `tag`
  //
  // Note: i_split is unique
  const comm::IndexT_MPI tag = to_int(i_split);
  applyGivensRotationsToMatrixColumns(row_task_chain, tag, i_begin, i_end, std::move(rots), ws.e0);
  // Placeholder for rearranging the eigenvectors: (local permutation)
  copy(idx_loc_begin, sz_loc_tiles, ws.e0, ws.e1);

  // Step #2
  //
  //    i2 (in)  : initial <--- pre_sorted
  //    i3 (out) : initial <--- deflated
  //
  // - reorder `d0 -> d1`, `z0 -> z1`, using `i3` such that deflated entries are at the bottom.
  // - solve the rank-1 problem and save eigenvalues in `d0` and `d1` (copy) and eigenvectors in `e2`.
  // - set deflated diagonal entries of `U` to 1 (temporary solution until optimized GEMM is implemented)
  //
  auto k =
      stablePartitionIndexForDeflation(i_begin, i_end, ws_h.c, ws_h.d0, ws_hm.i2, ws_h.i3) | ex::split();
  applyIndex(i_begin, i_end, ws_h.i3, ws_h.d0, ws_hm.d1);
  applyIndex(i_begin, i_end, ws_h.i3, ws_hm.z0, ws_hm.z1);
  copy(idx_begin_tiles_vec, sz_tiles_vec, ws_hm.d1, ws_h.d0);

  //
  //    i3 (in)  : initial <--- deflated
  //    i2 (out) : initial ---> deflated
  //
  invertIndex(i_begin, i_end, ws_h.i3, ws_hm.i2);

  // Note: here ws_hm.z0 is used as a contiguous buffer for the laed4 call
<<<<<<< HEAD
  matrix::util::set0<Backend::MC>(pika::execution::thread_priority::normal, idx_loc_begin, sz_loc_tiles,
                                  ws_hm.e2);
  solveRank1ProblemDist(row_task_chain.exclusive(), col_task_chain.exclusive(), i_begin, i_end,
                        idx_loc_begin, sz_loc_tiles, k, std::move(scaled_rho), ws_hm.d1, ws_hm.z1,
                        ws_h.d0, ws_hm.i2, ws_hm.e2);
=======
  matrix::util::set0<Backend::MC>(thread_priority::normal, idx_loc_begin, sz_loc_tiles, ws_hm.e2);
  solveRank1ProblemDist(row_task_chain(), col_task_chain(), i_begin, i_end, idx_loc_begin, sz_loc_tiles,
                        k, std::move(scaled_rho), ws_hm.d1, ws_hm.z1, ws_h.d0, ws_hm.i2, ws_hm.e2);
>>>>>>> 463df55a

  // Step #3: Eigenvectors of the tridiagonal system: Q * U
  //
  // The eigenvectors resulting from the multiplication are already in the order of the eigenvalues as
  // prepared for the deflated system.
  copy(idx_loc_begin, sz_loc_tiles, ws_hm.e2, ws.e2);
  dlaf::multiplication::internal::generalSubMatrix<B, D, T>(row_task_chain, col_task_chain, i_begin,
                                                            i_end, T(1), ws.e1, ws.e2, T(0), ws.e0);

  // Step #4: Final permutation to sort eigenvalues and eigenvectors
  //
  //    i1 (in)  : deflated <--- deflated  (identity map)
  //    i2 (out) : deflated <--- post_sorted
  //
  initIndex(i_begin, i_end, ws_h.i1);
  sortIndex(i_begin, i_end, std::move(k), ws_h.d0, ws_h.i1, ws_hm.i2);
  copy(idx_begin_tiles_vec, sz_tiles_vec, ws_hm.i2, ws_h.i1);
}
}<|MERGE_RESOLUTION|>--- conflicted
+++ resolved
@@ -1511,17 +1511,10 @@
   invertIndex(i_begin, i_end, ws_h.i3, ws_hm.i2);
 
   // Note: here ws_hm.z0 is used as a contiguous buffer for the laed4 call
-<<<<<<< HEAD
-  matrix::util::set0<Backend::MC>(pika::execution::thread_priority::normal, idx_loc_begin, sz_loc_tiles,
-                                  ws_hm.e2);
+  matrix::util::set0<Backend::MC>(thread_priority::normal, idx_loc_begin, sz_loc_tiles, ws_hm.e2);
   solveRank1ProblemDist(row_task_chain.exclusive(), col_task_chain.exclusive(), i_begin, i_end,
                         idx_loc_begin, sz_loc_tiles, k, std::move(scaled_rho), ws_hm.d1, ws_hm.z1,
                         ws_h.d0, ws_hm.i2, ws_hm.e2);
-=======
-  matrix::util::set0<Backend::MC>(thread_priority::normal, idx_loc_begin, sz_loc_tiles, ws_hm.e2);
-  solveRank1ProblemDist(row_task_chain(), col_task_chain(), i_begin, i_end, idx_loc_begin, sz_loc_tiles,
-                        k, std::move(scaled_rho), ws_hm.d1, ws_hm.z1, ws_h.d0, ws_hm.i2, ws_hm.e2);
->>>>>>> 463df55a
 
   // Step #3: Eigenvectors of the tridiagonal system: Q * U
   //
