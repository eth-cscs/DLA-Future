--- conflicted
+++ resolved
@@ -766,12 +766,9 @@
   SizeType nrtiles = i_end - i_begin + 1;
   LocalTileSize sz_loc_tiles(nrtiles, nrtiles);
 
-<<<<<<< HEAD
   LocalTileIndex idx_begin_tiles_vec(i_begin, 0);
   LocalTileSize sz_tiles_vec(nrtiles, 1);
 
-=======
->>>>>>> 1332ce2e
   // Calculate the size of the upper subproblem
   SizeType n1 = problemSize(i_begin, i_split, evecs.distribution());
 
@@ -834,22 +831,12 @@
   copy(idx_begin_tiles_vec, sz_tiles_vec, ws.dtmp, ws_h.dtmp);
   copy(idx_begin_tiles_vec, sz_tiles_vec, ws.ztmp, ws_h.ztmp);
 
-<<<<<<< HEAD
   resetSubMatrix(idx_loc_begin, sz_loc_tiles, ws_h.mat1);
   solveRank1Problem(i_begin, i_end, k_fut, rho_fut, ws_h.evals, ws_h.ztmp, ws_h.dtmp, ws_h.mat1);
 
   copy(idx_loc_begin, sz_loc_tiles, ws_h.mat1, ws.mat1);
   copy(idx_begin_tiles_vec, sz_tiles_vec, ws_h.dtmp, ws.dtmp);
   // ---
-=======
-  copy(i_begin, i_end, evals, ws_h.evals);
-  copy(i_begin, i_end, ws.dtmp, ws_h.dtmp);
-  copy(i_begin, i_end, ws.ztmp, ws_h.ztmp);
-  resetSubMatrix(idx_loc_begin, sz_loc_tiles, ws_h.mat1);
-  solveRank1Problem(i_begin, i_end, k_fut, rho_fut, ws_h.evals, ws_h.ztmp, ws_h.dtmp, ws_h.mat1);
-  copy(i_begin, i_end, ws_h.mat1, ws.mat1);
-  copy(i_begin, i_end, ws_h.dtmp, ws.dtmp);
->>>>>>> 1332ce2e
 
   // formEvecs(i_begin, i_end, k_fut, evals, ws.ztmp, ws.mat2, ws.mat1);
   initWeightVector(idx_gl_begin, idx_loc_begin, sz_loc_tiles, k_fut, evals, ws.mat1, ws.mat2);
@@ -979,7 +966,6 @@
 
     auto copy_to_buffer_sender =
         ex::when_all(k_fut, mat.read_sender(idx_loc_tile), comm_vec.readwrite_sender(idx_gl_comm));
-<<<<<<< HEAD
     auto copy_to_buffer_fn = [sz_subm](const auto& k, const auto& ws_tile, const auto& comm_tile,
                                        [[maybe_unused]] auto&&... ts) {
       if constexpr (D == Device::CPU) {
@@ -997,19 +983,6 @@
       }
     };
     ex::start_detached(di::transform(di::Policy<DefaultBackend_v<D>>(), std::move(copy_to_buffer_fn),
-=======
-    auto copy_to_buffer_fn = [sz_subm](const auto& k, const auto& ws_tile, const auto& comm_tile) {
-      if (sz_subm.cols() >= k) {
-        tile::internal::laset(blas::Uplo::General, T(1), T(1), comm_tile);
-        return;
-      }
-
-      SizeType nrows = std::min(comm_tile.size().rows(), k - sz_subm.rows());
-      tile::lacpy(TileElementSize(nrows, 1), TileElementIndex(0, 0), ws_tile, TileElementIndex(0, 0),
-                  comm_tile);
-    };
-    ex::start_detached(di::transform(di::Policy<Backend::MC>(), std::move(copy_to_buffer_fn),
->>>>>>> 1332ce2e
                                      std::move(copy_to_buffer_sender)));
 
     ex::start_detached(comm::scheduleAllReduceInPlace(row_task_chain(), MPI_PROD,
@@ -1017,7 +990,6 @@
 
     auto copy_from_buffer_sender =
         ex::when_all(k_fut, comm_vec.read_sender(idx_gl_comm), mat.readwrite_sender(idx_loc_tile));
-<<<<<<< HEAD
     auto copy_from_buffer_fn = [sz_subm](const auto& k, const auto& comm_tile, const auto& ws_tile,
                                          [[maybe_unused]] auto&&... ts) {
       if constexpr (D == Device::CPU) {
@@ -1033,17 +1005,6 @@
       }
     };
     ex::start_detached(di::transform(di::Policy<DefaultBackend_v<D>>(), std::move(copy_from_buffer_fn),
-=======
-    auto copy_from_buffer_fn = [sz_subm](const auto& k, const auto& comm_tile, const auto& ws_tile) {
-      if (sz_subm.cols() >= k)
-        return;
-
-      SizeType nrows = std::min(comm_tile.size().rows(), k - sz_subm.rows());
-      tile::lacpy(TileElementSize(nrows, 1), TileElementIndex(0, 0), comm_tile, TileElementIndex(0, 0),
-                  ws_tile);
-    };
-    ex::start_detached(di::transform(di::Policy<Backend::MC>(), std::move(copy_from_buffer_fn),
->>>>>>> 1332ce2e
                                      std::move(copy_from_buffer_sender)));
   }
 }
@@ -1084,7 +1045,6 @@
     GlobalTileIndex idx_gl_comm(idx_gl_tile.col(), 0);
 
     // set buffer to zero
-<<<<<<< HEAD
     ex::start_detached(comm_vec.readwrite_sender(idx_gl_comm) |
                        tile::set0(di::Policy<DefaultBackend_v<D>>()));
 
@@ -1106,22 +1066,6 @@
       }
     };
     ex::start_detached(di::transform(di::Policy<DefaultBackend_v<D>>(), std::move(copy_to_buffer_fn),
-=======
-    ex::start_detached(comm_vec.readwrite_sender(idx_gl_comm) | tile::set0(di::Policy<Backend::MC>()));
-
-    auto copy_to_buffer_sender =
-        ex::when_all(k_fut, mat.read_sender(idx_loc_tile), comm_vec.readwrite_sender(idx_gl_comm));
-    auto copy_to_buffer_fn = [sz_subm](const auto& k, const auto& ws_tile, const auto& comm_tile) {
-      if (sz_subm.rows() >= k || sz_subm.cols() >= k)
-        return;
-
-      SizeType ncols = std::min(comm_tile.size().rows(), k - sz_subm.cols());
-      for (SizeType j = 0; j < ncols; ++j) {
-        comm_tile(TileElementIndex(j, 0)) = ws_tile(TileElementIndex(0, j));
-      }
-    };
-    ex::start_detached(di::transform(di::Policy<Backend::MC>(), std::move(copy_to_buffer_fn),
->>>>>>> 1332ce2e
                                      std::move(copy_to_buffer_sender)));
 
     ex::start_detached(comm::scheduleAllReduceInPlace(col_task_chain(), MPI_SUM,
@@ -1129,7 +1073,6 @@
 
     auto copy_from_buffer_sender =
         ex::when_all(k_fut, comm_vec.read_sender(idx_gl_comm), mat.readwrite_sender(idx_loc_tile));
-<<<<<<< HEAD
     auto copy_from_buffer_fn = [sz_subm](const auto& k, const auto& comm_tile, const auto& ws_tile,
                                          [[maybe_unused]] auto&&... ts) {
       if constexpr (D == Device::CPU) {
@@ -1146,18 +1089,6 @@
       }
     };
     ex::start_detached(di::transform(di::Policy<DefaultBackend_v<D>>(), std::move(copy_from_buffer_fn),
-=======
-    auto copy_from_buffer_fn = [sz_subm](const auto& k, const auto& comm_tile, const auto& ws_tile) {
-      if (sz_subm.rows() >= k || sz_subm.cols() >= k)
-        return;
-
-      SizeType ncols = std::min(comm_tile.size().rows(), k - sz_subm.cols());
-      for (SizeType j = 0; j < ncols; ++j) {
-        ws_tile(TileElementIndex(0, j)) = comm_tile(TileElementIndex(j, 0));
-      }
-    };
-    ex::start_detached(di::transform(di::Policy<Backend::MC>(), std::move(copy_from_buffer_fn),
->>>>>>> 1332ce2e
                                      std::move(copy_from_buffer_sender)));
   }
 }
@@ -1269,34 +1200,18 @@
 }
 
 // Distributed version of the tridiagonal solver on CPUs
-<<<<<<< HEAD
 template <Backend B, class T, Device D>
-=======
-template <class T>
->>>>>>> 1332ce2e
 void mergeDistSubproblems(comm::CommunicatorGrid grid,
                           common::Pipeline<comm::Communicator>& full_task_chain,
                           common::Pipeline<comm::Communicator>& row_task_chain,
                           common::Pipeline<comm::Communicator>& col_task_chain, SizeType i_begin,
                           SizeType i_split, SizeType i_end, pika::shared_future<T> rho_fut,
-<<<<<<< HEAD
                           WorkSpace<T, D>& ws, WorkSpaceHostMirror<T, D>& ws_h, Matrix<T, D>& evals,
                           Matrix<T, D>& evecs) {
-=======
-                          WorkSpace<T, Device::CPU>& ws, Matrix<T, Device::CPU>& evals,
-                          Matrix<T, Device::CPU>& evecs) {
-  constexpr Backend B = Backend::MC;
-  constexpr Device D = Device::CPU;
-
->>>>>>> 1332ce2e
   const matrix::Distribution& dist_evecs = evecs.distribution();
 
   // Calculate the size of the upper subproblem
   SizeType n1 = dist_evecs.globalTileElementDistance<Coord::Row>(i_begin, i_split + 1);
-<<<<<<< HEAD
-=======
-  SizeType nrtiles = dist_evecs.nrTiles().rows();
->>>>>>> 1332ce2e
 
   // The local size of the subproblem
   GlobalTileIndex idx_gl_begin(i_begin, i_begin);
@@ -1306,11 +1221,8 @@
                              dist_evecs.nextLocalTileFromGlobalTile<Coord::Col>(i_end + 1) - 1};
   LocalTileSize sz_loc_tiles{idx_loc_end.row() - idx_loc_begin.row() + 1,
                              idx_loc_end.col() - idx_loc_begin.col() + 1};
-<<<<<<< HEAD
   LocalTileIndex idx_begin_tiles_vec(i_begin, 0);
   LocalTileSize sz_tiles_vec(i_end - i_begin + 1, 1);
-=======
->>>>>>> 1332ce2e
 
   // Assemble the rank-1 update vector `z` from the last row of Q1 and the first row of Q2
   assembleDistZVec(grid, full_task_chain, i_begin, i_split, i_end, rho_fut, evecs, ws.z);
@@ -1334,7 +1246,6 @@
   //
   initIndex(i_begin, i_end, ws.i1);
   sortIndex(i_begin, i_end, pika::make_ready_future(n1), evals, ws.i1, ws.i2);
-<<<<<<< HEAD
 
   // --- copy from GPU to CPU if on GPU
   copy(idx_begin_tiles_vec, sz_tiles_vec, ws.i2, ws_h.i2);
@@ -1345,6 +1256,9 @@
   pika::future<std::vector<GivensRotation<T>>> rots_fut =
       applyDeflation(i_begin, i_end, rho_fut, tol_fut, ws_h.i2, ws_h.evals, ws_h.z, ws_h.c);
 
+  // Make sure Isend/Irecv messages don't match between calls by providing a unique `tag`
+  //
+  // Note: this is unique because i_[begin|split|end] < nrtiles
   SizeType nrtiles = dist_evecs.nrTiles().rows();
   comm::IndexT_MPI tag = to_int(i_begin + i_split * nrtiles + i_end * nrtiles * nrtiles);
   applyGivensRotationsToMatrixColumns(grid.rowCommunicator(), tag, i_begin, i_end, std::move(rots_fut),
@@ -1356,20 +1270,6 @@
   copy(idx_begin_tiles_vec, sz_tiles_vec, ws_h.evals, evals);
   // ---
 
-  // Make sure Isend/Irecv messages don't match between calls by providing a unique `tag`
-  //
-  // Note: this is unique because i_[begin|split|end] < nrtiles
-=======
-  pika::future<std::vector<GivensRotation<T>>> rots_fut =
-      applyDeflation(i_begin, i_end, rho_fut, tol_fut, ws.i2, evals, ws.z, ws.c);
-  // Make sure Isend/Irecv messages don't match between calls by providing a unique `tag`
-  //
-  // Note: this is unique because i_[begin|split|end] < nrtiles
-  comm::IndexT_MPI tag = to_int(i_begin + i_split * nrtiles + i_end * nrtiles * nrtiles);
-  applyGivensRotationsToMatrixColumns(grid.rowCommunicator(), tag, i_begin, i_end, std::move(rots_fut),
-                                      evecs);
->>>>>>> 1332ce2e
-
   // Step #2
   //
   //    i2 (in)  : initial <--- pre_sorted
@@ -1383,7 +1283,6 @@
       stablePartitionIndexForDeflation(i_begin, i_end, ws.c, ws.i2, ws.i3);
   applyIndex(i_begin, i_end, ws.i3, evals, ws.dtmp);
   applyIndex(i_begin, i_end, ws.i3, ws.z, ws.ztmp);
-<<<<<<< HEAD
   copy(idx_begin_tiles_vec, sz_tiles_vec, ws.dtmp, evals);
 
   // --- copy from GPU to CPU if on GPU
@@ -1400,14 +1299,6 @@
   copy(idx_begin_tiles_vec, sz_tiles_vec, ws_h.dtmp, ws.dtmp);
   // ---
 
-=======
-  copy(i_begin, i_end, ws.dtmp, evals);
-
-  // Note: here ws.z is used as a contiguous buffer for the laed4 call
-  resetSubMatrix(idx_loc_begin, sz_loc_tiles, ws.mat1);
-  solveRank1ProblemDist(i_begin, i_end, idx_loc_begin, sz_loc_tiles, k_fut, rho_fut, evals, ws.ztmp,
-                        ws.dtmp, ws.z, ws.mat1);
->>>>>>> 1332ce2e
   assembleDistEvalsVec(row_task_chain, i_begin, i_end, dist_evecs, ws.dtmp);
 
   // Eigenvector formation: `ws.mat1` stores the eigenvectors, `ws.mat2` is used as an additional workspace
@@ -1430,7 +1321,6 @@
   // prepared for the deflated system.
   //
   invertIndex(i_begin, i_end, ws.i3, ws.i2);
-<<<<<<< HEAD
 
   copy(idx_begin_tiles_vec, sz_tiles_vec, ws.i2, ws_h.i2);
   copy(idx_loc_begin, sz_loc_tiles, ws.mat1, ws_h.mat1);
@@ -1439,10 +1329,6 @@
                                                                        ws_h.mat2);
   copy(idx_loc_begin, sz_loc_tiles, ws_h.mat2, ws.mat2);
 
-=======
-  dlaf::permutations::permute<B, D, T, Coord::Row>(grid, col_task_chain, i_begin, i_end, ws.i2, ws.mat1,
-                                                   ws.mat2);
->>>>>>> 1332ce2e
   dlaf::multiplication::generalSubMatrix<B, D, T>(grid, row_task_chain, col_task_chain, i_begin, i_end,
                                                   T(1), evecs, ws.mat2, T(0), ws.mat1);
 
@@ -1457,7 +1343,6 @@
   //
   sortIndex(i_begin, i_end, k_fut, ws.dtmp, ws.i1, ws.i2);
   applyIndex(i_begin, i_end, ws.i2, ws.dtmp, evals);
-<<<<<<< HEAD
 
   copy(idx_begin_tiles_vec, sz_tiles_vec, ws.i2, ws_h.i2);
   copy(idx_loc_begin, sz_loc_tiles, ws.mat1, ws_h.mat1);
@@ -1465,10 +1350,6 @@
                                                                        i_end, ws_h.i2, ws_h.mat1,
                                                                        ws_h.evecs);
   copy(idx_loc_begin, sz_loc_tiles, ws_h.evecs, evecs);
-=======
-  dlaf::permutations::permute<B, D, T, Coord::Col>(grid, row_task_chain, i_begin, i_end, ws.i2, ws.mat1,
-                                                   evecs);
->>>>>>> 1332ce2e
 }
 
 }