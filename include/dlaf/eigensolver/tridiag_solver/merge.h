--- conflicted
+++ resolved
@@ -1300,362 +1300,6 @@
                    // additional workspaces
                    ex::just(std::vector<memory::MemoryView<T, Device::CPU>>()),
                    ex::just(memory::MemoryView<T, Device::CPU>())) |
-<<<<<<< HEAD
-      ex::transfer(di::getBackendScheduler<Backend::MC>(thread_priority::high)) |
-      ex::bulk(nthreads, [nthreads, n, n_subm_el_lc, m_subm_el_lc, i_begin, ij_begin_lc, sz_loc_tiles,
-                          dist, bcast_evals, all_reduce_in_place](
-                             const std::size_t thread_idx, auto& barrier_ptr, auto& row_comm_wrapper,
-                             auto& col_comm_wrapper, const auto& k, const auto& rho,
-                             const auto& d_tiles_futs, auto& z_tiles, const auto& eval_tiles,
-                             const auto& i2_tile_arr, const auto& evec_tiles, auto& ws_cols,
-                             auto& ws_row) {
-        using dlaf::comm::internal::transformMPI;
-
-        comm::CommunicatorPipeline<comm::CommunicatorType::Row> row_comm_chain(row_comm_wrapper.get());
-        const dlaf::comm::Communicator& col_comm = col_comm_wrapper.get();
-
-        const auto barrier_busy_wait = getTridiagRank1BarrierBusyWait();
-        const std::size_t batch_size =
-            std::max<std::size_t>(2, util::ceilDiv(to_sizet(sz_loc_tiles.cols()), nthreads));
-        const SizeType begin = to_SizeType(thread_idx * batch_size);
-        const SizeType end = std::min(to_SizeType((thread_idx + 1) * batch_size), sz_loc_tiles.cols());
-
-        // STEP 0a: Fill ones for deflated Eigenvectors. (single-thread)
-        // Note: this step is completely independent from the rest, but it is small and it is going
-        // to be dropped soon.
-        // Note: use last threads that in principle should have less work to do
-        if (thread_idx == nthreads - 1) {
-          // just if there are deflated eigenvectors
-          if (k < n) {
-            const GlobalElementSize origin_el(i_begin * dist.blockSize().rows(),
-                                              i_begin * dist.blockSize().cols());
-            const SizeType* i2_perm = i2_tile_arr[0].get().ptr();
-
-            for (SizeType i_subm_el = 0; i_subm_el < n; ++i_subm_el) {
-              const SizeType j_subm_el = i2_perm[i_subm_el];
-
-              // if it is a deflated vector
-              if (j_subm_el >= k) {
-                const GlobalElementIndex ij_el(origin_el.rows() + i_subm_el,
-                                               origin_el.cols() + j_subm_el);
-                const GlobalTileIndex ij = dist.globalTileIndex(ij_el);
-
-                if (dist.rankIndex() == dist.rankGlobalTile(ij)) {
-                  const LocalTileIndex ij_lc = dist.localTileIndex(ij);
-                  const SizeType linear_subm_lc =
-                      (ij_lc.row() - ij_begin_lc.row()) +
-                      (ij_lc.col() - ij_begin_lc.col()) * sz_loc_tiles.rows();
-                  const TileElementIndex ij_el_tl = dist.tileElementIndex(ij_el);
-                  evec_tiles[to_sizet(linear_subm_lc)](ij_el_tl) = T{1};
-                }
-              }
-            }
-          }
-        }
-
-        // STEP 0b: Initialize workspaces (single-thread)
-        if (thread_idx == 0) {
-          // Note:
-          // - nthreads are used for both LAED4 and weight calculation (one per worker thread)
-          // - last one is used for reducing weights from all workers
-          ws_cols.reserve(nthreads + 1);
-
-          // Note:
-          // Considering that
-          // - LAED4 requires working on k elements
-          // - Weight computation requires working on m_subm_el_lc
-          //
-          // and they are needed at two steps that cannot happen in parallel, we opted for allocating
-          // the workspace with the highest requirement of memory, and reuse them for both steps.
-          const SizeType max_size = std::max(k, m_subm_el_lc);
-          for (std::size_t i = 0; i < nthreads; ++i)
-            ws_cols.emplace_back(max_size);
-          ws_cols.emplace_back(m_subm_el_lc);
-
-          ws_row = memory::MemoryView<T, Device::CPU>(n_subm_el_lc);
-          std::fill_n(ws_row(), n_subm_el_lc, 0);
-        }
-
-        // Note: we have to wait that LAED4 workspaces are ready to be used
-        barrier_ptr->arrive_and_wait(barrier_busy_wait);
-
-        const T* d_ptr = d_tiles_futs[0].get().ptr();
-        const T* z_ptr = z_tiles[0].ptr();
-
-        // STEP 1: LAED4 (multi-thread)
-        {
-          common::internal::SingleThreadedBlasScope single;
-
-          T* eval_ptr = eval_tiles[0].ptr();
-          T* delta_ptr = ws_cols[thread_idx]();
-
-          for (SizeType j_subm_lc = begin; j_subm_lc < end; ++j_subm_lc) {
-            const SizeType j_lc = ij_begin_lc.col() + to_SizeType(j_subm_lc);
-            const SizeType j = dist.globalTileFromLocalTile<Coord::Col>(j_lc);
-            const SizeType n_subm_el = dist.globalTileElementDistance<Coord::Col>(i_begin, j);
-
-            // Skip columns that are in the deflation zone
-            if (n_subm_el >= k)
-              break;
-
-            const SizeType n_el_tl = std::min(dist.tileSize<Coord::Col>(j), k - n_subm_el);
-            for (SizeType j_el_tl = 0; j_el_tl < n_el_tl; ++j_el_tl) {
-              const SizeType j_el = n_subm_el + j_el_tl;
-
-              // Solve the deflated rank-1 problem
-              T& eigenval = eval_ptr[to_sizet(j_el)];
-              lapack::laed4(to_int(k), to_int(j_el), d_ptr, z_ptr, delta_ptr, rho, &eigenval);
-
-              // copy the parts from delta stored on this rank
-              for (SizeType i_subm_lc = 0; i_subm_lc < sz_loc_tiles.rows(); ++i_subm_lc) {
-                const SizeType linear_subm_lc = i_subm_lc + to_SizeType(j_subm_lc) * sz_loc_tiles.rows();
-                auto& evec_tile = evec_tiles[to_sizet(linear_subm_lc)];
-
-                const SizeType i_lc = ij_begin_lc.row() + i_subm_lc;
-                const SizeType i = dist.globalTileFromLocalTile<Coord::Row>(i_lc);
-                const SizeType m_subm_el = dist.globalTileElementDistance<Coord::Row>(i_begin, i);
-
-                const SizeType i_subm = i - i_begin;
-                const auto& i2_perm = i2_tile_arr[to_sizet(i_subm)].get();
-
-                const SizeType m_el_tl = std::min(dist.tileSize<Coord::Row>(i), n - m_subm_el);
-                for (SizeType i_el_tl = 0; i_el_tl < m_el_tl; ++i_el_tl) {
-                  const SizeType jj_subm_el = i2_perm({i_el_tl, 0});
-                  if (jj_subm_el < k)
-                    evec_tile({i_el_tl, j_el_tl}) = delta_ptr[jj_subm_el];
-                }
-              }
-            }
-          }
-        }
-
-        // Note: This barrier ensures that LAED4 finished, so from now on values are available
-        barrier_ptr->arrive_and_wait(barrier_busy_wait);
-
-        // STEP 2: Broadcast evals
-
-        // Note: this ensures that evals broadcasting finishes before bulk releases resources
-        ScopedSenderWait bcast_barrier;
-        if (thread_idx == 0)
-          bcast_barrier.sender_ = bcast_evals(row_comm_chain, eval_tiles);
-
-        // Note: laed4 handles k <= 2 cases differently
-        if (k <= 2)
-          return;
-
-        // STEP 2 Compute weights (multi-thread)
-        auto& q = evec_tiles;
-        T* w = ws_cols[thread_idx]();
-
-        // STEP 2a: copy diagonal from q -> w (or just initialize with 1)
-        if (thread_idx == 0) {
-          for (SizeType i_subm_lc = 0; i_subm_lc < sz_loc_tiles.rows(); ++i_subm_lc) {
-            const SizeType i_lc = ij_begin_lc.row() + i_subm_lc;
-            const SizeType i = dist.globalTileFromLocalTile<Coord::Row>(i_lc);
-            const SizeType i_subm_el = dist.globalTileElementDistance<Coord::Row>(i_begin, i);
-            const SizeType m_subm_el_lc =
-                dist.localElementDistanceFromLocalTile<Coord::Row>(ij_begin_lc.row(), i_lc);
-            const auto& i2 = i2_tile_arr[to_sizet(i - i_begin)].get();
-
-            const SizeType m_el_tl = std::min(dist.tileSize<Coord::Row>(i), n - i_subm_el);
-            for (SizeType i_el_tl = 0; i_el_tl < m_el_tl; ++i_el_tl) {
-              const SizeType i_subm_el_lc = m_subm_el_lc + i_el_tl;
-
-              const SizeType jj_subm_el = i2({i_el_tl, 0});
-              const SizeType n_el = dist.globalTileElementDistance<Coord::Col>(0, i_begin);
-              const SizeType jj_el = n_el + jj_subm_el;
-              const SizeType jj = dist.globalTileFromGlobalElement<Coord::Col>(jj_el);
-
-              if (dist.rankGlobalTile<Coord::Col>(jj) == dist.rankIndex().col()) {
-                const SizeType jj_lc = dist.localTileFromGlobalTile<Coord::Col>(jj);
-                const SizeType jj_subm_lc = jj_lc - ij_begin_lc.col();
-                const SizeType jj_el_tl = dist.tileElementFromGlobalElement<Coord::Col>(jj_el);
-
-                const SizeType linear_subm_lc = i_subm_lc + sz_loc_tiles.rows() * jj_subm_lc;
-
-                w[i_subm_el_lc] = q[to_sizet(linear_subm_lc)]({i_el_tl, jj_el_tl});
-              }
-              else {
-                w[i_subm_el_lc] = T(1);
-              }
-            }
-          }
-        }
-        else {  // other workers
-          std::fill_n(w, m_subm_el_lc, T(1));
-        }
-
-        barrier_ptr->arrive_and_wait(barrier_busy_wait);
-
-        // STEP 2b: compute weights
-        for (SizeType j_subm_lc = begin; j_subm_lc < end; ++j_subm_lc) {
-          const SizeType j_lc = ij_begin_lc.col() + to_SizeType(j_subm_lc);
-          const SizeType j = dist.globalTileFromLocalTile<Coord::Col>(j_lc);
-          const SizeType n_subm_el = dist.globalTileElementDistance<Coord::Col>(i_begin, j);
-
-          // Skip columns that are in the deflation zone
-          if (n_subm_el >= k)
-            break;
-
-          const SizeType n_el_tl = std::min(dist.tileSize<Coord::Col>(j), k - n_subm_el);
-          for (SizeType j_el_tl = 0; j_el_tl < n_el_tl; ++j_el_tl) {
-            const SizeType j_subm_el = n_subm_el + j_el_tl;
-            for (SizeType i_subm_lc = 0; i_subm_lc < sz_loc_tiles.rows(); ++i_subm_lc) {
-              const SizeType i_lc = ij_begin_lc.row() + i_subm_lc;
-              const SizeType i = dist.globalTileFromLocalTile<Coord::Row>(i_lc);
-              const SizeType m_subm_el = dist.globalTileElementDistance<Coord::Row>(i_begin, i);
-
-              auto& i2_perm = i2_tile_arr[to_sizet(i - i_begin)].get();
-
-              const SizeType m_el_tl = std::min(dist.tileSize<Coord::Row>(i), n - m_subm_el);
-              for (SizeType i_el_tl = 0; i_el_tl < m_el_tl; ++i_el_tl) {
-                const SizeType ii_subm_el = i2_perm({i_el_tl, 0});
-
-                // deflated zone
-                if (ii_subm_el >= k)
-                  continue;
-
-                // diagonal
-                if (ii_subm_el == j_subm_el)
-                  continue;
-
-                const SizeType linear_subm_lc = i_subm_lc + sz_loc_tiles.rows() * j_subm_lc;
-                const SizeType i_subm_el_lc = i_subm_lc * dist.blockSize().rows() + i_el_tl;
-
-                w[i_subm_el_lc] *= q[to_sizet(linear_subm_lc)]({i_el_tl, j_el_tl}) /
-                                   (d_ptr[to_sizet(ii_subm_el)] - d_ptr[to_sizet(j_subm_el)]);
-              }
-            }
-          }
-        }
-
-        barrier_ptr->arrive_and_wait(barrier_busy_wait);
-
-        // STEP 2c: reduce, then finalize computation with sign and square root (single-thread)
-        if (thread_idx == 0) {
-          // local reduction from all bulk workers
-          for (SizeType i = 0; i < m_subm_el_lc; ++i) {
-            for (std::size_t tidx = 1; tidx < nthreads; ++tidx) {
-              const T* w_partial = ws_cols[tidx]();
-              w[i] *= w_partial[i];
-            }
-          }
-
-          tt::sync_wait(ex::when_all(row_comm_chain.exclusive(),
-                                     ex::just(MPI_PROD, common::make_data(w, m_subm_el_lc))) |
-                        transformMPI(all_reduce_in_place));
-
-          T* weights = ws_cols[nthreads]();
-          for (SizeType i_subm_el_lc = 0; i_subm_el_lc < m_subm_el_lc; ++i_subm_el_lc) {
-            const SizeType i_subm_lc = i_subm_el_lc / dist.blockSize().rows();
-            const SizeType i_lc = ij_begin_lc.row() + i_subm_lc;
-            const SizeType i = dist.globalTileFromLocalTile<Coord::Row>(i_lc);
-            const SizeType i_subm = i - i_begin;
-            const SizeType i_subm_el =
-                i_subm * dist.blockSize().rows() + i_subm_el_lc % dist.blockSize().rows();
-
-            const auto* i2_perm = i2_tile_arr[0].get().ptr();
-            const SizeType ii_subm_el = i2_perm[i_subm_el];
-            weights[to_sizet(i_subm_el_lc)] =
-                std::copysign(std::sqrt(-w[i_subm_el_lc]), z_ptr[to_sizet(ii_subm_el)]);
-          }
-        }
-
-        barrier_ptr->arrive_and_wait(barrier_busy_wait);
-
-        // STEP 3: Compute eigenvectors of the modified rank-1 modification (normalize) (multi-thread)
-
-        // STEP 3a: Form evecs using weights vector and compute (local) sum of squares
-        {
-          common::internal::SingleThreadedBlasScope single;
-
-          const T* w = ws_cols[nthreads]();
-          T* sum_squares = ws_row();
-
-          for (SizeType j_subm_lc = begin; j_subm_lc < end; ++j_subm_lc) {
-            const SizeType j_lc = ij_begin_lc.col() + to_SizeType(j_subm_lc);
-            const SizeType j = dist.globalTileFromLocalTile<Coord::Col>(j_lc);
-            const SizeType n_subm_el = dist.globalTileElementDistance<Coord::Col>(i_begin, j);
-
-            // Skip columns that are in the deflation zone
-            if (n_subm_el >= k)
-              break;
-
-            const SizeType n_el_tl = std::min(dist.tileSize<Coord::Col>(j), k - n_subm_el);
-            for (SizeType j_el_tl = 0; j_el_tl < n_el_tl; ++j_el_tl) {
-              const SizeType j_subm_el_lc = j_subm_lc * dist.blockSize().cols() + j_el_tl;
-              for (SizeType i_subm_lc = 0; i_subm_lc < sz_loc_tiles.rows(); ++i_subm_lc) {
-                const SizeType i_lc = ij_begin_lc.row() + i_subm_lc;
-                const SizeType i = dist.globalTileFromLocalTile<Coord::Row>(i_lc);
-                const SizeType m_subm_el = dist.globalTileElementDistance<Coord::Row>(i_begin, i);
-
-                const SizeType i_subm = i - i_begin;
-                const auto& i2_perm = i2_tile_arr[to_sizet(i_subm)].get();
-
-                const SizeType linear_subm_lc = i_subm_lc + sz_loc_tiles.rows() * j_subm_lc;
-                const auto& q_tile = q[to_sizet(linear_subm_lc)];
-
-                const SizeType m_el_tl = std::min(dist.tileSize<Coord::Row>(i), n - m_subm_el);
-                for (SizeType i_el_tl = 0; i_el_tl < m_el_tl; ++i_el_tl) {
-                  const SizeType ii_subm_el = i2_perm({i_el_tl, 0});
-
-                  const SizeType i_subm_el_lc = i_subm_lc * dist.blockSize().rows() + i_el_tl;
-                  if (ii_subm_el >= k)
-                    q_tile({i_el_tl, j_el_tl}) = 0;
-                  else
-                    q_tile({i_el_tl, j_el_tl}) = w[i_subm_el_lc] / q_tile({i_el_tl, j_el_tl});
-                }
-
-                sum_squares[j_subm_el_lc] +=
-                    blas::dot(m_el_tl, q_tile.ptr({0, j_el_tl}), 1, q_tile.ptr({0, j_el_tl}), 1);
-              }
-            }
-          }
-        }
-
-        barrier_ptr->arrive_and_wait(barrier_busy_wait);
-
-        // STEP 3b: Reduce to get the sum of all squares on all ranks
-        if (thread_idx == 0)
-          tt::sync_wait(ex::just(std::cref(col_comm), MPI_SUM,
-                                 common::make_data(ws_row(), n_subm_el_lc)) |
-                        transformMPI(all_reduce_in_place));
-
-        barrier_ptr->arrive_and_wait(barrier_busy_wait);
-
-        // STEP 3c: Normalize (compute norm of each column and scale column vector)
-        {
-          common::internal::SingleThreadedBlasScope single;
-
-          const T* sum_squares = ws_row();
-
-          for (SizeType j_subm_lc = begin; j_subm_lc < end; ++j_subm_lc) {
-            const SizeType j_lc = ij_begin_lc.col() + to_SizeType(j_subm_lc);
-            const SizeType j = dist.globalTileFromLocalTile<Coord::Col>(j_lc);
-            const SizeType n_subm_el = dist.globalTileElementDistance<Coord::Col>(i_begin, j);
-
-            // Skip columns that are in the deflation zone
-            if (n_subm_el >= k)
-              break;
-
-            const SizeType n_el_tl = std::min(dist.tileSize<Coord::Col>(j), k - n_subm_el);
-            for (SizeType j_el_tl = 0; j_el_tl < n_el_tl; ++j_el_tl) {
-              const SizeType j_subm_el_lc = j_subm_lc * dist.blockSize().cols() + j_el_tl;
-              const T vec_norm = std::sqrt(sum_squares[j_subm_el_lc]);
-
-              for (SizeType i_subm_lc = 0; i_subm_lc < sz_loc_tiles.rows(); ++i_subm_lc) {
-                const SizeType linear_subm_lc = i_subm_lc + sz_loc_tiles.rows() * j_subm_lc;
-                const SizeType i_lc = ij_begin_lc.row() + i_subm_lc;
-                const SizeType i = dist.globalTileFromLocalTile<Coord::Row>(i_lc);
-                const SizeType m_subm_el = dist.globalTileElementDistance<Coord::Row>(i_begin, i);
-
-                const SizeType m_el_tl = std::min(dist.tileSize<Coord::Row>(i), n - m_subm_el);
-                blas::scal(m_el_tl, 1 / vec_norm, q[to_sizet(linear_subm_lc)].ptr({0, j_el_tl}), 1);
-              }
-            }
-          }
-        }
-=======
       ex::transfer(hp_scheduler) |
       ex::let_value([n, dist_sub, bcast_evals, all_reduce_in_place, hp_scheduler](
                         auto& row_comm_wrapper, auto& col_comm_wrapper, const SizeType k,
@@ -1683,7 +1327,7 @@
                                                         auto& barrier_ptr) {
                  using dlaf::comm::internal::transformMPI;
 
-                 common::Pipeline<comm::Communicator> row_comm_chain(row_comm_wrapper.get());
+                 comm::CommunicatorPipeline<comm::CommunicatorType::Row> row_comm_chain(row_comm_wrapper.get());
                  const dlaf::comm::Communicator& col_comm = col_comm_wrapper.get();
 
                  const SizeType m_lc = dist_sub.localNrTiles().rows();
@@ -1892,7 +1536,7 @@
                      }
                    }
 
-                   tt::sync_wait(ex::when_all(row_comm_chain(),
+                   tt::sync_wait(ex::when_all(row_comm_chain.exclusive(),
                                               ex::just(MPI_PROD, common::make_data(w, m_el_lc))) |
                                  transformMPI(all_reduce_in_place));
 
@@ -2002,7 +1646,6 @@
                    }
                  }
                });
->>>>>>> 887cc165
       }));
 }
 
@@ -2085,14 +1728,7 @@
   //
   // Note: i_split is unique
   const comm::IndexT_MPI tag = to_int(i_split);
-<<<<<<< HEAD
   applyGivensRotationsToMatrixColumns(row_task_chain, tag, i_begin, i_end, std::move(rots), ws.e0);
-  // Placeholder for rearranging the eigenvectors: (local permutation)
-  copy(idx_loc_begin, sz_loc_tiles, ws.e0, ws.e1);
-=======
-  applyGivensRotationsToMatrixColumns(grid.rowCommunicator(), tag, i_begin, i_end, std::move(rots),
-                                      ws.e0);
->>>>>>> 887cc165
 
   // Step #2
   //
@@ -2133,37 +1769,23 @@
 
   // Note: here ws_hm.z0 is used as a contiguous buffer for the laed4 call
   matrix::util::set0<Backend::MC>(thread_priority::normal, idx_loc_begin, sz_loc_tiles, ws_hm.e2);
-<<<<<<< HEAD
-  solveRank1ProblemDist(row_task_chain.exclusive(), col_task_chain.exclusive(), i_begin, i_end,
-                        idx_loc_begin, sz_loc_tiles, k, std::move(scaled_rho), ws_hm.d1, ws_hm.z1,
-                        ws_h.d0, ws_hm.i2, ws_hm.e2);
-=======
-  solveRank1ProblemDist(row_task_chain(), col_task_chain(), i_begin, i_end, k, k_lc,
-                        std::move(scaled_rho), ws_hm.d1, ws_hm.z1, ws_h.d0, ws_h.i4, ws_hm.i6, ws_hm.i2,
-                        ws_hm.e2);
+  solveRank1ProblemDist(row_task_chain.exclusive(), col_task_chain.exclusive(),
+                        i_begin, i_end, k, k_lc, std::move(scaled_rho),
+                        ws_hm.d1, ws_hm.z1, ws_h.d0, ws_h.i4, ws_hm.i6,
+                        ws_hm.i2, ws_hm.e2);
   copy(idx_loc_begin, sz_loc_tiles, ws_hm.e2, ws.e2);
->>>>>>> 887cc165
 
   // Step #3: Eigenvectors of the tridiagonal system: Q * U
   //
   // The eigenvectors resulting from the multiplication are already in the order of the eigenvalues as
   // prepared for the deflated system.
-<<<<<<< HEAD
-  copy(idx_loc_begin, sz_loc_tiles, ws_hm.e2, ws.e2);
-  dlaf::multiplication::internal::generalSubMatrix<B, D, T>(row_task_chain, col_task_chain, i_begin,
-                                                            i_end, T(1), ws.e1, ws.e2, T(0), ws.e0);
-=======
   ex::start_detached(
-      ex::when_all(std::move(k_lc), std::move(n_udl), row_task_chain(), col_task_chain()) |
+      ex::when_all(std::move(k_lc), std::move(n_udl)) |
       ex::transfer(dlaf::internal::getBackendScheduler<Backend::MC>()) |
       ex::then([dist_sub, sub_offset, n, n_upper, n_lower, e0 = ws.e0.subPipeline(),
-                e1 = ws.e1.subPipelineConst(), e2 = ws.e2.subPipelineConst()](
-                   const SizeType k_lc, const std::array<SizeType, 3>& n_udl, auto&& row_comm_wrapper,
-                   auto&& col_comm_wrapper) mutable {
+                e1 = ws.e1.subPipelineConst(), e2 = ws.e2.subPipelineConst(), sub_comm_row = row_task_chain.sub_pipeline(), sub_comm_col = col_task_chain.sub_pipeline()](
+                   const SizeType k_lc, const std::array<SizeType, 3>& n_udl) mutable {
         using dlaf::matrix::internal::MatrixRef;
-
-        common::Pipeline<comm::Communicator> sub_comm_row(row_comm_wrapper.get());
-        common::Pipeline<comm::Communicator> sub_comm_col(col_comm_wrapper.get());
 
         const auto [a, b, c] = n_udl;
 
@@ -2195,12 +1817,7 @@
 
           copy(sub_e1, sub_e0);
         }
-
-        namespace tt = pika::this_thread::experimental;
-        tt::sync_wait(sub_comm_row());
-        tt::sync_wait(sub_comm_col());
       }));
->>>>>>> 887cc165
 
   // Step #4: Final permutation to sort eigenvalues and eigenvectors
   //
