//
// Distributed Linear Algebra with Future (DLAF)
//
// Copyright (c) 2018-2023, ETH Zurich
// All rights reserved.
//
// Please, refer to the LICENSE file in the root directory.
// SPDX-License-Identifier: BSD-3-Clause
//
#pragma once

#include <pika/algorithm.hpp>
#include <pika/execution.hpp>

#include "dlaf/common/range2d.h"
#include "dlaf/common/single_threaded_blas.h"
#include "dlaf/communication/kernels.h"
#include "dlaf/eigensolver/tridiag_solver/coltype.h"
#include "dlaf/eigensolver/tridiag_solver/index_manipulation.h"
#include "dlaf/eigensolver/tridiag_solver/kernels.h"
#include "dlaf/eigensolver/tridiag_solver/rot.h"
#include "dlaf/eigensolver/tridiag_solver/tile_collector.h"
#include "dlaf/lapack/tile.h"
#include "dlaf/matrix/copy.h"
#include "dlaf/matrix/copy_tile.h"
#include "dlaf/matrix/distribution.h"
#include "dlaf/matrix/index.h"
#include "dlaf/matrix/matrix.h"
#include "dlaf/multiplication/general.h"
#include "dlaf/permutations/general.h"
#include "dlaf/permutations/general/impl.h"
#include "dlaf/sender/make_sender_algorithm_overloads.h"
#include "dlaf/sender/policy.h"
#include "dlaf/sender/transform.h"
#include "dlaf/sender/transform_mpi.h"
#include "dlaf/sender/when_all_lift.h"
#include "dlaf/types.h"
#include "dlaf/util_matrix.h"

namespace dlaf::eigensolver::internal {

// Auxiliary matrix and vectors used for the D&C algorithm
//
// - mat1 and mat2: (matrices)
//   Extra workspace for Q1', Q2' and U1' if n2 > n1 or U2' if n1 >= n2 which are packed as follows:
//
//   ┌──────┬──────┬───┐
//   │  Q1' │  Q2' │   │
//   │      │      │   │
//   ├──────┤      │   │
//   │      └──────┘   │
//   │                 │
//   ├────────────┐    │
//   │     U1'    │    │
//   │            │    │
//   └────────────┴────┘
//
// - dtmp: (vector)
//   Holds the values of the deflated diagonal sorted in ascending order
// - z: (vector)
//   Holds the values of Cuppen's rank-1 vector
// - ztmp: (vector)
//   Holds the values of the rank-1 update vector sorted corresponding to `d_defl`
//
// - i1, i2, i3: (vectors if indices)
//   Hold the permutation indices.
//
// Steps:
//
// 1. Sort index based on diagonal values in ascending order. This creates a map sorted to inital indices
//
//        initial <--- pre_sorted
//
// 2. Sort index based on column types such that all deflated entries are at the end
//
//        pre_sorted <--- deflated
//
// 3. Sort index based on updated diagonal values in ascending order. The diagonal conatins eigenvalues
//    of the deflated problem and deflated entreis from the initial diagonal
//
//        deflated <--- post_sorted
//
// 4. Sort index based on column types such that matrices `Q` and `U` are in matrix multiplication form.
//
//        post_sorted <--- matmul
//
// - c
//   Assigns a type to each column of Q which is used to calculate the permutation indices for Q and U
//   that bring them in matrix multiplication form.
//

template <class T, Device D>
struct WorkSpace {
  Matrix<T, D> mat1;
  Matrix<T, D> mat2;

  Matrix<T, D> z;
  Matrix<T, D> ztmp;

  Matrix<SizeType, D> i2;
};

template <class T>
struct WorkSpaceHost {
  Matrix<T, Device::CPU> dtmp;

  Matrix<SizeType, Device::CPU> i1;
  Matrix<SizeType, Device::CPU> i3;

  Matrix<ColType, Device::CPU> c;
};

// forward declaration : Device::GPU - unused
template <class T, Device D>
struct WorkSpaceHostMirror {
  Matrix<T, Device::CPU> evals;
  Matrix<T, Device::CPU> mat1;

  Matrix<T, Device::CPU> z;
  Matrix<T, Device::CPU> ztmp;

  Matrix<SizeType, Device::CPU> i2;
};

template <class T>
struct WorkSpaceHostMirror<T, Device::CPU> {
  Matrix<T, Device::CPU>& evals;
  Matrix<T, Device::CPU>& mat1;

  Matrix<T, Device::CPU>& z;
  Matrix<T, Device::CPU>& ztmp;

  Matrix<SizeType, Device::CPU>& i2;
};

// forward declaration : Device::GPU - unused
template <class T, Device D>
struct DistWorkSpaceHostMirror {
  Matrix<T, Device::CPU> evals;
  Matrix<T, Device::CPU> evecs;
  Matrix<T, Device::CPU> mat1;
  Matrix<T, Device::CPU> mat2;

  Matrix<T, Device::CPU> z;
  Matrix<T, Device::CPU> ztmp;

  Matrix<SizeType, Device::CPU> i2;
};

template <class T>
struct DistWorkSpaceHostMirror<T, Device::CPU> {
  Matrix<T, Device::CPU>& evals;
  Matrix<T, Device::CPU>& evecs;
  Matrix<T, Device::CPU>& mat1;
  Matrix<T, Device::CPU>& mat2;

  Matrix<T, Device::CPU>& z;
  Matrix<T, Device::CPU>& ztmp;

  Matrix<SizeType, Device::CPU>& i2;
};

template <class T>
Matrix<T, Device::CPU> initMirrorMatrix(Matrix<T, Device::GPU>& mat) {
  return Matrix<T, Device::CPU>(mat.distribution());
}

template <class T>
Matrix<T, Device::CPU>& initMirrorMatrix(Matrix<T, Device::CPU>& mat) {
  return mat;
}

// The bottom row of Q1 and the top row of Q2. The bottom row of Q1 is negated if `rho < 0`.
//
// Note that the norm of `z` is sqrt(2) because it is a concatination of two normalized vectors. Hence
// to normalize `z` we have to divide by sqrt(2).
template <class T, Device D, class RhoSender>
void assembleZVec(const SizeType i_begin, const SizeType i_split, const SizeType i_end, RhoSender&& rho,
                  Matrix<const T, D>& evecs, Matrix<T, D>& z) {
  // Iterate over tiles of Q1 and Q2 around the split row `i_split`.
  for (SizeType i = i_begin; i < i_end; ++i) {
    // True if tile is in Q1
    const bool top_tile = i < i_split;
    // Move to the row below `i_split` for `Q2`
    const SizeType evecs_row = i_split - ((top_tile) ? 1 : 0);
    const GlobalTileIndex idx_evecs(evecs_row, i);
    // Take the last row of a `Q1` tile or the first row of a `Q2` tile
    const GlobalTileIndex z_idx(i, 0);

    // Copy the row into the column vector `z`
    assembleRank1UpdateVectorTileAsync<T, D>(top_tile, rho, evecs.read(idx_evecs), z.readwrite(z_idx));
  }
}

// Multiply by factor 2 to account for the normalization of `z` vector and make sure rho > 0 f
//
template <class RhoSender>
auto scaleRho(RhoSender&& rho) {
  namespace ex = pika::execution::experimental;
  namespace di = dlaf::internal;
  return std::forward<RhoSender>(rho) |
         di::transform(di::Policy<Backend::MC>(), [](auto rho) { return 2 * std::abs(rho); });
}

// Returns the maximum element of a portion of a column vector from tile indices `i_begin` to `i_end`
//
template <class T, Device D>
auto maxVectorElement(const SizeType i_begin, const SizeType i_end, Matrix<const T, D>& vec) {
  namespace ex = pika::execution::experimental;
  namespace di = dlaf::internal;

  std::vector<ex::unique_any_sender<T>> tiles_max;
  tiles_max.reserve(to_sizet(i_end - i_begin));
  for (SizeType i = i_begin; i < i_end; ++i) {
    tiles_max.push_back(maxElementInColumnTileAsync<T, D>(vec.read(LocalTileIndex(i, 0))));
  }

  auto tol_calc_fn = [](const std::vector<T>& maxvals) {
    return *std::max_element(maxvals.begin(), maxvals.end());
  };

  return ex::when_all_vector(std::move(tiles_max)) |
         di::transform(di::Policy<Backend::MC>(), std::move(tol_calc_fn));
}

// The tolerance calculation is the same as the one used in LAPACK's stedc implementation [1].
//
// [1] LAPACK 3.10.0, file dlaed2.f, line 315, variable TOL
template <class T, Device D>
auto calcTolerance(const SizeType i_begin, const SizeType i_end, Matrix<const T, D>& d,
                   Matrix<const T, D>& z) {
  namespace ex = pika::execution::experimental;
  namespace di = dlaf::internal;

  auto dmax = maxVectorElement(i_begin, i_end, d);
  auto zmax = maxVectorElement(i_begin, i_end, z);

  auto tol_fn = [](T dmax, T zmax) {
    return 8 * std::numeric_limits<T>::epsilon() * std::max(dmax, zmax);
  };

  return ex::when_all(std::move(dmax), std::move(zmax)) |
         di::transform(di::Policy<Backend::MC>(), std::move(tol_fn)) |
         // TODO: This releases the tiles that are kept in the operation state.
         // This is a temporary fix and needs to be replaced by a different
         // adaptor or different lifetime guarantees. This is tracked in
         // https://github.com/pika-org/pika/issues/479.
         ex::ensure_started();
}

// The index array `out_ptr` holds the indices of elements of `c_ptr` that order it such that
// ColType::Deflated entries are moved to the end. The `c_ptr` array is implicitly ordered according to
// `in_ptr` on entry.
//
inline SizeType stablePartitionIndexForDeflationArrays(const SizeType n, const ColType* c_ptr,
                                                       const SizeType* in_ptr, SizeType* out_ptr) {
  // Get the number of non-deflated entries
  SizeType k = 0;
  for (SizeType i = 0; i < n; ++i) {
    if (c_ptr[i] != ColType::Deflated)
      ++k;
  }

  SizeType i1 = 0;  // index of non-deflated values in out
  SizeType i2 = k;  // index of deflated values
  for (SizeType i = 0; i < n; ++i) {
    const SizeType ii = in_ptr[i];
    SizeType& io = (c_ptr[ii] != ColType::Deflated) ? i1 : i2;
    out_ptr[io] = ii;
    ++io;
  }
  return k;
}

template <Device D>
auto stablePartitionIndexForDeflation(const SizeType i_begin, const SizeType i_end,
                                      Matrix<const ColType, D>& c, Matrix<const SizeType, D>& in,
                                      Matrix<SizeType, D>& out) {
  namespace ex = pika::execution::experimental;
  namespace di = dlaf::internal;

  constexpr auto backend = dlaf::DefaultBackend_v<D>;

  const SizeType n = problemSize(i_begin, i_end, in.distribution());
  if constexpr (D == Device::CPU) {
    auto part_fn = [n](const auto& c_tiles_futs, const auto& in_tiles_futs, const auto& out_tiles) {
      const TileElementIndex zero_idx(0, 0);
      const ColType* c_ptr = c_tiles_futs[0].get().ptr(zero_idx);
      const SizeType* in_ptr = in_tiles_futs[0].get().ptr(zero_idx);
      SizeType* out_ptr = out_tiles[0].ptr(zero_idx);

      return stablePartitionIndexForDeflationArrays(n, c_ptr, in_ptr, out_ptr);
    };

    TileCollector tc{i_begin, i_end};
    return ex::when_all(ex::when_all_vector(tc.read(c)), ex::when_all_vector(tc.read(in)),
                        ex::when_all_vector(tc.readwrite(out))) |
           di::transform(di::Policy<backend>(), std::move(part_fn));
  }
  else {
#ifdef DLAF_WITH_GPU
    auto part_fn = [n](const auto& c_tiles_futs, const auto& in_tiles_futs, const auto& out_tiles,
                       auto& host_k, auto& device_k) {
      const TileElementIndex zero_idx(0, 0);
      const ColType* c_ptr = c_tiles_futs[0].get().ptr(zero_idx);
      const SizeType* in_ptr = in_tiles_futs[0].get().ptr(zero_idx);
      SizeType* out_ptr = out_tiles[0].ptr(zero_idx);

      return ex::just(n, c_ptr, in_ptr, out_ptr, host_k(), device_k()) |
             di::transform(di::Policy<backend>(), stablePartitionIndexOnDevice) |
             ex::then([&host_k]() { return *host_k(); });
    };

    TileCollector tc{i_begin, i_end};
    return ex::when_all(ex::when_all_vector(tc.read(c)), ex::when_all_vector(tc.read(in)),
                        ex::when_all_vector(tc.readwrite(out)),
                        ex::just(memory::MemoryChunk<SizeType, Device::CPU>{1},
                                 memory::MemoryChunk<SizeType, Device::GPU>{1})) |
           ex::let_value(std::move(part_fn));
#endif
  }
}

template <Device D>
void initColTypes(const SizeType i_begin, const SizeType i_split, const SizeType i_end,
                  Matrix<ColType, D>& coltypes) {
  for (SizeType i = i_begin; i < i_end; ++i) {
    ColType val = (i < i_split) ? ColType::UpperHalf : ColType::LowerHalf;
    setColTypeTileAsync<D>(val, coltypes.readwrite(LocalTileIndex(i, 0)));
  }
}

// Assumption 1: The algorithm assumes that the arrays `d_ptr`, `z_ptr` and `c_ptr` are of equal length
// `len` and are sorted in ascending order of `d_ptr` elements with `i_ptr`.
//
// Note: parallelizing this algorithm is non-trivial because the deflation regions due to Givens
// rotations can cross over tiles and are of unknown length. However such algorithm is unlikely to
// benefit much from parallelization anyway as it is quite light on flops and it appears memory bound.
//
// Returns an array of Given's rotations used to update the colunmns of the eigenvector matrix Q
template <class T>
std::vector<GivensRotation<T>> applyDeflationToArrays(T rho, T tol, const SizeType len,
                                                      const SizeType* i_ptr, T* d_ptr, T* z_ptr,
                                                      ColType* c_ptr) {
  std::vector<GivensRotation<T>> rots;
  rots.reserve(to_sizet(len));

  SizeType i1 = 0;  // index of 1st element in the Givens rotation
  // Iterate over the indices of the sorted elements in pair (i1, i2) where i1 < i2 for every iteration
  for (SizeType i2 = 1; i2 < len; ++i2) {
    const SizeType i1s = i_ptr[i1];
    const SizeType i2s = i_ptr[i2];
    T& d1 = d_ptr[i1s];
    T& d2 = d_ptr[i2s];
    T& z1 = z_ptr[i1s];
    T& z2 = z_ptr[i2s];
    ColType& c1 = c_ptr[i1s];
    ColType& c2 = c_ptr[i2s];

    // if z1 nearly zero deflate the element and move i1 forward to i2
    if (std::abs(rho * z1) <= tol) {
      c1 = ColType::Deflated;
      i1 = i2;
      continue;
    }

    // Deflate the second element if z2 nearly zero
    if (std::abs(rho * z2) <= tol) {
      c2 = ColType::Deflated;
      continue;
    }

    // Given's deflation condition is the same as the one used in LAPACK's stedc implementation [1].
    // However, here the second entry is deflated instead of the first (z2/d2 instead of z1/d1), thus
    // `s` is not negated.
    //
    // [1] LAPACK 3.10.0, file dlaed2.f, line 393
    T r = std::sqrt(z1 * z1 + z2 * z2);
    T c = z1 / r;
    T s = z2 / r;

    // If d1 is not nearly equal to d2, move i1 forward to i2
    if (std::abs(c * s * (d2 - d1)) > tol) {
      i1 = i2;
      continue;
    }

    // When d1 is nearly equal to d2 apply Givens rotation
    z1 = r;
    z2 = 0;
    T tmp = d1 * s * s + d2 * c * c;
    d1 = d1 * c * c + d2 * s * s;
    d2 = tmp;

    rots.push_back(GivensRotation<T>{i1s, i2s, c, s});
    //  Set the the `i1` column as "Dense" if the `i2` column has opposite non-zero structure (i.e if
    //  one comes from Q1 and the other from Q2 or vice-versa)
    if ((c1 == ColType::UpperHalf && c2 == ColType::LowerHalf) ||
        (c1 == ColType::LowerHalf && c2 == ColType::UpperHalf)) {
      c1 = ColType::Dense;
    }
    c2 = ColType::Deflated;
  }

  return rots;
}

template <class T, class RhoSender, class TolSender>
auto applyDeflation(const SizeType i_begin, const SizeType i_end, RhoSender&& rho, TolSender&& tol,
                    Matrix<const SizeType, Device::CPU>& index, Matrix<T, Device::CPU>& d,
                    Matrix<T, Device::CPU>& z, Matrix<ColType, Device::CPU>& c) {
  namespace ex = pika::execution::experimental;
  namespace di = dlaf::internal;

  const SizeType n = problemSize(i_begin, i_end, index.distribution());

  auto deflate_fn = [n](auto rho, auto tol, auto index_tiles_futs, auto d_tiles, auto z_tiles,
                        auto c_tiles) {
    const TileElementIndex zero_idx(0, 0);
    const SizeType* i_ptr = index_tiles_futs[0].get().ptr(zero_idx);
    T* d_ptr = d_tiles[0].ptr(zero_idx);
    T* z_ptr = z_tiles[0].ptr(zero_idx);
    ColType* c_ptr = c_tiles[0].ptr(zero_idx);
    return applyDeflationToArrays(rho, tol, n, i_ptr, d_ptr, z_ptr, c_ptr);
  };

  TileCollector tc{i_begin, i_end};

  auto sender = ex::when_all(std::forward<RhoSender>(rho), std::forward<TolSender>(tol),
                             ex::when_all_vector(tc.read(index)), ex::when_all_vector(tc.readwrite(d)),
                             ex::when_all_vector(tc.readwrite(z)), ex::when_all_vector(tc.readwrite(c)));

  return di::transform(di::Policy<Backend::MC>(), std::move(deflate_fn), std::move(sender)) |
         // TODO: This releases the tiles that are kept in the operation state.
         // This is a temporary fix and needs to be replaced by a different
         // adaptor or different lifetime guarantees. This is tracked in
         // https://github.com/pika-org/pika/issues/479.
         ex::ensure_started();
}

<<<<<<< HEAD
=======
// Apply GivenRotations to tiles of the square sub-matrix identified by tile in range [i_begin, i_last].
//
// @param i_begin global tile index for both row and column identifying the start of the sub-matrix
// @param i_last global tile index for both row and column identifying the end of the sub-matrix (inclusive)
// @param rots GivenRotations to apply (element column indices of rotations are relative to the sub-matrix)
// @param mat matrix where the sub-matrix is located
//
// @pre mat is not distributed
// @pre memory layout of @p mat is column major.
template <class T, Device D, class RotsSender>
void applyGivensRotationsToMatrixColumns(SizeType i_begin, SizeType i_end, RotsSender&& rots,
                                         Matrix<T, D>& mat) {
  // Note:
  // a column index may be paired to more than one other index, this may lead to a race
  // condition if parallelized trivially. Current implementation is serial.

  namespace ex = pika::execution::experimental;
  namespace di = dlaf::internal;

  SizeType n = problemSize(i_begin, i_end, mat.distribution());
  SizeType nb = mat.distribution().blockSize().rows();

  auto givens_rots_fn = [n, nb](const auto& rots, const auto& tiles, [[maybe_unused]] auto&&... ts) {
    // Distribution of the merged subproblems
    matrix::Distribution distr(LocalElementSize(n, n), TileElementSize(nb, nb));

    common::internal::SingleThreadedBlasScope single;

    for (const GivensRotation<T>& rot : rots) {
      // Get the index of the tile that has column `rot.i` and the the index of the column within the tile.
      SizeType i_tile = distr.globalTileLinearIndex(GlobalElementIndex(0, rot.i));
      SizeType i_el = distr.tileElementFromGlobalElement<Coord::Col>(rot.i);
      T* x = tiles[to_sizet(i_tile)].ptr(TileElementIndex(0, i_el));

      // Get the index of the tile that has column `rot.j` and the the index of the column within the tile.
      SizeType j_tile = distr.globalTileLinearIndex(GlobalElementIndex(0, rot.j));
      SizeType j_el = distr.tileElementFromGlobalElement<Coord::Col>(rot.j);
      T* y = tiles[to_sizet(j_tile)].ptr(TileElementIndex(0, j_el));

      // Apply Givens rotations
      if constexpr (D == Device::CPU) {
        blas::rot(n, x, 1, y, 1, rot.c, rot.s);
      }
      else {
        givensRotationOnDevice(n, x, y, rot.c, rot.s, ts...);
      }
    }
  };

  TileCollector tc{i_begin, i_end};

  auto sender = ex::when_all(std::forward<RotsSender>(rots), ex::when_all_vector(tc.readwrite(mat)));
  di::transformDetach(di::Policy<DefaultBackend_v<D>>(), std::move(givens_rots_fn), std::move(sender));
}

>>>>>>> b51d296f
template <class T, class KSender, class RhoSender>
void solveRank1Problem(const SizeType i_begin, const SizeType i_end, KSender&& k, RhoSender&& rho,
                       Matrix<const T, Device::CPU>& d, Matrix<const T, Device::CPU>& z,
                       Matrix<T, Device::CPU>& evals, Matrix<T, Device::CPU>& evecs) {
  namespace ex = pika::execution::experimental;
  namespace di = dlaf::internal;

  const SizeType n = problemSize(i_begin, i_end, evals.distribution());
  const SizeType nb = evals.distribution().blockSize().rows();

  auto rank1_fn = [n, nb](auto k, auto rho, auto d_tiles_futs, auto z_tiles_futs, auto eval_tiles,
                          auto evec_tiles) {
    const TileElementIndex zero(0, 0);
    const T* d_ptr = d_tiles_futs[0].get().ptr(zero);
    const T* z_ptr = z_tiles_futs[0].get().ptr(zero);
    T* eval_ptr = eval_tiles[0].ptr(zero);

    matrix::Distribution distr(LocalElementSize(n, n), TileElementSize(nb, nb));

    std::vector<SizeType> loop_arr(to_sizet(k));
    std::iota(std::begin(loop_arr), std::end(loop_arr), 0);
    pika::for_each(pika::execution::par, std::begin(loop_arr), std::end(loop_arr), [&](const SizeType i) {
      T& eigenval = eval_ptr[to_sizet(i)];

      const SizeType i_tile = distr.globalTileLinearIndex(GlobalElementIndex(0, i));
      const SizeType i_col = distr.tileElementFromGlobalElement<Coord::Col>(i);
      T* delta = evec_tiles[to_sizet(i_tile)].ptr(TileElementIndex(0, i_col));

      common::internal::SingleThreadedBlasScope single;
      lapack::laed4(static_cast<int>(k), static_cast<int>(i), d_ptr, z_ptr, delta, rho, &eigenval);
    });
  };

  TileCollector tc{i_begin, i_end};

  auto sender =
      ex::when_all(std::forward<KSender>(k), std::forward<RhoSender>(rho),
                   ex::when_all_vector(tc.read(d)), ex::when_all_vector(tc.read(z)),
                   ex::when_all_vector(tc.readwrite(evals)), ex::when_all_vector(tc.readwrite(evecs)));

  ex::start_detached(di::transform(di::Policy<Backend::MC>(), std::move(rank1_fn), std::move(sender)));
}

// Initializes a weight vector in the first local column of the local or distributed workspace matrix @p `ws`.
//
// @p diag local matrix of size (n x 1)
// @p evecs local or distributed matrix of size (n x n)
// @p ws local or distributed matrix of size (n x n)
//
// Assumption: @p evecs and @p ws have equal distributions
//
// References:
// - lapack 3.10.0, dlaed3.f, line 293
// - LAPACK Working Notes: lawn132, Parallelizing the Divide and Conquer Algorithm for the Symmetric
//   Tridiagonal Eigenvalue Problem on Distributed Memory Architectures, 4.2 Orthogonality
template <class T, Device D, class KRSender, class KCSender>
void initWeightVector(const GlobalTileIndex idx_gl_begin, const LocalTileIndex idx_loc_begin,
                      const LocalTileSize sz_loc_tiles, KRSender&& k_row, KCSender&& k_col,
                      Matrix<const T, D>& diag, Matrix<const T, D>& diag_i2, Matrix<const T, D>& evecs,
                      Matrix<T, D>& ws) {
  const matrix::Distribution& dist = evecs.distribution();

  // Reduce by multiplication into the first local column of each tile of the workspace matrix `ws`
  for (auto idx_loc_tile : common::iterate_range2d(idx_loc_begin, sz_loc_tiles)) {
    auto idx_gl_tile = dist.globalTileIndex(idx_loc_tile);
    auto sz_gl_el = dist.globalTileElementDistance(idx_gl_begin, idx_gl_tile);
    // Divide the eigenvectors of the rank1 update problem `evecs` by it's diagonal matrix `diag` and
    // reduce multiply into the first column of each tile of the workspace matrix `ws`
    divideEvecsByDiagonalAsync<D>(k_row, k_col, sz_gl_el.rows(), sz_gl_el.cols(),
                                  diag_i2.read(GlobalTileIndex(idx_gl_tile.row(), 0)),
                                  diag.read(GlobalTileIndex(idx_gl_tile.col(), 0)),
                                  evecs.read(idx_loc_tile), ws.readwrite(idx_loc_tile));

    // skip the first local column
    if (idx_loc_tile.col() == idx_loc_begin.col())
      continue;

    // reduce-multiply the first column of each local tile of the workspace matrix into the first local
    // column of the matrix
    const LocalTileIndex idx_ws_first_col_tile(idx_loc_tile.row(), idx_loc_begin.col());
    multiplyFirstColumnsAsync<D>(k_row, k_col, sz_gl_el.rows(), sz_gl_el.cols(), ws.read(idx_loc_tile),
                                 ws.readwrite(idx_ws_first_col_tile));
  }
}

// References:
// - lapack 3.10.0, dlaed3.f, line 293
// - LAPACK Working Notes: lawn132, Parallelizing the Divide and Conquer Algorithm for the Symmetric
//   Tridiagonal Eigenvalue Problem on Distributed Memory Architectures, 4.2 Orthogonality
template <class T, Device D, class KRSender, class KCSender>
void formEvecsUsingWeightVec(const GlobalTileIndex idx_gl_begin, const LocalTileIndex idx_loc_begin,
                             const LocalTileSize sz_loc_tiles, KRSender&& k_row, KCSender&& k_col,
                             Matrix<const T, D>& z, Matrix<const T, D>& ws, Matrix<T, D>& evecs) {
  const matrix::Distribution& dist = evecs.distribution();

  for (auto idx_loc_tile : common::iterate_range2d(idx_loc_begin, sz_loc_tiles)) {
    auto idx_gl_tile = dist.globalTileIndex(idx_loc_tile);
    auto sz_gl_el = dist.globalTileElementDistance(idx_gl_begin, idx_gl_tile);
    const LocalTileIndex idx_ws_first_local_column(idx_loc_tile.row(), idx_loc_begin.col());

    calcEvecsFromWeightVecAsync<D>(k_row, k_col, sz_gl_el.rows(), sz_gl_el.cols(),
                                   z.read(GlobalTileIndex(idx_gl_tile.row(), 0)),
                                   ws.read(idx_ws_first_local_column), evecs.readwrite(idx_loc_tile));
  }
}

// Sum of squares of columns of @p evecs into the first row of @p ws
template <class T, Device D, class KRSender, class KCSender>
void sumsqEvecs(const GlobalTileIndex idx_gl_begin, const LocalTileIndex idx_loc_begin,
                LocalTileSize sz_loc_tiles, KRSender&& k_row, KCSender&& k_col,
                Matrix<const T, D>& evecs, Matrix<T, D>& ws) {
  const matrix::Distribution& dist = evecs.distribution();

  for (auto idx_loc_tile : common::iterate_range2d(idx_loc_begin, sz_loc_tiles)) {
    auto idx_gl_tile = dist.globalTileIndex(idx_loc_tile);
    auto sz_gl_el = dist.globalTileElementDistance(idx_gl_begin, idx_gl_tile);
    sumsqColsAsync<D>(k_row, k_col, sz_gl_el.rows(), sz_gl_el.cols(), evecs.read(idx_loc_tile),
                      ws.readwrite(idx_loc_tile));

    // skip the first local row
    if (idx_loc_tile.row() == idx_loc_begin.row())
      continue;

    const LocalTileIndex idx_ws_first_row_tile(idx_loc_begin.row(), idx_loc_tile.col());
    addFirstRowsAsync<D>(k_row, k_col, sz_gl_el.rows(), sz_gl_el.cols(), ws.read(idx_loc_tile),
                         ws.readwrite(idx_ws_first_row_tile));
  }
}

// Normalize column vectors
template <class T, Device D, class KRSender, class KCSender>
void normalizeEvecs(const GlobalTileIndex idx_gl_begin, const LocalTileIndex idx_loc_begin,
                    const LocalTileSize sz_loc_tiles, KRSender&& k_row, KCSender&& k_col,
                    Matrix<const T, D>& ws, Matrix<T, D>& evecs) {
  const matrix::Distribution& dist = evecs.distribution();

  for (auto idx_loc_tile : common::iterate_range2d(idx_loc_begin, sz_loc_tiles)) {
    auto idx_gl_tile = dist.globalTileIndex(idx_loc_tile);
    auto sz_gl_el = dist.globalTileElementDistance(idx_gl_begin, idx_gl_tile);
    const LocalTileIndex idx_ws_first_local_row(idx_loc_begin.row(), idx_loc_tile.col());
    divideColsByFirstRowAsync<D>(k_row, k_col, sz_gl_el.rows(), sz_gl_el.cols(),
                                 ws.read(idx_ws_first_local_row), evecs.readwrite(idx_loc_tile));
  }
}

template <class T, Device D, class KSender>
void setUnitDiag(const SizeType i_begin, const SizeType i_end, KSender&& k, Matrix<T, D>& mat) {
  // Iterate over diagonal tiles
  const matrix::Distribution& distr = mat.distribution();
  for (SizeType i_tile = i_begin; i_tile < i_end; ++i_tile) {
    const SizeType tile_begin = distr.globalTileElementDistance<Coord::Row>(i_begin, i_tile);

    setUnitDiagonalAsync<D>(k, tile_begin, mat.readwrite(GlobalTileIndex(i_tile, i_tile)));
  }
}

template <Backend B, Device D, class T, class RhoSender>
void mergeSubproblems(const SizeType i_begin, const SizeType i_split, const SizeType i_end,
                      RhoSender&& rho, WorkSpace<T, D>& ws, WorkSpaceHost<T>& ws_h,
                      WorkSpaceHostMirror<T, D>& ws_hm, Matrix<T, D>& evals, Matrix<T, D>& evecs) {
  namespace ex = pika::execution::experimental;

  const GlobalTileIndex idx_gl_begin(i_begin, i_begin);
  const LocalTileIndex idx_loc_begin(i_begin, i_begin);
  const SizeType nrtiles = i_end - i_begin;
  const LocalTileSize sz_loc_tiles(nrtiles, nrtiles);

  const LocalTileIndex idx_begin_tiles_vec(i_begin, 0);
  const LocalTileSize sz_tiles_vec(nrtiles, 1);

  // Calculate the size of the upper subproblem
  const SizeType n1 = problemSize(i_begin, i_split, evecs.distribution());

  // Assemble the rank-1 update vector `z` from the last row of Q1 and the first row of Q2
  assembleZVec(i_begin, i_split, i_end, rho, evecs, ws.z);
  copy(idx_begin_tiles_vec, sz_tiles_vec, ws.z, ws_hm.z);

  // Double `rho` to account for the normalization of `z` and make sure `rho > 0` for the root solver laed4
  auto scaled_rho = scaleRho(std::move(rho)) | ex::split();

  // Calculate the tolerance used for deflation
  auto tol = calcTolerance(i_begin, i_end, ws_hm.evals, ws_hm.z);

  // Initialize the column types vector `c`
  initColTypes(i_begin, i_split, i_end, ws_h.c);

  // Step #1
  //
  //    i1 (out) : initial <--- initial (identity map)
  //    i2 (out) : initial <--- pre_sorted
  //
  // - deflate `d`, `z` and `c`
  // - apply Givens rotations to `Q` - `evecs`
  //
  initIndex(i_begin, i_end, ws_h.i1);
  sortIndex(i_begin, i_end, ex::just(n1), ws_hm.evals, ws_h.i1, ws_hm.i2);

  auto rots =
      applyDeflation(i_begin, i_end, scaled_rho, std::move(tol), ws_hm.i2, ws_hm.evals, ws_hm.z, ws_h.c);

  // ---

  applyGivensRotationsToMatrixColumns(i_begin, i_end, std::move(rots), evecs);

  // Step #2
  //
  //    i2 (in)  : initial <--- pre_sorted
  //    i3 (out) : initial <--- deflated
  //
  // - reorder `d -> dtmp`, `z -> ztmp`, using `i3` such that deflated entries are at the bottom.
  // - solve the rank-1 problem and save eigenvalues in `dtmp` and eigenvectors in `mat1`.
  // - set deflated diagonal entries of `U` to 1 (temporary solution until optimized GEMM is implemented)
  //
  auto k = stablePartitionIndexForDeflation(i_begin, i_end, ws_h.c, ws_hm.i2, ws_h.i3) | ex::split();

  applyIndex(i_begin, i_end, ws_h.i3, ws_hm.evals, ws_h.dtmp);
  applyIndex(i_begin, i_end, ws_h.i3, ws_hm.z, ws_hm.ztmp);
  copy(idx_begin_tiles_vec, sz_tiles_vec, ws_h.dtmp, ws_hm.evals);

  matrix::util::set0<Backend::MC>(pika::execution::thread_priority::normal, idx_loc_begin, sz_loc_tiles,
                                  ws_hm.mat1);
  solveRank1Problem(i_begin, i_end, k, scaled_rho, ws_hm.evals, ws_hm.ztmp, ws_h.dtmp, ws_hm.mat1);

  copy(idx_loc_begin, sz_loc_tiles, ws_hm.mat1, ws.mat1);
  copy(idx_begin_tiles_vec, sz_tiles_vec, ws_hm.ztmp, ws.ztmp);
  copy(idx_begin_tiles_vec, sz_tiles_vec, ws_hm.evals, evals);
  // ---

  // formEvecs(i_begin, i_end, k, evals, ws.ztmp, ws.mat2, ws.mat1);
  initWeightVector(idx_gl_begin, idx_loc_begin, sz_loc_tiles, k, k, evals, evals, ws.mat1, ws.mat2);
  formEvecsUsingWeightVec(idx_gl_begin, idx_loc_begin, sz_loc_tiles, k, k, ws.ztmp, ws.mat2, ws.mat1);
  sumsqEvecs(idx_gl_begin, idx_loc_begin, sz_loc_tiles, k, k, ws.mat1, ws.mat2);
  normalizeEvecs(idx_gl_begin, idx_loc_begin, sz_loc_tiles, k, k, ws.mat2, ws.mat1);
  setUnitDiag(i_begin, i_end, k, ws.mat1);

  // Step #3: Eigenvectors of the tridiagonal system: Q * U
  //
  //    i3 (in)  : initial <--- deflated
  //    i2 (out) : initial ---> deflated
  //
  // The eigenvectors resulting from the multiplication are already in the order of the eigenvalues as
  // prepared for the deflated system.
  //
  invertIndex(i_begin, i_end, ws_h.i3, ws_hm.i2);
  copy(idx_begin_tiles_vec, sz_tiles_vec, ws_hm.i2, ws.i2);
  dlaf::permutations::permute<B, D, T, Coord::Row>(i_begin, i_end, ws.i2, ws.mat1, ws.mat2);
  dlaf::multiplication::generalSubMatrix<B, D, T>(i_begin, i_end, blas::Op::NoTrans, blas::Op::NoTrans,
                                                  T(1), evecs, ws.mat2, T(0), ws.mat1);

  // Step #4: Final sorting of eigenvalues and eigenvectors
  //
  //    i1 (in)  : deflated <--- deflated  (identity map)
  //    i2 (out) : deflated <--- post_sorted
  //
  // - reorder `dtmp -> d` using the `i2` such that `d` values (eigenvalues and deflated values) are in
  //   ascending order
  // - reorder columns in `evecs` using `i2` such that eigenvectors match eigenvalues
  //
  sortIndex(i_begin, i_end, std::move(k), ws_h.dtmp, ws_h.i1, ws_hm.i2);
  applyIndex(i_begin, i_end, ws_hm.i2, ws_h.dtmp, ws_hm.evals);
  copy(idx_begin_tiles_vec, sz_tiles_vec, ws_hm.i2, ws.i2);
  dlaf::permutations::permute<B, D, T, Coord::Col>(i_begin, i_end, ws.i2, ws.mat1, evecs);
}

// The bottom row of Q1 and the top row of Q2. The bottom row of Q1 is negated if `rho < 0`.
//
// Note that the norm of `z` is sqrt(2) because it is a concatination of two normalized vectors. Hence
// to normalize `z` we have to divide by sqrt(2).
template <class T, Device D, class RhoSender>
void assembleDistZVec(comm::CommunicatorGrid grid, common::Pipeline<comm::Communicator>& full_task_chain,
                      const SizeType i_begin, const SizeType i_split, const SizeType i_end,
                      RhoSender&& rho, Matrix<const T, D>& evecs, Matrix<T, D>& z) {
  namespace ex = pika::execution::experimental;

  const matrix::Distribution& dist = evecs.distribution();
  comm::Index2D this_rank = dist.rankIndex();

  // Iterate over tiles of Q1 and Q2 around the split row `i_split`.
  for (SizeType i = i_begin; i < i_end; ++i) {
    // True if tile is in Q1
    bool top_tile = i < i_split;
    // Move to the row below `i_split` for `Q2`
    const SizeType evecs_row = i_split - ((top_tile) ? 1 : 0);
    const GlobalTileIndex idx_evecs(evecs_row, i);
    const GlobalTileIndex z_idx(i, 0);

    // Copy the last row of a `Q1` tile or the first row of a `Q2` tile into a column vector `z` tile
    comm::Index2D evecs_tile_rank = dist.rankGlobalTile(idx_evecs);
    if (evecs_tile_rank == this_rank) {
      // Copy the row into the column vector `z`
      assembleRank1UpdateVectorTileAsync<T, D>(top_tile, rho, evecs.read(idx_evecs), z.readwrite(z_idx));
      ex::start_detached(
          comm::scheduleSendBcast(ex::make_unique_any_sender(full_task_chain()), z.read(z_idx)));
    }
    else {
      const comm::IndexT_MPI root_rank = grid.rankFullCommunicator(evecs_tile_rank);
      ex::start_detached(comm::scheduleRecvBcast(ex::make_unique_any_sender(full_task_chain()),
                                                 root_rank, z.readwrite(z_idx)));
    }
  }
}

// (All)Reduce-multiply row-wise the first local columns of the distributed matrix @p mat of size (n, n).
// The local column on each rank is first offloaded to a local communication buffer @p comm_vec of size (n, 1).
template <class T, Device D, class KRSender, class KCSender>
void reduceMultiplyWeightVector(common::Pipeline<comm::Communicator>& row_task_chain,
                                const SizeType i_begin, const SizeType i_end,
                                const LocalTileIndex idx_loc_begin, LocalTileSize sz_loc_tiles,
                                KRSender&& k_row, KCSender&& k_col, Matrix<T, D>& mat,
                                Matrix<T, D>& comm_vec) {
  namespace ex = pika::execution::experimental;
  namespace di = dlaf::internal;

  const matrix::Distribution& dist = mat.distribution();

  // If the rank doesn't have local matrix tiles, participate in the AllReduce() call by sending tiles
  // from the communication buffer filled with `1`.
  if (sz_loc_tiles.isEmpty()) {
    comm::Index2D this_rank = dist.rankIndex();
    for (SizeType i_tile = i_begin; i_tile < i_end; ++i_tile) {
      if (this_rank.row() == dist.rankGlobalTile<Coord::Row>(i_tile)) {
        const GlobalTileIndex idx_gl_comm(i_tile, 0);
        auto laset_sender =
            di::whenAllLift(blas::Uplo::General, T(1), T(1), comm_vec.readwrite(idx_gl_comm));
        ex::start_detached(tile::laset(di::Policy<DefaultBackend_v<D>>(), std::move(laset_sender)));
        ex::start_detached(comm::scheduleAllReduceInPlace(ex::make_unique_any_sender(row_task_chain()),
                                                          MPI_PROD, comm_vec.readwrite(idx_gl_comm)));
      }
    }
    return;
  }

  const GlobalTileIndex idx_gl_begin(i_begin, i_begin);
  const LocalTileSize sz_loc_first_column(sz_loc_tiles.rows(), 1);
  for (auto idx_loc_tile : common::iterate_range2d(idx_loc_begin, sz_loc_first_column)) {
    const GlobalTileIndex idx_gl_tile = dist.globalTileIndex(idx_loc_tile);
    const GlobalElementSize sz_subm = dist.globalTileElementDistance(idx_gl_begin, idx_gl_tile);
    const GlobalTileIndex idx_gl_comm(idx_gl_tile.row(), 0);

    // set buffer to 1
    ex::start_detached(
        di::whenAllLift(blas::Uplo::General, T(1), T(1), comm_vec.readwrite(idx_gl_comm)) |
        tile::laset(di::Policy<DefaultBackend_v<D>>()));

    // copy the first column of the matrix tile into the column tile of the buffer
    copy1DAsync<D>(k_row, k_col, sz_subm.rows(), sz_subm.cols(), Coord::Col, mat.read(idx_loc_tile),
                   Coord::Col, comm_vec.readwrite(idx_gl_comm));

    ex::start_detached(comm::scheduleAllReduceInPlace(ex::make_unique_any_sender(row_task_chain()),
                                                      MPI_PROD, comm_vec.readwrite(idx_gl_comm)));

    // copy the column tile of the buffer into the first column of the matrix tile
    copy1DAsync<D>(k_row, k_col, sz_subm.rows(), sz_subm.cols(), Coord::Col, comm_vec.read(idx_gl_comm),
                   Coord::Col, mat.readwrite(idx_loc_tile));
  }
}

// (All)Reduce-sum column-wise the first local rows of the distributed matrix @p mat of size (n, n).
// The local row on each rank is first offloaded to a local communication buffer @p comm_vec of size (n, 1).
template <class T, Device D, class KRSender, class KCSender>
void reduceSumScalingVector(common::Pipeline<comm::Communicator>& col_task_chain, const SizeType i_begin,
                            const SizeType i_end, const LocalTileIndex idx_loc_begin,
                            LocalTileSize sz_loc_tiles, KRSender&& k_row, KCSender&& k_col,
                            Matrix<T, D>& mat, Matrix<T, D>& comm_vec) {
  namespace ex = pika::execution::experimental;
  namespace di = dlaf::internal;

  const matrix::Distribution& dist = mat.distribution();

  // If the rank doesn't have local matrix tiles, participate in the AllReduce() call by sending tiles
  // from the communication buffer filled with `0`.
  if (sz_loc_tiles.isEmpty()) {
    comm::Index2D this_rank = dist.rankIndex();
    for (SizeType i_tile = i_begin; i_tile < i_end; ++i_tile) {
      if (this_rank.col() == dist.rankGlobalTile<Coord::Col>(i_tile)) {
        const GlobalTileIndex idx_gl_comm(i_tile, 0);
        ex::start_detached(
            tile::set0(di::Policy<DefaultBackend_v<D>>(), comm_vec.readwrite(idx_gl_comm)));
        ex::start_detached(comm::scheduleAllReduceInPlace(ex::make_unique_any_sender(col_task_chain()),
                                                          MPI_SUM, comm_vec.readwrite(idx_gl_comm)));
      }
    }
    return;
  }

  const GlobalTileIndex idx_gl_begin(i_begin, i_begin);
  const LocalTileSize sz_first_local_row(1, sz_loc_tiles.cols());
  for (auto idx_loc_tile : common::iterate_range2d(idx_loc_begin, sz_first_local_row)) {
    const GlobalTileIndex idx_gl_tile = dist.globalTileIndex(idx_loc_tile);
    const GlobalElementSize sz_subm = dist.globalTileElementDistance(idx_gl_begin, idx_gl_tile);
    const GlobalTileIndex idx_gl_comm(idx_gl_tile.col(), 0);

    // set buffer to zero
    ex::start_detached(comm_vec.readwrite(idx_gl_comm) | tile::set0(di::Policy<DefaultBackend_v<D>>()));

    // copy the first row of the matrix tile into the column tile of the buffer
    copy1DAsync<D>(k_row, k_col, sz_subm.rows(), sz_subm.cols(), Coord::Row, mat.read(idx_loc_tile),
                   Coord::Col, comm_vec.readwrite(idx_gl_comm));

    ex::start_detached(comm::scheduleAllReduceInPlace(ex::make_unique_any_sender(col_task_chain()),
                                                      MPI_SUM, comm_vec.readwrite(idx_gl_comm)));

    // copy the column tile of the buffer into the first column of the matrix tile
    copy1DAsync<D>(k_row, k_col, sz_subm.rows(), sz_subm.cols(), Coord::Col, comm_vec.read(idx_gl_comm),
                   Coord::Row, mat.readwrite(idx_loc_tile));
  }
}

template <class T, class KSender, class RhoSender>
void solveRank1ProblemDist(const SizeType i_begin, const SizeType i_end,
                           const LocalTileIndex idx_loc_begin, const LocalTileSize sz_loc_tiles,
                           KSender&& k, RhoSender&& rho, Matrix<const T, Device::CPU>& d,
                           Matrix<const T, Device::CPU>& z, Matrix<T, Device::CPU>& evals,
                           Matrix<T, Device::CPU>& delta, Matrix<SizeType, Device::CPU>& i2,
                           Matrix<T, Device::CPU>& evecs) {
  namespace ex = pika::execution::experimental;
  namespace di = dlaf::internal;

  const matrix::Distribution& dist = evecs.distribution();
  auto rank1_fn = [i_begin, i_end, idx_loc_begin, sz_loc_tiles,
                   dist](const auto& k, const auto& rho, const auto& d_sfut_tile_arr,
                         const auto& z_sfut_tile_arr, const auto& eval_tiles, const auto& delta_tile_arr,
                         const auto& i2_tile_arr, const auto& evec_tile_arr) {
    common::internal::SingleThreadedBlasScope single;

    const SizeType n = problemSize(i_begin, i_end, dist);
    const T* d_ptr = d_sfut_tile_arr[0].get().ptr();
    const T* z_ptr = z_sfut_tile_arr[0].get().ptr();
    T* eval_ptr = eval_tiles[0].ptr();
    T* delta_ptr = delta_tile_arr[0].ptr();
    SizeType* i2_ptr = i2_tile_arr[0].ptr();

    // Iterate over the columns of the local submatrix tile grid
    for (SizeType j_loc_subm_tile = 0; j_loc_subm_tile < sz_loc_tiles.cols(); ++j_loc_subm_tile) {
      // The tile column in the local matrix tile grid
      const SizeType j_loc_tile = idx_loc_begin.col() + j_loc_subm_tile;
      // The tile column in the global matrix tile grid
      const SizeType j_gl_tile = dist.globalTileFromLocalTile<Coord::Col>(j_loc_tile);
      // The element distance between the current tile column and the initial tile column in the global
      // matrix tile grid
      const SizeType j_gl_subm_el = dist.globalTileElementDistance<Coord::Col>(i_begin, j_gl_tile);

      // Skip columns that are in the deflation zone
      if (j_gl_subm_el >= k)
        break;

      // Iterate over the elements of the column tile
      const SizeType ncols = std::min(dist.tileSize<Coord::Col>(j_gl_tile), k - j_gl_subm_el);
      for (SizeType j_tile_el = 0; j_tile_el < ncols; ++j_tile_el) {
        // The global submatrix column
        const SizeType j_gl_el = j_gl_subm_el + j_tile_el;

        // Solve the deflated rank-1 problem
        T& eigenval = eval_ptr[to_sizet(j_gl_el)];
        lapack::laed4(static_cast<int>(k), static_cast<int>(j_gl_el), d_ptr, z_ptr, delta_ptr, rho,
                      &eigenval);

        // Iterate over the rows of the local submatrix tile grid and copy the parts from delta stored on this rank.
        for (SizeType i_loc_subm_tile = 0; i_loc_subm_tile < sz_loc_tiles.rows(); ++i_loc_subm_tile) {
          const SizeType i_subm_evec_arr = i_loc_subm_tile + j_loc_subm_tile * sz_loc_tiles.rows();
          auto& evec_tile = evec_tile_arr[to_sizet(i_subm_evec_arr)];
          // The tile row in the local matrix tile grid
          const SizeType i_loc_tile = idx_loc_begin.row() + i_loc_subm_tile;
          // The tile row in the global matrix tile grid
          const SizeType i_gl_tile = dist.globalTileFromLocalTile<Coord::Row>(i_loc_tile);
          // The element distance between the current tile row and the initial tile row in the
          // global matrix tile grid
          const SizeType i_gl_subm_el = dist.globalTileElementDistance<Coord::Row>(i_begin, i_gl_tile);

          // The tile row in the global submatrix tile grid
          const SizeType i_subm_i2_arr = dist.globalTileFromLocalTile<Coord::Row>(i_loc_tile) - i_begin;
          auto& i2_tile = i2_tile_arr[to_sizet(i_subm_i2_arr)];

          const SizeType nrows = std::min(dist.tileSize<Coord::Row>(i_gl_tile), n - i_gl_subm_el);
          for (int i = 0; i < nrows; ++i) {
            const SizeType ii = i2_tile({i, 0});
            if (ii < k)
              evec_tile({i, j_tile_el}) = delta_ptr[ii];
          }
        }
      }
    }

    // Fill ones for deflated Eigenvectors.
    // Quick return if there is none.
    if (n == k)
      return;

    const GlobalElementIndex origin{i_begin * dist.blockSize().rows(),
                                    i_begin * dist.blockSize().cols()};
    for (SizeType i = 0; i < n; ++i) {
      const SizeType j = i2_ptr[i];
      if (j >= k) {
        const GlobalElementIndex i_g{i + origin.row(), j + origin.col()};
        const GlobalTileIndex i_tile = dist.globalTileIndex(i_g);
        if (dist.rankIndex() == dist.rankGlobalTile(i_tile)) {
          const LocalTileIndex i_tile_l = dist.localTileIndex(i_tile);
          const SizeType i_subm_evec_arr = i_tile_l.row() - idx_loc_begin.row() +
                                           (i_tile_l.col() - idx_loc_begin.col()) * sz_loc_tiles.rows();
          const TileElementIndex i = dist.tileElementIndex(i_g);
          evec_tile_arr[to_sizet(i_subm_evec_arr)](i) = T{1};
        }
      }
    }
  };

  TileCollector tc{i_begin, i_end};

  auto sender =
      ex::when_all(std::forward<KSender>(k), std::forward<RhoSender>(rho),
                   ex::when_all_vector(tc.read(d)), ex::when_all_vector(tc.read(z)),
                   ex::when_all_vector(tc.readwrite(evals)), ex::when_all_vector(tc.readwrite(delta)),
                   ex::when_all_vector(tc.readwrite(i2)), ex::when_all_vector(tc.readwrite(evecs)));

  ex::start_detached(di::transform(di::Policy<Backend::MC>(), std::move(rank1_fn), std::move(sender)));
}

// Assembles the local matrix of eigenvalues @p evals with size (n, 1) by communication tiles row-wise.
template <class T, Device D>
void assembleDistEvalsVec(common::Pipeline<comm::Communicator>& row_task_chain, const SizeType i_begin,
                          const SizeType i_end, const matrix::Distribution& dist_evecs,
                          Matrix<T, D>& evals) {
  namespace ex = pika::execution::experimental;

  comm::Index2D this_rank = dist_evecs.rankIndex();
  for (SizeType i = i_begin; i < i_end; ++i) {
    const GlobalTileIndex evals_idx(i, 0);

    const comm::IndexT_MPI evecs_tile_rank = dist_evecs.rankGlobalTile<Coord::Col>(i);
    if (evecs_tile_rank == this_rank.col()) {
      ex::start_detached(
          comm::scheduleSendBcast(ex::make_unique_any_sender(row_task_chain()), evals.read(evals_idx)));
    }
    else {
      ex::start_detached(comm::scheduleRecvBcast(ex::make_unique_any_sender(row_task_chain()),
                                                 evecs_tile_rank, evals.readwrite(evals_idx)));
    }
  }
}

// Distributed version of the tridiagonal solver on CPUs
template <Backend B, class T, Device D, class RhoSender>
void mergeDistSubproblems(comm::CommunicatorGrid grid,
                          common::Pipeline<comm::Communicator>& full_task_chain,
                          common::Pipeline<comm::Communicator>& row_task_chain,
                          common::Pipeline<comm::Communicator>& col_task_chain, const SizeType i_begin,
                          const SizeType i_split, const SizeType i_end, RhoSender&& rho,
                          WorkSpace<T, D>& ws, WorkSpaceHost<T>& ws_h,
                          DistWorkSpaceHostMirror<T, D>& ws_hm, Matrix<T, D>& evals,
                          Matrix<T, D>& evecs) {
  namespace ex = pika::execution::experimental;

  const matrix::Distribution& dist_evecs = evecs.distribution();

  // Calculate the size of the upper subproblem
  const SizeType n1 = dist_evecs.globalTileElementDistance<Coord::Row>(i_begin, i_split);

  // The local size of the subproblem
  const GlobalTileIndex idx_gl_begin(i_begin, i_begin);
  const LocalTileIndex idx_loc_begin{dist_evecs.nextLocalTileFromGlobalTile<Coord::Row>(i_begin),
                                     dist_evecs.nextLocalTileFromGlobalTile<Coord::Col>(i_begin)};
  const LocalTileIndex idx_loc_end{dist_evecs.nextLocalTileFromGlobalTile<Coord::Row>(i_end),
                                   dist_evecs.nextLocalTileFromGlobalTile<Coord::Col>(i_end)};
  const LocalTileSize sz_loc_tiles = idx_loc_end - idx_loc_begin;
  const LocalTileIndex idx_begin_tiles_vec(i_begin, 0);
  const LocalTileSize sz_tiles_vec(i_end - i_begin, 1);

  // Assemble the rank-1 update vector `z` from the last row of Q1 and the first row of Q2
  assembleDistZVec(grid, full_task_chain, i_begin, i_split, i_end, rho, evecs, ws.z);
  copy(idx_begin_tiles_vec, sz_tiles_vec, ws.z, ws_hm.z);

  // Calculate the tolerance used for deflation
  auto tol = calcTolerance(i_begin, i_end, ws_hm.evals, ws_hm.z);

  // Double `rho` to account for the normalization of `z` and make sure `rho > 0` for the root solver laed4
  auto scaled_rho = scaleRho(std::move(rho)) | ex::split();

  // Initialize the column types vector `c`
  initColTypes(i_begin, i_split, i_end, ws_h.c);

  // Step #1
  //
  //    i1 (out) : initial <--- initial (identity map)
  //    i2 (out) : initial <--- pre_sorted
  //
  // - deflate `d`, `z` and `c`
  // - apply Givens rotations to `Q` - `evecs`
  //
  initIndex(i_begin, i_end, ws_h.i1);
  sortIndex(i_begin, i_end, ex::just(n1), ws_hm.evals, ws_h.i1, ws_hm.i2);

  auto rots =
      applyDeflation(i_begin, i_end, scaled_rho, std::move(tol), ws_hm.i2, ws_hm.evals, ws_hm.z, ws_h.c);

  // ---

  // Make sure Isend/Irecv messages don't match between calls by providing a unique `tag`
  //
  // Note: i_split is unique
  const comm::IndexT_MPI tag = to_int(i_split);
  applyGivensRotationsToMatrixColumns(grid.rowCommunicator(), tag, i_begin, i_end, std::move(rots),
                                      evecs);

  // Step #2
  //
  //    i2 (in)  : initial <--- pre_sorted
  //    i3 (out) : initial <--- deflated
  //
  // - reorder `d -> dtmp`, `z -> ztmp`, using `i3` such that deflated entries are at the bottom.
  // - solve the rank-1 problem and save eigenvalues in `dtmp` and eigenvectors in `mat1`.
  // - set deflated diagonal entries of `U` to 1 (temporary solution until optimized GEMM is implemented)
  //
  auto k = stablePartitionIndexForDeflation(i_begin, i_end, ws_h.c, ws_hm.i2, ws_h.i3) | ex::split();
  applyIndex(i_begin, i_end, ws_h.i3, ws_hm.evals, ws_h.dtmp);
  applyIndex(i_begin, i_end, ws_h.i3, ws_hm.z, ws_hm.ztmp);
  copy(idx_begin_tiles_vec, sz_tiles_vec, ws_h.dtmp, ws_hm.evals);

  //
  //    i3 (in)  : initial <--- deflated
  //    i2 (out) : initial ---> deflated
  //
  invertIndex(i_begin, i_end, ws_h.i3, ws_hm.i2);

  // Note: here ws_hm.z is used as a contiguous buffer for the laed4 call
  matrix::util::set0<Backend::MC>(pika::execution::thread_priority::normal, idx_loc_begin, sz_loc_tiles,
                                  ws_hm.mat1);
  solveRank1ProblemDist(i_begin, i_end, idx_loc_begin, sz_loc_tiles, k, std::move(scaled_rho),
                        ws_hm.evals, ws_hm.ztmp, ws_h.dtmp, ws_hm.z, ws_hm.i2, ws_hm.mat1);

  copy(idx_loc_begin, sz_loc_tiles, ws_hm.mat1, ws.mat1);
  copy(idx_begin_tiles_vec, sz_tiles_vec, ws_hm.ztmp, ws.ztmp);
  copy(idx_begin_tiles_vec, sz_tiles_vec, ws_hm.evals, evals);
  copy(idx_begin_tiles_vec, sz_tiles_vec, ws_hm.i2, ws.i2);
  // ---

  assembleDistEvalsVec(row_task_chain, i_begin, i_end, dist_evecs, ws_h.dtmp);

  auto n = ex::just(problemSize(i_begin, i_end, evecs.distribution()));
  // Eigenvector formation: `ws.mat1` stores the eigenvectors, `ws.mat2` is used as an additional workspace
  // Note ws.z is used as continuous buffer workspace to store permuted values of evals and ws.ztmp
  applyIndex(i_begin, i_end, ws.i2, evals, ws.z);
  initWeightVector(idx_gl_begin, idx_loc_begin, sz_loc_tiles, n, k, evals, ws.z, ws.mat1, ws.mat2);
  reduceMultiplyWeightVector(row_task_chain, i_begin, i_end, idx_loc_begin, sz_loc_tiles, n, k, ws.mat2,
                             ws.z);
  applyIndex(i_begin, i_end, ws.i2, ws.ztmp, ws.z);
  formEvecsUsingWeightVec(idx_gl_begin, idx_loc_begin, sz_loc_tiles, n, k, ws.z, ws.mat2, ws.mat1);
  sumsqEvecs(idx_gl_begin, idx_loc_begin, sz_loc_tiles, n, k, ws.mat1, ws.mat2);
  reduceSumScalingVector(col_task_chain, i_begin, i_end, idx_loc_begin, sz_loc_tiles, n, k, ws.mat2,
                         ws.z);
  normalizeEvecs(idx_gl_begin, idx_loc_begin, sz_loc_tiles, n, k, ws.mat2, ws.mat1);

  // Step #3: Eigenvectors of the tridiagonal system: Q * U
  // The eigenvectors resulting from the multiplication are already in the order of the eigenvalues as
  // prepared for the deflated system.
  //

  dlaf::multiplication::generalSubMatrix<B, D, T>(grid, row_task_chain, col_task_chain, i_begin, i_end,
                                                  T(1), evecs, ws.mat1, T(0), ws.mat2);

  // Step #4: Final sorting of eigenvalues and eigenvectors
  //
  //    i1 (in)  : deflated <--- deflated  (identity map)
  //    i2 (out) : deflated <--- post_sorted
  //
  // - reorder `dtmp -> d` using the `i2` such that `d` values (eigenvalues and deflated values) are in
  //   ascending order
  // - reorder columns in `evecs` using `i2` such that eigenvectors match eigenvalues
  //
  sortIndex(i_begin, i_end, std::move(k), ws_h.dtmp, ws_h.i1, ws_hm.i2);
  applyIndex(i_begin, i_end, ws_hm.i2, ws_h.dtmp, ws_hm.evals);

  copy(idx_loc_begin, sz_loc_tiles, ws.mat2, ws_hm.mat2);
  dlaf::permutations::permute<Backend::MC, Device::CPU, T, Coord::Col>(grid, row_task_chain, i_begin,
                                                                       i_end, ws_hm.i2, ws_hm.mat2,
                                                                       ws_hm.evecs);
  copy(idx_loc_begin, sz_loc_tiles, ws_hm.evecs, evecs);
}

}<|MERGE_RESOLUTION|>--- conflicted
+++ resolved
@@ -438,64 +438,6 @@
          ex::ensure_started();
 }
 
-<<<<<<< HEAD
-=======
-// Apply GivenRotations to tiles of the square sub-matrix identified by tile in range [i_begin, i_last].
-//
-// @param i_begin global tile index for both row and column identifying the start of the sub-matrix
-// @param i_last global tile index for both row and column identifying the end of the sub-matrix (inclusive)
-// @param rots GivenRotations to apply (element column indices of rotations are relative to the sub-matrix)
-// @param mat matrix where the sub-matrix is located
-//
-// @pre mat is not distributed
-// @pre memory layout of @p mat is column major.
-template <class T, Device D, class RotsSender>
-void applyGivensRotationsToMatrixColumns(SizeType i_begin, SizeType i_end, RotsSender&& rots,
-                                         Matrix<T, D>& mat) {
-  // Note:
-  // a column index may be paired to more than one other index, this may lead to a race
-  // condition if parallelized trivially. Current implementation is serial.
-
-  namespace ex = pika::execution::experimental;
-  namespace di = dlaf::internal;
-
-  SizeType n = problemSize(i_begin, i_end, mat.distribution());
-  SizeType nb = mat.distribution().blockSize().rows();
-
-  auto givens_rots_fn = [n, nb](const auto& rots, const auto& tiles, [[maybe_unused]] auto&&... ts) {
-    // Distribution of the merged subproblems
-    matrix::Distribution distr(LocalElementSize(n, n), TileElementSize(nb, nb));
-
-    common::internal::SingleThreadedBlasScope single;
-
-    for (const GivensRotation<T>& rot : rots) {
-      // Get the index of the tile that has column `rot.i` and the the index of the column within the tile.
-      SizeType i_tile = distr.globalTileLinearIndex(GlobalElementIndex(0, rot.i));
-      SizeType i_el = distr.tileElementFromGlobalElement<Coord::Col>(rot.i);
-      T* x = tiles[to_sizet(i_tile)].ptr(TileElementIndex(0, i_el));
-
-      // Get the index of the tile that has column `rot.j` and the the index of the column within the tile.
-      SizeType j_tile = distr.globalTileLinearIndex(GlobalElementIndex(0, rot.j));
-      SizeType j_el = distr.tileElementFromGlobalElement<Coord::Col>(rot.j);
-      T* y = tiles[to_sizet(j_tile)].ptr(TileElementIndex(0, j_el));
-
-      // Apply Givens rotations
-      if constexpr (D == Device::CPU) {
-        blas::rot(n, x, 1, y, 1, rot.c, rot.s);
-      }
-      else {
-        givensRotationOnDevice(n, x, y, rot.c, rot.s, ts...);
-      }
-    }
-  };
-
-  TileCollector tc{i_begin, i_end};
-
-  auto sender = ex::when_all(std::forward<RotsSender>(rots), ex::when_all_vector(tc.readwrite(mat)));
-  di::transformDetach(di::Policy<DefaultBackend_v<D>>(), std::move(givens_rots_fn), std::move(sender));
-}
-
->>>>>>> b51d296f
 template <class T, class KSender, class RhoSender>
 void solveRank1Problem(const SizeType i_begin, const SizeType i_end, KSender&& k, RhoSender&& rho,
                        Matrix<const T, Device::CPU>& d, Matrix<const T, Device::CPU>& z,
