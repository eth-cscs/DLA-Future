//
// Distributed Linear Algebra with Future (DLAF)
//
// Copyright (c) 2018-2022, ETH Zurich
// All rights reserved.
//
// Please, refer to the LICENSE file in the root directory.
// SPDX-License-Identifier: BSD-3-Clause
//
#pragma once

#include "dlaf/common/assert.h"
#include "dlaf/common/pipeline.h"
#include "dlaf/common/range2d.h"
#include "dlaf/common/round_robin.h"
#include "dlaf/communication/communicator.h"
#include "dlaf/communication/communicator_grid.h"
#include "dlaf/communication/kernels/p2p.h"
#include "dlaf/eigensolver/tridiag_solver/tile_collector.h"
#include "dlaf/matrix/distribution.h"
#include "dlaf/matrix/index.h"
#include "dlaf/matrix/matrix.h"
#include "dlaf/matrix/panel.h"
#include "dlaf/sender/transform_mpi.h"
#include "dlaf/sender/when_all_lift.h"

namespace dlaf::eigensolver::internal {

namespace wrapper {

template <Device D, class T>
void sendCol(comm::Communicator& comm, comm::IndexT_MPI rank_dest, comm::IndexT_MPI tag,
             const T* col_data, const SizeType n, MPI_Request* req) {
  if constexpr (D == Device::CPU) {
    DLAF_MPI_CHECK_ERROR(MPI_Isend(col_data, static_cast<int>(n), dlaf::comm::mpi_datatype<T>::type,
                                   rank_dest, tag, comm, req));
  }
  else {
    dlaf::internal::silenceUnusedWarningFor(comm, rank_dest, tag, col_data, n, req);
    DLAF_STATIC_UNIMPLEMENTED(T);
  }
}

template <Device D, class T>
void recvCol(comm::Communicator& comm, comm::IndexT_MPI rank_dest, comm::IndexT_MPI tag, T* col_data,
             const SizeType n, MPI_Request* req) {
  if constexpr (D == Device::CPU) {
    DLAF_MPI_CHECK_ERROR(MPI_Irecv(col_data, static_cast<int>(n), dlaf::comm::mpi_datatype<T>::type,
                                   rank_dest, tag, comm, req));
  }
  else {
    dlaf::internal::silenceUnusedWarningFor(comm, rank_dest, tag, col_data, n, req);
    DLAF_STATIC_UNIMPLEMENTED(T);
  }
}

template <Device D, class T, class CommSender>
auto scheduleSendCol(CommSender&& comm, comm::IndexT_MPI dest, comm::IndexT_MPI tag, const T* col_data,
                     const SizeType n) {
  return dlaf::internal::whenAllLift(std::forward<CommSender>(comm), dest, tag, col_data, n) |
         dlaf::comm::internal::transformMPI(sendCol<D, T>);
}

template <Device D, class T, class CommSender>
auto scheduleRecvCol(CommSender&& comm, comm::IndexT_MPI source, comm::IndexT_MPI tag, T* col_data,
                     SizeType n) {
  return dlaf::internal::whenAllLift(std::forward<CommSender>(comm), source, tag, col_data, n) |
         dlaf::comm::internal::transformMPI(recvCol<D, T>);
}

}

<<<<<<< HEAD
template <class T>
struct GivensRotation {
  SizeType i;  // the first column index
  SizeType j;  // the second column index
  T c;         // cosine
  T s;         // sine
};

/// Apply GivenRotation to tiles of the square sub-matrix identified by tile in range [i_begin, i_last].
///
/// Note: a column index may be paired to more than one other index, this may lead to a race
/// condition if parallelized trivially. Current implementation is serial.
///
/// @param i_begin global tile index for both row and column identifying the start of the sub-matrix
/// @param i_last global tile index for both row and column identifying the end of the sub-matrix (inclusive)
/// @param rots_fut GivenRotation to apply (element column indices of rotations are relative to the sub-matrix)
/// @param mat matrix where the sub-matrix is located
///
/// @pre the memory layout of the matrix from which the tiles are coming is column major.
=======
/// Apply GivenRotations to tiles of the distributed square sub-matrix identified by tile in range
/// [i_begin, i_last].
///
/// @param comm_row row communicator
/// @param tag is used for all communications happening over @p comm_row
/// @param i_begin global tile index for both row and column identifying the start of the sub-matrix
/// @param i_last global tile index for both row and column identifying the end of the sub-matrix
/// (inclusive)
/// @param rots_fut GivenRotations to apply (element column indices of rotations are relative to the
/// sub-matrix)
/// @param mat distributed matrix where the sub-matrix is located
///
/// @pre mat is distributed along rows the same way as comm_row
/// @pre memory layout of @p mat is column major.
>>>>>>> a184fadd
template <class T, Device D, class GRSender>
void applyGivensRotationsToMatrixColumns(comm::Communicator comm_row, comm::IndexT_MPI tag,
                                         SizeType i_begin, SizeType i_last, GRSender&& rots_fut,
                                         Matrix<T, D>& mat) {
  // Note:
  // a column index may be paired to more than one other index, this may lead to a race
  // condition if parallelized trivially. Current implementation is serial.

  namespace ex = pika::execution::experimental;
  namespace tt = pika::this_thread::experimental;
  namespace di = dlaf::internal;

  DLAF_ASSERT_HEAVY(comm_row.size() == mat.commGridSize().cols(), comm_row.size(),
                    mat.commGridSize().cols());
  DLAF_ASSERT_HEAVY(comm_row.rank() == mat.rankIndex().col(), comm_row.rank(), mat.rankIndex().col());

  const matrix::Distribution& dist = mat.distribution();

  const SizeType mb = dist.blockSize().rows();
  const SizeType i_end = i_last + 1;
  const SizeType range_size_limit = std::min(dist.size().rows(), i_end * mb);
  const SizeType range_size = range_size_limit - i_begin * mb;

  // Note:
  // Some ranks might not participate to the application of given rotations. This logic checks which
  // ranks are involved in order to operate in the range [i_begin, i_last].
  const bool isInRangeRow = [&]() {
    const SizeType begin = dist.nextLocalTileFromGlobalTile<Coord::Row>(i_begin);
    const SizeType end = dist.nextLocalTileFromGlobalTile<Coord::Row>(i_end);
    return end - begin != 0;
  }();

  const bool isInRangeCol = [&]() {
    const SizeType begin = dist.nextLocalTileFromGlobalTile<Coord::Col>(i_begin);
    const SizeType end = dist.nextLocalTileFromGlobalTile<Coord::Col>(i_end);
    return end - begin != 0;
  }();

  const bool isInRange = isInRangeRow && isInRangeCol;
  if (!isInRange)
    return;

  // Note:
  // This is the distribution that will be used inside the task. Differently from the original one,
  // this targets just the range defined by [i_begin, i_last], but keeping the same distribution over
  // ranks.
  const matrix::Distribution dist_sub({range_size, range_size}, dist.blockSize(), dist.commGridSize(),
                                      dist.rankIndex(), dist.rankGlobalTile({i_begin, i_begin}));

  auto givens_rots_fn = [comm_row, tag, dist_sub, mb](std::vector<GivensRotation<T>> rots,
                                                      std::vector<matrix::Tile<T, D>> tiles,
                                                      std::vector<matrix::Tile<T, D>> all_ws) {
    // Note:
    // It would have been enough to just get the first tile from the beginning, and it would have
    // worked anyway (thanks to the fact that panel has its own memorychunk and the first tile would
    // keep alive the entire chunk, so also the part of other tiles, through its memory view).
    // Anyway, it is more clean to get them all, and then just here use a single one to access the
    // full column.
    matrix::Tile<T, D>& tile_ws = all_ws[0];

    // Note:
    // The entire algorithm relies on a strong assumption about memory layout of all tiles involved,
    // i.e. both the input tiles selected from the matrix and the tiles for the workspace.
    // By relying on the fact that all of them are stored in a column-layout, we can work on column
    // vectors ignoring their distribution over different tiles, and it would be enough just getting
    // the pointer to the top head of the column and all other data can be easily accessed since it
    // is stored contiguously after that.
    // Ignoring tile organization of the memory comes handy also for communication. Indeed, during
    // column exchange, just a single MPI operation per column is issued, instead of communicating
    // independently the parts of column from each tile.
    auto getColPtr = [&dist_sub, &tiles, &tile_ws](const SizeType col_index, const bool hasIt) -> T* {
      if (hasIt) {
        const LocalTileIndex tile_col{dist_sub.nextLocalTileFromGlobalElement<Coord::Row>(0),
                                      dist_sub.nextLocalTileFromGlobalElement<Coord::Col>(col_index)};
        const std::size_t linear_tile_col = to_sizet(dist_sub.localTileLinearIndex(tile_col));
        return tiles[linear_tile_col].ptr(dist_sub.tileElementIndex({0, col_index}));
      }
      return tile_ws.ptr({0, 0});
    };

    const SizeType m = dist_sub.localSize().rows();

    for (const GivensRotation<T>& rot : rots) {
      const SizeType j_x = rot.i / mb;
      const SizeType j_y = rot.j / mb;

      const comm::IndexT_MPI rankColX = dist_sub.template rankGlobalTile<Coord::Col>(j_x);
      const comm::IndexT_MPI rankColY = dist_sub.template rankGlobalTile<Coord::Col>(j_y);

      const bool hasX = dist_sub.rankIndex().col() == rankColX;
      const bool hasY = dist_sub.rankIndex().col() == rankColY;

      if (!hasX && !hasY)
        continue;

      T* col_x = getColPtr(rot.i, hasX);
      T* col_y = getColPtr(rot.j, hasY);

      const bool hasBothXY = hasX && hasY;

      std::vector<ex::unique_any_sender<>> comm_checkpoints;
      if (!hasBothXY) {
        const comm::IndexT_MPI rank_partner = hasX ? rankColY : rankColX;

        const T* col_send = hasX ? col_x : col_y;
        T* col_recv = hasX ? col_y : col_x;

        // Note:
        // These communications use raw pointers, so correct lifetime management of related tiles
        // is up to the caller.
        comm_checkpoints.emplace_back(
            wrapper::scheduleSendCol<D, T>(comm_row, rank_partner, tag, col_send, m));
        comm_checkpoints.emplace_back(
            wrapper::scheduleRecvCol<D, T>(comm_row, rank_partner, tag, col_recv, m));
      }

      // Note:
      // With a single workspace, just one rotation per time can be done.
      //
      // Communications of a step can happen together, since the only available workspace is used
      // only for receiving the counterpart column. When communications are finished, the rank has
      // everything needed to compute the rotation, so the actual computation task can start.
      //
      // However, communications of multiple steps, even with multiple workspaces, might need to be
      // kept serialized. Indeed, if rotations are not independent, i.e. if the same column appears
      // in multiple rotations, the second time the column is communicated, it must be the one rotated
      // resulting from the previous step, not the original one.
      // For simplicity, we add the constraint that communications of a step depends on previous step
      // computation, which might be too tight, but currently it looks like the most straightforward
      // solution.
      //
      // Moreover, even if rotations are independent, scheduling all communications all together
      // would require a tag ad hoc ensuring that communication between same ranks do not get mixed
      // (in addition to having a tag ensuring that other calls to this algorithm do not get mixed too).
      tt::sync_wait(
          di::whenAllLift(ex::when_all_vector(std::move(comm_checkpoints))) |
          di::transform(di::Policy<DefaultBackend_v<D>>(), [rot, m, col_x, col_y](auto&&... ts) {
            // Note:
            // each one computes his own, but just stores either x or y (or both if on the same rank)
            if constexpr (D == Device::CPU) {
              static_assert(sizeof...(ts) == 0, "Parameter pack should be empty for MC.");
              blas::rot(m, col_x, 1, col_y, 1, rot.c, rot.s);
            }
            else {
              givensRotationOnDevice(m, col_x, col_y, rot.c, rot.s, ts...);
            }
          }));
    }
  };

  // Note:
  // Using a combination of shrinked distribution and an offset given to the panel, the workspace
  // is allocated just for the part strictly needed by the range [i_begin, i_last]
  const matrix::Distribution dist_ws({range_size_limit, 1}, dist.blockSize(), dist.commGridSize(),
                                     dist.rankIndex(), dist.sourceRankIndex());
  matrix::Panel<Coord::Col, T, D> workspace(dist_ws, GlobalTileIndex(i_begin, i_begin));

  const TileCollector tc(i_begin, i_last);

  ex::when_all(std::forward<GRSender>(rots_fut), ex::when_all_vector(tc.readwrite(mat)),
               ex::when_all_vector(select(workspace, workspace.iteratorLocal()))) |
      di::transformDetach(di::Policy<Backend::MC>(), givens_rots_fn);
}
}<|MERGE_RESOLUTION|>--- conflicted
+++ resolved
@@ -70,7 +70,6 @@
 
 }
 
-<<<<<<< HEAD
 template <class T>
 struct GivensRotation {
   SizeType i;  // the first column index
@@ -79,18 +78,6 @@
   T s;         // sine
 };
 
-/// Apply GivenRotation to tiles of the square sub-matrix identified by tile in range [i_begin, i_last].
-///
-/// Note: a column index may be paired to more than one other index, this may lead to a race
-/// condition if parallelized trivially. Current implementation is serial.
-///
-/// @param i_begin global tile index for both row and column identifying the start of the sub-matrix
-/// @param i_last global tile index for both row and column identifying the end of the sub-matrix (inclusive)
-/// @param rots_fut GivenRotation to apply (element column indices of rotations are relative to the sub-matrix)
-/// @param mat matrix where the sub-matrix is located
-///
-/// @pre the memory layout of the matrix from which the tiles are coming is column major.
-=======
 /// Apply GivenRotations to tiles of the distributed square sub-matrix identified by tile in range
 /// [i_begin, i_last].
 ///
@@ -105,7 +92,6 @@
 ///
 /// @pre mat is distributed along rows the same way as comm_row
 /// @pre memory layout of @p mat is column major.
->>>>>>> a184fadd
 template <class T, Device D, class GRSender>
 void applyGivensRotationsToMatrixColumns(comm::Communicator comm_row, comm::IndexT_MPI tag,
                                          SizeType i_begin, SizeType i_last, GRSender&& rots_fut,
