--- conflicted
+++ resolved
@@ -70,7 +70,6 @@
 
 }
 
-<<<<<<< HEAD
 template <class T>
 struct GivensRotation {
   SizeType i;  // the first column index
@@ -79,15 +78,6 @@
   T s;         // sine
 };
 
-// @param tiles The tiles of the matrix between tile indices `(i_begin, i_begin)` and `(i_end, i_end)`
-// that are potentially affected by the Givens rotations.
-// @param n column size
-//
-// @pre the memory layout of the matrix from which the tiles are coming is column major.
-//
-// Note: a column index may be paired to more than one other index, this may lead to a race condition if
-//       parallelized trivially. Current implementation is serial.
-=======
 /// Apply GivenRotation to tiles of the square sub-matrix identified by tile in range [i_begin, i_last].
 ///
 /// Note: a column index may be paired to more than one other index, this may lead to a race
@@ -99,7 +89,6 @@
 /// @param mat matrix where the sub-matrix is located
 ///
 /// @pre the memory layout of the matrix from which the tiles are coming is column major.
->>>>>>> 08844625
 template <class T, Device D, class GRSender>
 void applyGivensRotationsToMatrixColumns(comm::Communicator comm_row, comm::IndexT_MPI tag,
                                          SizeType i_begin, SizeType i_last, GRSender&& rots_fut,
