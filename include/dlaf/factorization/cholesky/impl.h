//
// Distributed Linear Algebra with Future (DLAF)
//
// Copyright (c) 2018-2021, ETH Zurich
// All rights reserved.
//
// Please, refer to the LICENSE file in the root directory.
// SPDX-License-Identifier: BSD-3-Clause
//
#pragma once

#include <hpx/include/util.hpp>
#include <hpx/local/future.hpp>

#include "dlaf/blas/tile.h"
#include "dlaf/common/index2d.h"
#include "dlaf/common/pipeline.h"
#include "dlaf/common/range2d.h"
#include "dlaf/common/round_robin.h"
#include "dlaf/communication/broadcast_panel.h"
#include "dlaf/communication/communicator.h"
#include "dlaf/communication/communicator_grid.h"
#include "dlaf/communication/executor.h"
#include "dlaf/communication/kernels.h"
#include "dlaf/executors.h"
#include "dlaf/factorization/cholesky/api.h"
#include "dlaf/lapack/tile.h"
#include "dlaf/matrix/distribution.h"
#include "dlaf/matrix/matrix.h"
#include "dlaf/matrix/panel.h"
#include "dlaf/matrix/tile.h"
#include "dlaf/util_matrix.h"

namespace dlaf {
namespace factorization {
namespace internal {

template <class Executor, Device device, class T>
void potrfDiagTile(Executor&& exec, hpx::future<matrix::Tile<T, device>> matrix_tile) {
  hpx::dataflow(exec, matrix::unwrapExtendTiles(tile::potrf_o), blas::Uplo::Lower,
                std::move(matrix_tile));
}

template <class Executor, Device device, class T>
void trsmPanelTile(Executor&& executor_hp, hpx::shared_future<matrix::Tile<const T, device>> kk_tile,
                   hpx::future<matrix::Tile<T, device>> matrix_tile) {
  hpx::dataflow(executor_hp, matrix::unwrapExtendTiles(tile::trsm_o), blas::Side::Right,
                blas::Uplo::Lower, blas::Op::ConjTrans, blas::Diag::NonUnit, T(1.0), std::move(kk_tile),
                std::move(matrix_tile));
}

template <class Executor, Device device, class T>
void herkTrailingDiagTile(Executor&& trailing_matrix_executor,
                          hpx::shared_future<matrix::Tile<const T, device>> panel_tile,
                          hpx::future<matrix::Tile<T, device>> matrix_tile) {
  hpx::dataflow(trailing_matrix_executor, matrix::unwrapExtendTiles(tile::herk_o), blas::Uplo::Lower,
                blas::Op::NoTrans, BaseType<T>(-1.0), panel_tile, BaseType<T>(1.0),
                std::move(matrix_tile));
}

template <class Executor, Device device, class T>
void gemmTrailingMatrixTile(Executor&& trailing_matrix_executor,
                            hpx::shared_future<matrix::Tile<const T, device>> panel_tile,
                            hpx::shared_future<matrix::Tile<const T, device>> col_panel,
                            hpx::future<matrix::Tile<T, device>> matrix_tile) {
  hpx::dataflow(trailing_matrix_executor, matrix::unwrapExtendTiles(tile::gemm_o), blas::Op::NoTrans,
                blas::Op::ConjTrans, T(-1.0), std::move(panel_tile), std::move(col_panel), T(1.0),
                std::move(matrix_tile));
}

// Local implementation of Lower Cholesky factorization.
template <Backend backend, Device device, class T>
void Cholesky<backend, device, T>::call_L(Matrix<T, device>& mat_a) {
  auto executor_hp = dlaf::getHpExecutor<backend>();
  auto executor_np = dlaf::getNpExecutor<backend>();

  // Number of tile (rows = cols)
  SizeType nrtile = mat_a.nrTiles().cols();

  for (SizeType k = 0; k < nrtile; ++k) {
    // Cholesky decomposition on mat_a(k,k) r/w potrf (lapack operation)
    auto kk = LocalTileIndex{k, k};

    potrfDiagTile(executor_hp, mat_a(kk));

    for (SizeType i = k + 1; i < nrtile; ++i) {
      // Update panel mat_a(i,k) with trsm (blas operation), using data mat_a.read(k,k)
      trsmPanelTile(executor_hp, mat_a.read(kk), mat_a(LocalTileIndex{i, k}));
    }

    for (SizeType j = k + 1; j < nrtile; ++j) {
      // first trailing panel gets high priority (look ahead).
      auto& trailing_matrix_executor = (j == k + 1) ? executor_hp : executor_np;

      // Update trailing matrix: diagonal element mat_a(j,j), reading mat_a.read(j,k), using herk (blas operation)
      herkTrailingDiagTile(trailing_matrix_executor, mat_a.read(LocalTileIndex{j, k}),
                           mat_a(LocalTileIndex{j, j}));

      for (SizeType i = j + 1; i < nrtile; ++i) {
        // Update remaining trailing matrix mat_a(i,j), reading mat_a.read(i,k) and mat_a.read(j,k),
        // using gemm (blas operation)
        gemmTrailingMatrixTile(trailing_matrix_executor, mat_a.read(LocalTileIndex{i, k}),
                               mat_a.read(LocalTileIndex{j, k}), mat_a(LocalTileIndex{i, j}));
      }
    }
  }
}

template <Backend backend, Device device, class T>
void Cholesky<backend, device, T>::call_L(comm::CommunicatorGrid grid, Matrix<T, device>& mat_a) {
<<<<<<< HEAD
  using hpx::dataflow;

=======
>>>>>>> 92a27eee
  auto executor_hp = dlaf::getHpExecutor<backend>();
  auto executor_np = dlaf::getNpExecutor<backend>();
  auto executor_mpi = dlaf::getMPIExecutor<backend>();

  // Set up MPI executor pipelines
  common::Pipeline<comm::Communicator> mpi_row_task_chain(grid.rowCommunicator());
  common::Pipeline<comm::Communicator> mpi_col_task_chain(grid.colCommunicator());

  const comm::Index2D this_rank = grid.rank();

  const matrix::Distribution& distr = mat_a.distribution();
  const SizeType nrtile = mat_a.nrTiles().cols();

  constexpr std::size_t n_workspaces = 2;
  common::RoundRobin<matrix::Panel<Coord::Col, T, device>> panels(n_workspaces, distr);
  common::RoundRobin<matrix::Panel<Coord::Row, T, device>> panelsT(n_workspaces, distr);

  for (SizeType k = 0; k < nrtile; ++k) {
    const GlobalTileIndex kk_idx(k, k);
    const comm::Index2D kk_rank = distr.rankGlobalTile(kk_idx);

    // Factorization of diagonal tile and broadcast it along the k-th column
    if (kk_rank == this_rank)
      potrfDiagTile(executor_hp, mat_a(kk_idx));

    // If there is no trailing matrix
    const SizeType kt = k + 1;
    if (kt == nrtile)
      continue;

    auto& panel = panels.nextResource();
    auto& panelT = panelsT.nextResource();

    panel.setRangeStart({kt, kt});

    if (kk_rank.col() == this_rank.col()) {
      const LocalTileIndex diag_wp_idx{0, distr.localTileFromGlobalTile<Coord::Col>(k)};

      // Note:
      // panelT shrinked to a single tile for temporarly storing and communicating the diagonal
      // tile used for the column update
      panelT.setRange({k, k}, {kt, kt});

      if (kk_rank.row() == this_rank.row())
        panelT.setTile(diag_wp_idx, mat_a.read(kk_idx));
      broadcast(executor_mpi, kk_rank.row(), panelT, mpi_col_task_chain);

      // COLUMN UPDATE
      for (SizeType i = distr.nextLocalTileFromGlobalTile<Coord::Row>(kt);
           i < distr.localNrTiles().rows(); ++i) {
        const LocalTileIndex local_idx(Coord::Row, i);
        const LocalTileIndex ik_idx(i, distr.localTileFromGlobalTile<Coord::Col>(k));

        trsmPanelTile(executor_hp, panelT.read(diag_wp_idx), mat_a(ik_idx));

        panel.setTile(local_idx, mat_a.read(ik_idx));
      }

      // row panel has been used for temporary storage of diagonal panel for column update
      panelT.reset();
    }

    panelT.setRange({kt, kt}, indexFromOrigin(distr.nrTiles()));

    broadcast(executor_mpi, kk_rank.col(), panel, panelT, mpi_row_task_chain, mpi_col_task_chain);

    // TRAILING MATRIX
    for (SizeType jt_idx = kt; jt_idx < nrtile; ++jt_idx) {
      const auto owner = distr.rankGlobalTile({jt_idx, jt_idx});

      if (owner.col() != this_rank.col())
        continue;

      const auto j = distr.localTileFromGlobalTile<Coord::Col>(jt_idx);
      auto& trailing_matrix_executor = (jt_idx == kt) ? executor_hp : executor_np;
      if (this_rank.row() == owner.row()) {
        const auto i = distr.localTileFromGlobalTile<Coord::Row>(jt_idx);

        herkTrailingDiagTile(trailing_matrix_executor, panel.read({Coord::Row, i}),
                             mat_a(LocalTileIndex{i, j}));
      }

      for (SizeType i_idx = jt_idx + 1; i_idx < nrtile; ++i_idx) {
        const auto owner_row = distr.rankGlobalTile<Coord::Row>(i_idx);

        if (owner_row != this_rank.row())
          continue;

        const auto i = distr.localTileFromGlobalTile<Coord::Row>(i_idx);
        gemmTrailingMatrixTile(executor_np, panel.read({Coord::Row, i}), panelT.read({Coord::Col, j}),
                               mat_a(LocalTileIndex{i, j}));
      }
    }

    panel.reset();
    panelT.reset();
  }
}

}
}
}<|MERGE_RESOLUTION|>--- conflicted
+++ resolved
@@ -108,11 +108,6 @@
 
 template <Backend backend, Device device, class T>
 void Cholesky<backend, device, T>::call_L(comm::CommunicatorGrid grid, Matrix<T, device>& mat_a) {
-<<<<<<< HEAD
-  using hpx::dataflow;
-
-=======
->>>>>>> 92a27eee
   auto executor_hp = dlaf::getHpExecutor<backend>();
   auto executor_np = dlaf::getNpExecutor<backend>();
   auto executor_mpi = dlaf::getMPIExecutor<backend>();
