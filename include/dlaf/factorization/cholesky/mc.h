--- conflicted
+++ resolved
@@ -12,17 +12,11 @@
 #include <hpx/futures/future_fwd.hpp>
 #include <hpx/include/parallel_executors.hpp>
 #include <hpx/include/threads.hpp>
-<<<<<<< HEAD
 #include <hpx/lcos_fwd.hpp>
 #include <hpx/util/annotated_function.hpp>
 
 #include <limits>
 #include <sstream>
-=======
-#include <hpx/include/util.hpp>
-#include <hpx/util/annotated_function.hpp>
-
->>>>>>> 70649bd3
 #include <unordered_map>
 
 #include "dlaf/blas_tile.h"
@@ -38,10 +32,7 @@
 #include "dlaf/factorization/cholesky/api.h"
 #include "dlaf/lapack_tile.h"
 #include "dlaf/matrix/distribution.h"
-<<<<<<< HEAD
-=======
-#include "dlaf/matrix/matrix.h"
->>>>>>> 70649bd3
+
 #include "dlaf/memory/memory_view.h"
 #include "dlaf/util_matrix.h"
 
@@ -49,6 +40,14 @@
 namespace factorization {
 namespace internal {
 
+template <class T>
+struct Cholesky<Backend::MC, Device::CPU, T> {
+  static void call_L(Matrix<T, Device::CPU>& mat_a);
+  static void call_L(comm::CommunicatorGrid grid, Matrix<T, Device::CPU>& mat_a);
+};
+
+// If the diagonal tile is on this node factorize it
+// Cholesky decomposition on mat_a(k,k) r/w potrf (lapack operation)
 template <class T>
 void potrf_diag_tile(hpx::threads::executors::pool_executor executor_hp,
                      hpx::future<matrix::Tile<T, Device::CPU>> matrix_tile) {
@@ -83,90 +82,8 @@
                 std::move(col_panel), 1.0, std::move(matrix_tile));
 }
 
-template <class T>
-void send_tile(hpx::threads::executors::pool_executor ex,
-               common::Pipeline<comm::CommunicatorGrid>& task_chain, Coord rc_comm,
-               hpx::shared_future<matrix::Tile<const T, Device::CPU>> tile) {
-  using ConstTile_t = matrix::Tile<const T, Device::CPU>;
-  using PromiseComm_t = common::PromiseGuard<comm::CommunicatorGrid>;
-
-  auto send_bcast_f = hpx::util::annotated_function(
-      [rc_comm](hpx::shared_future<ConstTile_t> ftile, hpx::future<PromiseComm_t> fpcomm) {
-        PromiseComm_t pcomm = fpcomm.get();
-        comm::sync::broadcast::send(pcomm.ref().subCommunicator(rc_comm), ftile.get());
-      },
-      "send_tile");
-  hpx::dataflow(ex, std::move(send_bcast_f), tile, task_chain());
-}
-
-template <class T>
-hpx::future<matrix::Tile<const T, Device::CPU>> recv_tile(
-    hpx::threads::executors::pool_executor ex, common::Pipeline<comm::CommunicatorGrid>& mpi_task_chain,
-    Coord rc_comm, TileElementSize tile_size, int rank) {
-  using ConstTile_t = matrix::Tile<const T, Device::CPU>;
-  using PromiseComm_t = common::PromiseGuard<comm::CommunicatorGrid>;
-  using MemView_t = memory::MemoryView<T, Device::CPU>;
-  using Tile_t = matrix::Tile<T, Device::CPU>;
-
-  auto recv_bcast_f = hpx::util::annotated_function(
-      [rank, tile_size, rc_comm](hpx::future<PromiseComm_t> fpcomm) -> ConstTile_t {
-        PromiseComm_t pcomm = fpcomm.get();
-        MemView_t mem_view(tile_size.linear_size());
-        Tile_t tile(tile_size, std::move(mem_view), tile_size.rows());
-        comm::sync::broadcast::receive_from(rank, pcomm.ref().subCommunicator(rc_comm), tile);
-        return std::move(tile);
-      },
-      "recv_tile");
-  return hpx::dataflow(ex, std::move(recv_bcast_f), mpi_task_chain());
-}
-
-template <class T>
-struct Cholesky<Backend::MC, Device::CPU, T> {
-  static void call_L(Matrix<T, Device::CPU>& mat_a);
-  static void call_L(comm::CommunicatorGrid grid, Matrix<T, Device::CPU>& mat_a);
-};
-
-// If the diagonal tile is on this node factorize it
-// Cholesky decomposition on mat_a(k,k) r/w potrf (lapack operation)
-template <class T>
-<<<<<<< HEAD
-void potrf_diag_tile(hpx::threads::executors::pool_executor executor_hp,
-                     hpx::future<matrix::Tile<T, Device::CPU>> matrix_tile) {
-  hpx::dataflow(executor_hp, hpx::util::unwrapping(tile::potrf<T, Device::CPU>), blas::Uplo::Lower,
-                std::move(matrix_tile));
-}
-
-template <class T>
-void trsm_panel_tile(hpx::threads::executors::pool_executor executor_hp,
-                     hpx::shared_future<matrix::Tile<const T, Device::CPU>> kk_tile,
-                     hpx::future<matrix::Tile<T, Device::CPU>> matrix_tile) {
-  hpx::dataflow(executor_hp, hpx::util::unwrapping(tile::trsm<T, Device::CPU>), blas::Side::Right,
-                blas::Uplo::Lower, blas::Op::ConjTrans, blas::Diag::NonUnit, 1.0, std::move(kk_tile),
-                std::move(matrix_tile));
-}
-
-template <class T>
-void herk_trailing_diag_tile(hpx::threads::executors::pool_executor trailing_matrix_executor,
-                             hpx::shared_future<matrix::Tile<const T, Device::CPU>> panel_tile,
-                             hpx::future<matrix::Tile<T, Device::CPU>> matrix_tile) {
-  hpx::dataflow(trailing_matrix_executor, hpx::util::unwrapping(tile::herk<T, Device::CPU>),
-                blas::Uplo::Lower, blas::Op::NoTrans, -1.0, panel_tile, 1.0, std::move(matrix_tile));
-}
-
-template <class T>
-void gemm_trailing_matrix_tile(hpx::threads::executors::pool_executor trailing_matrix_executor,
-                               hpx::shared_future<matrix::Tile<const T, Device::CPU>> panel_tile,
-                               hpx::shared_future<matrix::Tile<const T, Device::CPU>> col_panel,
-                               hpx::future<matrix::Tile<T, Device::CPU>> matrix_tile) {
-  hpx::dataflow(trailing_matrix_executor, hpx::util::unwrapping(tile::gemm<T, Device::CPU>),
-                blas::Op::NoTrans, blas::Op::ConjTrans, -1.0, std::move(panel_tile),
-                std::move(col_panel), 1.0, std::move(matrix_tile));
-}
-
 // Local implementation of Lower Cholesky factorization.
 template <class T>
-=======
->>>>>>> 70649bd3
 void Cholesky<Backend::MC, Device::CPU, T>::call_L(Matrix<T, Device::CPU>& mat_a) {
   using hpx::threads::executors::pool_executor;
   using hpx::threads::thread_priority_high;
@@ -211,24 +128,19 @@
 
 // Distributed implementation of Lower Cholesky factorization.
 template <class T>
-
 void Cholesky<Backend::MC, Device::CPU, T>::call_L(comm::CommunicatorGrid grid,
                                                    Matrix<T, Device::CPU>& mat_a) {
   using hpx::threads::executors::pool_executor;
   using hpx::threads::thread_priority_high;
   using hpx::threads::thread_priority_default;
   using comm::internal::mpi_pool_exists;
-<<<<<<< HEAD
-
-=======
->>>>>>> 70649bd3
+
   using ConstTile_t = matrix::Tile<const T, Device::CPU>;
 
   // Set up executor on the default queue with high priority.
   pool_executor executor_hp("default", thread_priority_high);
   // Set up executor on the default queue with default priority.
   pool_executor executor_normal("default", thread_priority_default);
-<<<<<<< HEAD
 
   // Set up MPI executor pipelines
   comm::executor executor_mpi_col(grid.colCommunicator());
@@ -239,51 +151,25 @@
   const matrix::Distribution& distr = mat_a.distribution();
   SizeType nrtile = mat_a.nrTiles().cols();
   comm::Index2D this_rank = grid.rank();
-=======
-
-  // Set up MPI executor
-  comm::Index2D this_rank = grid.rank();
-  auto executor_mpi = (mpi_pool_exists()) ? pool_executor("mpi", thread_priority_high) : executor_hp;
-  common::Pipeline<comm::CommunicatorGrid> mpi_task_chain(std::move(grid));
-
-  matrix::Distribution const& distr = mat_a.distribution();
-  SizeType nrtile = mat_a.nrTiles().cols();
->>>>>>> 70649bd3
 
   for (SizeType k = 0; k < nrtile; ++k) {
     // Create a placeholder that will store the shared futures representing the panel
     std::unordered_map<SizeType, hpx::shared_future<ConstTile_t>> panel;
-<<<<<<< HEAD
 
     GlobalTileIndex kk_idx(k, k);
     comm::Index2D kk_rank = distr.rankGlobalTile(kk_idx);
 
-=======
-
-    GlobalTileIndex kk_idx(k, k);
-    comm::Index2D kk_rank = distr.rankGlobalTile(kk_idx);
-
->>>>>>> 70649bd3
     // Broadcast the diagonal tile along the `k`-th column
     if (this_rank == kk_rank) {
       potrf_diag_tile(executor_hp, mat_a(kk_idx));
       panel[k] = mat_a.read(kk_idx);
       if (k != nrtile - 1)
-<<<<<<< HEAD
         comm::bcast_send_tile(executor_hp, mpi_col_task_chain, panel[k]);
     }
     else if (this_rank.col() == kk_rank.col()) {
       if (k != nrtile - 1)
         panel[k] = comm::bcast_recv_tile<T>(executor_hp, mpi_col_task_chain, mat_a.tileSize(kk_idx),
                                             kk_rank.row());
-=======
-        send_tile(executor_mpi, mpi_task_chain, Coord::Col, panel[k]);
-    }
-    else if (this_rank.col() == kk_rank.col()) {
-      if (k != nrtile - 1)
-        panel[k] = recv_tile<T>(executor_mpi, mpi_task_chain, Coord::Col, mat_a.tileSize(kk_idx),
-                                kk_rank.row());
->>>>>>> 70649bd3
     }
 
     // Iterate over the k-th column
@@ -294,58 +180,33 @@
       if (this_rank == ik_rank) {
         trsm_panel_tile(executor_hp, panel[k], mat_a(ik_idx));
         panel[i] = mat_a.read(ik_idx);
-<<<<<<< HEAD
         comm::bcast_send_tile(executor_hp, mpi_row_task_chain, panel[i]);
       }
       else if (this_rank.row() == ik_rank.row()) {
         panel[i] = comm::bcast_recv_tile<T>(executor_hp, mpi_row_task_chain, mat_a.tileSize(ik_idx),
                                             ik_rank.col());
-=======
-        send_tile(executor_mpi, mpi_task_chain, Coord::Row, panel[i]);
-      }
-      else if (this_rank.row() == ik_rank.row()) {
-        panel[i] = recv_tile<T>(executor_mpi, mpi_task_chain, Coord::Row, mat_a.tileSize(ik_idx),
-                                ik_rank.col());
->>>>>>> 70649bd3
       }
     }
 
     // Iterate over the trailing matrix
     for (SizeType j = k + 1; j < nrtile; ++j) {
-<<<<<<< HEAD
       pool_executor trailing_matrix_executor = (j == k + 1) ? executor_hp : executor_normal;
-=======
->>>>>>> 70649bd3
       GlobalTileIndex jj_idx(j, j);
       comm::Index2D jj_rank = mat_a.rankGlobalTile(jj_idx);
 
       if (this_rank.col() != jj_rank.col())
         continue;
 
-<<<<<<< HEAD
       if (this_rank.row() == jj_rank.row()) {
         herk_trailing_diag_tile(trailing_matrix_executor, panel[j], mat_a(jj_idx));
         if (j != nrtile - 1)
           comm::bcast_send_tile(executor_hp, mpi_col_task_chain, panel[j]);
-=======
-      // Broadcast the jk-tile along the j-th column and update the jj-tile
-      if (this_rank.row() == jj_rank.row()) {
-        pool_executor trailing_matrix_executor = (j == k + 1) ? executor_hp : executor_normal;
-        herk_trailing_diag_tile(trailing_matrix_executor, panel[j], mat_a(jj_idx));
-        if (j != nrtile - 1)
-          send_tile(executor_mpi, mpi_task_chain, Coord::Col, panel[j]);
->>>>>>> 70649bd3
       }
       else {
         GlobalTileIndex jk_idx(j, k);
         if (j != nrtile - 1)
-<<<<<<< HEAD
           panel[j] = comm::bcast_recv_tile<T>(executor_hp, mpi_col_task_chain, mat_a.tileSize(jk_idx),
                                               jj_rank.row());
-=======
-          panel[j] = recv_tile<T>(executor_mpi, mpi_task_chain, Coord::Col, mat_a.tileSize(jk_idx),
-                                  jj_rank.row());
->>>>>>> 70649bd3
       }
 
       for (SizeType i = j + 1; i < nrtile; ++i) {
