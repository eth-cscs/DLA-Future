//
// Distributed Linear Algebra with Future (DLAF)
//
// Copyright (c) 2018-2019, ETH Zurich
// All rights reserved.
//
// Please, refer to the LICENSE file in the root directory.
// SPDX-License-Identifier: BSD-3-Clause
//
#pragma once

#include <hpx/futures/future_fwd.hpp>
#include <hpx/include/parallel_executors.hpp>
#include <hpx/include/threads.hpp>
#include <hpx/lcos_fwd.hpp>
#include <hpx/util/annotated_function.hpp>

#include <limits>
#include <sstream>
#include <unordered_map>

#include "dlaf/blas_tile.h"
#include "dlaf/common/index2d.h"
#include "dlaf/common/pipeline.h"
#include "dlaf/common/range2d.h"
#include "dlaf/common/vector.h"
#include "dlaf/communication/communicator.h"
#include "dlaf/communication/communicator_grid.h"
#include "dlaf/communication/executor.h"
#include "dlaf/communication/kernels.h"
#include "dlaf/communication/pool.h"
#include "dlaf/factorization/cholesky/api.h"
#include "dlaf/lapack_tile.h"
#include "dlaf/matrix/distribution.h"

#include "dlaf/memory/memory_view.h"
#include "dlaf/util_matrix.h"

namespace dlaf {
namespace factorization {
namespace internal {

template <class T>
struct Cholesky<Backend::MC, Device::CPU, T> {
  static void call_L(Matrix<T, Device::CPU>& mat_a);
  static void call_L(comm::CommunicatorGrid grid, Matrix<T, Device::CPU>& mat_a);
};

// If the diagonal tile is on this node factorize it
// Cholesky decomposition on mat_a(k,k) r/w potrf (lapack operation)
template <class T>
void potrf_diag_tile(hpx::threads::executors::pool_executor executor_hp,
                     hpx::future<matrix::Tile<T, Device::CPU>> matrix_tile) {
  hpx::dataflow(executor_hp, hpx::util::unwrapping(tile::potrf<T, Device::CPU>), blas::Uplo::Lower,
                std::move(matrix_tile));
}

template <class T>
void trsm_panel_tile(hpx::threads::executors::pool_executor executor_hp,
                     hpx::shared_future<matrix::Tile<const T, Device::CPU>> kk_tile,
                     hpx::future<matrix::Tile<T, Device::CPU>> matrix_tile) {
  hpx::dataflow(executor_hp, hpx::util::unwrapping(tile::trsm<T, Device::CPU>), blas::Side::Right,
                blas::Uplo::Lower, blas::Op::ConjTrans, blas::Diag::NonUnit, 1.0, std::move(kk_tile),
                std::move(matrix_tile));
}

template <class T>
void herk_trailing_diag_tile(hpx::threads::executors::pool_executor trailing_matrix_executor,
                             hpx::shared_future<matrix::Tile<const T, Device::CPU>> panel_tile,
                             hpx::future<matrix::Tile<T, Device::CPU>> matrix_tile) {
  hpx::dataflow(trailing_matrix_executor, hpx::util::unwrapping(tile::herk<T, Device::CPU>),
                blas::Uplo::Lower, blas::Op::NoTrans, -1.0, panel_tile, 1.0, std::move(matrix_tile));
}

template <class T>
void gemm_trailing_matrix_tile(hpx::threads::executors::pool_executor trailing_matrix_executor,
                               hpx::shared_future<matrix::Tile<const T, Device::CPU>> panel_tile,
                               hpx::shared_future<matrix::Tile<const T, Device::CPU>> col_panel,
                               hpx::future<matrix::Tile<T, Device::CPU>> matrix_tile) {
  hpx::dataflow(trailing_matrix_executor, hpx::util::unwrapping(tile::gemm<T, Device::CPU>),
                blas::Op::NoTrans, blas::Op::ConjTrans, -1.0, std::move(panel_tile),
                std::move(col_panel), 1.0, std::move(matrix_tile));
}

<<<<<<< HEAD
// Local implementation of Lower Cholesky factorization.
=======
template <class T>
struct Cholesky<Backend::MC, Device::CPU, T> {
  static void call_L(Matrix<T, Device::CPU>& mat_a);
  static void call_L(comm::CommunicatorGrid grid, Matrix<T, Device::CPU>& mat_a);
};

>>>>>>> 58be77c1
template <class T>
void Cholesky<Backend::MC, Device::CPU, T>::call_L(Matrix<T, Device::CPU>& mat_a) {
  using hpx::threads::executors::pool_executor;
  using hpx::threads::thread_priority_high;
  using hpx::threads::thread_priority_default;

  // Set up executor on the default queue with high priority.
  pool_executor executor_hp("default", thread_priority_high);
  // Set up executor on the default queue with default priority.
  pool_executor executor_normal("default", thread_priority_default);

  // Number of tile (rows = cols)
  SizeType nrtile = mat_a.nrTiles().cols();

  for (SizeType k = 0; k < nrtile; ++k) {
    // Cholesky decomposition on mat_a(k,k) r/w potrf (lapack operation)
    auto kk = LocalTileIndex{k, k};

    potrf_diag_tile(executor_hp, mat_a(kk));

    for (SizeType i = k + 1; i < nrtile; ++i) {
      // Update panel mat_a(i,k) with trsm (blas operation), using data mat_a.read(k,k)
      trsm_panel_tile(executor_hp, mat_a.read(kk), mat_a(LocalTileIndex{i, k}));
    }

    for (SizeType j = k + 1; j < nrtile; ++j) {
      // Choose queue priority
      auto trailing_matrix_executor = (j == k + 1) ? executor_hp : executor_normal;

      // Update trailing matrix: diagonal element mat_a(j,j), reading mat_a.read(j,k), using herk (blas operation)
      herk_trailing_diag_tile(trailing_matrix_executor, mat_a.read(LocalTileIndex{j, k}),
                              mat_a(LocalTileIndex{j, j}));

      for (SizeType i = j + 1; i < nrtile; ++i) {
        // Update remaining trailing matrix mat_a(i,j), reading mat_a.read(i,k) and mat_a.read(j,k),
        // using gemm (blas operation)
        gemm_trailing_matrix_tile(trailing_matrix_executor, mat_a.read(LocalTileIndex{i, k}),
                                  mat_a.read(LocalTileIndex{j, k}), mat_a(LocalTileIndex{i, j}));
      }
    }
  }
}

// Distributed implementation of Lower Cholesky factorization.
template <class T>
void Cholesky<Backend::MC, Device::CPU, T>::call_L(comm::CommunicatorGrid grid,
                                                   Matrix<T, Device::CPU>& mat_a) {
  using hpx::threads::executors::pool_executor;
  using hpx::threads::thread_priority_high;
  using hpx::threads::thread_priority_default;
  using comm::internal::mpi_pool_exists;

  using ConstTile_t = matrix::Tile<const T, Device::CPU>;

  // Set up executor on the default queue with high priority.
  pool_executor executor_hp("default", thread_priority_high);
  // Set up executor on the default queue with default priority.
  pool_executor executor_normal("default", thread_priority_default);

  // Set up MPI executor pipelines
  comm::executor executor_mpi_col(grid.colCommunicator());
  comm::executor executor_mpi_row(grid.rowCommunicator());
  common::Pipeline<comm::executor> mpi_col_task_chain(std::move(executor_mpi_col));
  common::Pipeline<comm::executor> mpi_row_task_chain(std::move(executor_mpi_row));

  const matrix::Distribution& distr = mat_a.distribution();
  SizeType nrtile = mat_a.nrTiles().cols();
  comm::Index2D this_rank = grid.rank();

  for (SizeType k = 0; k < nrtile; ++k) {
    // Create a placeholder that will store the shared futures representing the panel
    std::unordered_map<SizeType, hpx::shared_future<ConstTile_t>> panel;

    GlobalTileIndex kk_idx(k, k);
    comm::Index2D kk_rank = distr.rankGlobalTile(kk_idx);

    // Broadcast the diagonal tile along the `k`-th column
    if (this_rank == kk_rank) {
      potrf_diag_tile(executor_hp, mat_a(kk_idx));
      panel[k] = mat_a.read(kk_idx);
      if (k != nrtile - 1)
<<<<<<< HEAD
        comm::bcast_send_tile(executor_hp, mpi_col_task_chain, panel[k]);
    }
    else if (this_rank.col() == kk_rank.col()) {
      if (k != nrtile - 1)
        panel[k] = comm::bcast_recv_tile<T>(executor_hp, mpi_col_task_chain, mat_a.tileSize(kk_idx),
                                            kk_rank.row());
=======
        comm::send_tile(executor_mpi, mpi_task_chain, Coord::Col, panel[k]);
    }
    else if (this_rank.col() == kk_rank.col()) {
      if (k != nrtile - 1)
        panel[k] = comm::recv_tile<T>(executor_mpi, mpi_task_chain, Coord::Col, mat_a.tileSize(kk_idx),
                                      kk_rank.row());
>>>>>>> 58be77c1
    }

    // Iterate over the k-th column
    for (SizeType i = k + 1; i < nrtile; ++i) {
      GlobalTileIndex ik_idx(i, k);
      comm::Index2D ik_rank = mat_a.rankGlobalTile(ik_idx);

      if (this_rank == ik_rank) {
        trsm_panel_tile(executor_hp, panel[k], mat_a(ik_idx));
        panel[i] = mat_a.read(ik_idx);
<<<<<<< HEAD
        comm::bcast_send_tile(executor_hp, mpi_row_task_chain, panel[i]);
      }
      else if (this_rank.row() == ik_rank.row()) {
        panel[i] = comm::bcast_recv_tile<T>(executor_hp, mpi_row_task_chain, mat_a.tileSize(ik_idx),
                                            ik_rank.col());
=======
        comm::send_tile(executor_mpi, mpi_task_chain, Coord::Row, panel[i]);
      }
      else if (this_rank.row() == ik_rank.row()) {
        panel[i] = comm::recv_tile<T>(executor_mpi, mpi_task_chain, Coord::Row, mat_a.tileSize(ik_idx),
                                      ik_rank.col());
>>>>>>> 58be77c1
      }
    }

    // Iterate over the trailing matrix
    for (SizeType j = k + 1; j < nrtile; ++j) {
      pool_executor trailing_matrix_executor = (j == k + 1) ? executor_hp : executor_normal;
      GlobalTileIndex jj_idx(j, j);
      comm::Index2D jj_rank = mat_a.rankGlobalTile(jj_idx);

      if (this_rank.col() != jj_rank.col())
        continue;

      if (this_rank.row() == jj_rank.row()) {
        herk_trailing_diag_tile(trailing_matrix_executor, panel[j], mat_a(jj_idx));
        if (j != nrtile - 1)
<<<<<<< HEAD
          comm::bcast_send_tile(executor_hp, mpi_col_task_chain, panel[j]);
=======
          comm::send_tile(executor_mpi, mpi_task_chain, Coord::Col, panel[j]);
>>>>>>> 58be77c1
      }
      else {
        GlobalTileIndex jk_idx(j, k);
        if (j != nrtile - 1)
<<<<<<< HEAD
          panel[j] = comm::bcast_recv_tile<T>(executor_hp, mpi_col_task_chain, mat_a.tileSize(jk_idx),
                                              jj_rank.row());
=======
          panel[j] = comm::recv_tile<T>(executor_mpi, mpi_task_chain, Coord::Col, mat_a.tileSize(jk_idx),
                                        jj_rank.row());
>>>>>>> 58be77c1
      }

      for (SizeType i = j + 1; i < nrtile; ++i) {
        // Update the ij-tile using the ik-tile and jk-tile
        if (this_rank.row() == distr.rankGlobalTile<Coord::Row>(i)) {
          GlobalTileIndex ij_idx(i, j);
          gemm_trailing_matrix_tile(executor_normal, panel[i], panel[j], mat_a(ij_idx));
        }
      }
    }
  }
}

/// ---- ETI
#define DLAF_CHOLESKY_MC_ETI(KWORD, DATATYPE) \
  KWORD template struct Cholesky<Backend::MC, Device::CPU, DATATYPE>;

DLAF_CHOLESKY_MC_ETI(extern, float)
DLAF_CHOLESKY_MC_ETI(extern, double)
DLAF_CHOLESKY_MC_ETI(extern, std::complex<float>)
DLAF_CHOLESKY_MC_ETI(extern, std::complex<double>)

}
}
}<|MERGE_RESOLUTION|>--- conflicted
+++ resolved
@@ -46,8 +46,6 @@
   static void call_L(comm::CommunicatorGrid grid, Matrix<T, Device::CPU>& mat_a);
 };
 
-// If the diagonal tile is on this node factorize it
-// Cholesky decomposition on mat_a(k,k) r/w potrf (lapack operation)
 template <class T>
 void potrf_diag_tile(hpx::threads::executors::pool_executor executor_hp,
                      hpx::future<matrix::Tile<T, Device::CPU>> matrix_tile) {
@@ -82,16 +80,7 @@
                 std::move(col_panel), 1.0, std::move(matrix_tile));
 }
 
-<<<<<<< HEAD
 // Local implementation of Lower Cholesky factorization.
-=======
-template <class T>
-struct Cholesky<Backend::MC, Device::CPU, T> {
-  static void call_L(Matrix<T, Device::CPU>& mat_a);
-  static void call_L(comm::CommunicatorGrid grid, Matrix<T, Device::CPU>& mat_a);
-};
-
->>>>>>> 58be77c1
 template <class T>
 void Cholesky<Backend::MC, Device::CPU, T>::call_L(Matrix<T, Device::CPU>& mat_a) {
   using hpx::threads::executors::pool_executor;
@@ -173,21 +162,12 @@
       potrf_diag_tile(executor_hp, mat_a(kk_idx));
       panel[k] = mat_a.read(kk_idx);
       if (k != nrtile - 1)
-<<<<<<< HEAD
         comm::bcast_send_tile(executor_hp, mpi_col_task_chain, panel[k]);
     }
     else if (this_rank.col() == kk_rank.col()) {
       if (k != nrtile - 1)
         panel[k] = comm::bcast_recv_tile<T>(executor_hp, mpi_col_task_chain, mat_a.tileSize(kk_idx),
                                             kk_rank.row());
-=======
-        comm::send_tile(executor_mpi, mpi_task_chain, Coord::Col, panel[k]);
-    }
-    else if (this_rank.col() == kk_rank.col()) {
-      if (k != nrtile - 1)
-        panel[k] = comm::recv_tile<T>(executor_mpi, mpi_task_chain, Coord::Col, mat_a.tileSize(kk_idx),
-                                      kk_rank.row());
->>>>>>> 58be77c1
     }
 
     // Iterate over the k-th column
@@ -198,19 +178,11 @@
       if (this_rank == ik_rank) {
         trsm_panel_tile(executor_hp, panel[k], mat_a(ik_idx));
         panel[i] = mat_a.read(ik_idx);
-<<<<<<< HEAD
         comm::bcast_send_tile(executor_hp, mpi_row_task_chain, panel[i]);
       }
       else if (this_rank.row() == ik_rank.row()) {
         panel[i] = comm::bcast_recv_tile<T>(executor_hp, mpi_row_task_chain, mat_a.tileSize(ik_idx),
                                             ik_rank.col());
-=======
-        comm::send_tile(executor_mpi, mpi_task_chain, Coord::Row, panel[i]);
-      }
-      else if (this_rank.row() == ik_rank.row()) {
-        panel[i] = comm::recv_tile<T>(executor_mpi, mpi_task_chain, Coord::Row, mat_a.tileSize(ik_idx),
-                                      ik_rank.col());
->>>>>>> 58be77c1
       }
     }
 
@@ -226,22 +198,13 @@
       if (this_rank.row() == jj_rank.row()) {
         herk_trailing_diag_tile(trailing_matrix_executor, panel[j], mat_a(jj_idx));
         if (j != nrtile - 1)
-<<<<<<< HEAD
           comm::bcast_send_tile(executor_hp, mpi_col_task_chain, panel[j]);
-=======
-          comm::send_tile(executor_mpi, mpi_task_chain, Coord::Col, panel[j]);
->>>>>>> 58be77c1
       }
       else {
         GlobalTileIndex jk_idx(j, k);
         if (j != nrtile - 1)
-<<<<<<< HEAD
           panel[j] = comm::bcast_recv_tile<T>(executor_hp, mpi_col_task_chain, mat_a.tileSize(jk_idx),
                                               jj_rank.row());
-=======
-          panel[j] = comm::recv_tile<T>(executor_mpi, mpi_task_chain, Coord::Col, mat_a.tileSize(jk_idx),
-                                        jj_rank.row());
->>>>>>> 58be77c1
       }
 
       for (SizeType i = j + 1; i < nrtile; ++i) {
