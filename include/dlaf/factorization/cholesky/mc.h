--- conflicted
+++ resolved
@@ -172,30 +172,9 @@
     const GlobalTileIndex kk_idx(k, k);
     const comm::Index2D kk_rank = distr.rankGlobalTile(kk_idx);
 
-<<<<<<< HEAD
-    GlobalTileIndex kk_idx(k, k);
-    comm::Index2D kk_rank = distr.rankGlobalTile(kk_idx);
-
-    // Broadcast the diagonal tile along the `k`-th column
-    if (this_rank == kk_rank) {
-      potrf_diag_tile(executor_hp, lower, mat_a(kk_idx));
-      panel[k] = mat_a.read(kk_idx);
-      if (k != nrtile - 1) {
-        hpx::dataflow(executor_mpi_col, unwrapping(comm::sendBcast<T, Device::CPU>), panel[k],
-                      mpi_col_task_chain());
-      }
-    }
-    else if (this_rank.col() == kk_rank.col()) {
-      if (k != nrtile - 1) {
-        panel[k] = hpx::dataflow(executor_mpi_col, unwrapping(comm::recvBcastAlloc<T, Device::CPU>),
-                                 mat_a.tileSize(kk_idx), kk_rank.row(), mpi_col_task_chain());
-      }
-    }
-=======
     // Factorization of diagonal tile and broadcast it along the k-th column
     if (kk_rank == this_rank)
-      potrf_diag_tile(executor_hp, mat_a(kk_idx));
->>>>>>> 7d66996a
+      potrf_diag_tile(executor_hp, lower, mat_a(kk_idx));
 
     // If there is no trailing matrix
     if (k == nrtile - 1)
