//
// Distributed Linear Algebra with Future (DLAF)
//
// Copyright (c) 2018-2021, ETH Zurich
// All rights reserved.
//
// Please, refer to the LICENSE file in the root directory.
// SPDX-License-Identifier: BSD-3-Clause
//
#pragma once

#include <hpx/async_combinators/split_future.hpp>
#include <hpx/futures/future_fwd.hpp>
#include <hpx/include/parallel_executors.hpp>
#include <hpx/include/resource_partitioner.hpp>
#include <hpx/include/threads.hpp>
#include <hpx/lcos_fwd.hpp>
#include <hpx/runtime_local/thread_pool_helpers.hpp>
#include <hpx/util/annotated_function.hpp>

#include <algorithm>
#include <limits>
#include <sstream>
#include <type_traits>
#include <unordered_map>

#include "dlaf/blas_tile.h"
#include "dlaf/common/index2d.h"
#include "dlaf/common/pipeline.h"
#include "dlaf/common/range2d.h"
#include "dlaf/common/vector.h"
#include "dlaf/communication/communicator.h"
#include "dlaf/communication/communicator_grid.h"
<<<<<<< HEAD
#include "dlaf/communication/executor.h"
#include "dlaf/communication/kernels.h"
#include "dlaf/communication/sync/broadcast.h"
=======
#include "dlaf/communication/functions_sync.h"
>>>>>>> 3cc588a4
#include "dlaf/factorization/cholesky/api.h"
#include "dlaf/lapack_tile.h"
#include "dlaf/matrix/copy_tile.h"
#include "dlaf/matrix/distribution.h"

#include "dlaf/memory/memory_view.h"
#include "dlaf/util_matrix.h"

namespace dlaf {
namespace factorization {
namespace internal {

template <class T>
<<<<<<< HEAD
struct Cholesky<Backend::MC, Device::CPU, T> {
  static void call_L(Matrix<T, Device::CPU>& mat_a);
  static void call_L(comm::CommunicatorGrid grid, Matrix<T, Device::CPU>& mat_a);
};

template <class T>
void potrf_diag_tile(hpx::threads::executors::pool_executor executor_hp,
=======
void potrf_diag_tile(hpx::execution::parallel_executor executor_hp,
>>>>>>> 3cc588a4
                     hpx::future<matrix::Tile<T, Device::CPU>> matrix_tile) {
  auto kern_f = hpx::util::
      annotated_function([](hpx::future<matrix::Tile<T, Device::CPU>>
                                mtile) { tile::potrf<T, Device::CPU>(blas::Uplo::Lower, mtile.get()); },
                         "potrf");
  hpx::dataflow(executor_hp, std::move(kern_f), std::move(matrix_tile));
  // hpx::dataflow(executor_hp, hpx::util::unwrapping(tile::potrf<T, Device::CPU>), blas::Uplo::Lower,
  //                    std::move(matrix_tile));
}

template <class T>
void trsm_panel_tile(hpx::execution::parallel_executor executor_hp,
                     hpx::shared_future<matrix::Tile<const T, Device::CPU>> kk_tile,
                     hpx::future<matrix::Tile<T, Device::CPU>> matrix_tile) {
  auto kern_f = hpx::util::annotated_function(
      [](hpx::shared_future<matrix::Tile<const T, Device::CPU>> kk_tile,
         hpx::future<matrix::Tile<T, Device::CPU>> mtile) {
        tile::trsm<T, Device::CPU>(blas::Side::Right, blas::Uplo::Lower, blas::Op::ConjTrans,
                                   blas::Diag::NonUnit, 1.0, kk_tile.get(), mtile.get());
      },
      "trsm");
  hpx::dataflow(executor_hp, std::move(kern_f), std::move(kk_tile), std::move(matrix_tile));
  // hpx::dataflow(executor_hp, hpx::util::unwrapping(tile::trsm<T, Device::CPU>), blas::Side::Right,
  //              blas::Uplo::Lower, blas::Op::ConjTrans, blas::Diag::NonUnit, 1.0, std::move(kk_tile),
  //              std::move(matrix_tile));
}

template <class T>
<<<<<<< HEAD
void herk_trailing_diag_tile(hpx::threads::executors::pool_executor ex,
=======
void herk_trailing_diag_tile(hpx::execution::parallel_executor trailing_matrix_executor,
>>>>>>> 3cc588a4
                             hpx::shared_future<matrix::Tile<const T, Device::CPU>> panel_tile,
                             hpx::future<matrix::Tile<T, Device::CPU>> matrix_tile) {
  auto kern_f = hpx::util::annotated_function(
      [](hpx::shared_future<matrix::Tile<const T, Device::CPU>> panel_tile,
         hpx::future<matrix::Tile<T, Device::CPU>> matrix_tile) {
        tile::herk<T, Device::CPU>(blas::Uplo::Lower, blas::Op::NoTrans, -1.0, panel_tile.get(), 1.0,
                                   matrix_tile.get());
      },
      "herk");
  hpx::dataflow(ex, std::move(kern_f), std::move(panel_tile), std::move(matrix_tile));
  // hpx::dataflow(ex, hpx::util::unwrapping(tile::herk<T, Device::CPU>),
  //              blas::Uplo::Lower, blas::Op::NoTrans, -1.0, panel_tile, 1.0, std::move(matrix_tile));
}

template <class T>
<<<<<<< HEAD
void gemm_trailing_matrix_tile(hpx::threads::executors::pool_executor ex,
=======
void gemm_trailing_matrix_tile(hpx::execution::parallel_executor trailing_matrix_executor,
>>>>>>> 3cc588a4
                               hpx::shared_future<matrix::Tile<const T, Device::CPU>> panel_tile,
                               hpx::shared_future<matrix::Tile<const T, Device::CPU>> col_panel,
                               hpx::future<matrix::Tile<T, Device::CPU>> matrix_tile) {
  auto kern_f = hpx::util::annotated_function(
      [](hpx::shared_future<matrix::Tile<const T, Device::CPU>> panel_tile,
         hpx::shared_future<matrix::Tile<const T, Device::CPU>> col_panel,
         hpx::future<matrix::Tile<T, Device::CPU>> matrix_tile) {
        tile::gemm<T, Device::CPU>(blas::Op::NoTrans, blas::Op::ConjTrans, -1.0, panel_tile.get(),
                                   col_panel.get(), 1.0, matrix_tile.get());
      },
      "gemm");
  hpx::dataflow(ex, std::move(kern_f), std::move(panel_tile), std::move(col_panel),
                std::move(matrix_tile));
  // hpx::dataflow(ex, hpx::util::unwrapping(tile::gemm<T, Device::CPU>),
  //              blas::Op::NoTrans, blas::Op::ConjTrans, -1.0, std::move(panel_tile),
  //              std::move(col_panel), 1.0, std::move(matrix_tile));
}

// Local implementation of Lower Cholesky factorization.
template <class T>
void Cholesky<Backend::MC, Device::CPU, T>::call_L(Matrix<T, Device::CPU>& mat_a) {
  using hpx::execution::parallel_executor;
  using hpx::resource::get_thread_pool;
  using hpx::threads::thread_priority;

<<<<<<< HEAD
  // Set up executor on the default queue with high priority.
  pool_executor executor_hp("default", thread_priority_high);
  // Set up executor on the default queue with default priority.
  pool_executor executor_normal("default", thread_priority_default);
=======
  parallel_executor executor_hp(&get_thread_pool("default"), thread_priority::high);
  parallel_executor executor_normal(&get_thread_pool("default"), thread_priority::default_);
>>>>>>> 3cc588a4

  // Number of tile (rows = cols)
  SizeType nrtile = mat_a.nrTiles().cols();

  for (SizeType k = 0; k < nrtile; ++k) {
    // Cholesky decomposition on mat_a(k,k) r/w potrf (lapack operation)
    auto kk = LocalTileIndex{k, k};

    potrf_diag_tile(executor_hp, mat_a(kk));

    for (SizeType i = k + 1; i < nrtile; ++i) {
      // Update panel mat_a(i,k) with trsm (blas operation), using data mat_a.read(k,k)
      trsm_panel_tile(executor_hp, mat_a.read(kk), mat_a(LocalTileIndex{i, k}));
    }

    for (SizeType j = k + 1; j < nrtile; ++j) {
      // Choose queue priority
      auto trailing_matrix_executor = (j == k + 1) ? executor_hp : executor_normal;

      // Update trailing matrix: diagonal element mat_a(j,j), reading mat_a.read(j,k), using herk (blas operation)
      herk_trailing_diag_tile(trailing_matrix_executor, mat_a.read(LocalTileIndex{j, k}),
                              mat_a(LocalTileIndex{j, j}));

      for (SizeType i = j + 1; i < nrtile; ++i) {
        // Update remaining trailing matrix mat_a(i,j), reading mat_a.read(i,k) and mat_a.read(j,k),
        // using gemm (blas operation)
        gemm_trailing_matrix_tile(trailing_matrix_executor, mat_a.read(LocalTileIndex{i, k}),
                                  mat_a.read(LocalTileIndex{j, k}), mat_a(LocalTileIndex{i, j}));
      }
    }
  }
}

template <class T>
void Cholesky<Backend::MC, Device::CPU, T>::call_L(comm::CommunicatorGrid grid,
                                                   Matrix<T, Device::CPU>& mat_a) {
<<<<<<< HEAD
  using hpx::threads::executors::pool_executor;
  using hpx::threads::thread_priority_high;
  using hpx::threads::thread_priority_default;
  using ConstTile_t = matrix::Tile<const T, Device::CPU>;

  // Set up executor on the default queue with high priority.
  pool_executor executor_hp("default", thread_priority_high);
  // Set up executor on the default queue with default priority.
  pool_executor executor_normal("default", thread_priority_default);

  // Set up MPI executor
  comm::Index2D this_rank = grid.rank();
  std::string mpi_pool = (hpx::resource::pool_exists("mpi")) ? "mpi" : "default";
  pool_executor executor_mpi(mpi_pool, thread_priority_high);
=======
  using hpx::execution::parallel_executor;
  using hpx::resource::get_thread_pool;
  using hpx::resource::pool_exists;
  using hpx::threads::thread_priority;
  using common::internal::vector;
  using ConstTileType = typename Matrix<T, Device::CPU>::ConstTileType;

  parallel_executor executor_hp(&get_thread_pool("default"), thread_priority::high);
  parallel_executor executor_normal(&get_thread_pool("default"), thread_priority::default_);

  // Set up MPI
  auto executor_mpi = (pool_exists("mpi"))
                          ? parallel_executor(&get_thread_pool("mpi"), thread_priority::high)
                          : executor_hp;
>>>>>>> 3cc588a4
  common::Pipeline<comm::CommunicatorGrid> mpi_task_chain(std::move(grid));

  comm::Index2D this_rank = grid.rank();

  matrix::Distribution const& distr = mat_a.distribution();
  SizeType nrtile = mat_a.nrTiles().cols();

  for (SizeType k = 0; k < nrtile; ++k) {
    // Create a placeholder that will store the shared futures representing the panel
    std::unordered_map<SizeType, hpx::shared_future<ConstTileType>> panel;

    GlobalTileIndex kk_idx(k, k);
    comm::Index2D kk_rank = distr.rankGlobalTile(kk_idx);

    // Broadcast the diagonal tile along the `k`-th column
    if (this_rank == kk_rank) {
      potrf_diag_tile(executor_hp, mat_a(kk_idx));
      panel[k] = mat_a.read(kk_idx);
      if (k != nrtile - 1)
        comm::send_tile(executor_mpi, mpi_task_chain, Coord::Col, panel[k]);
    }
    else if (this_rank.col() == kk_rank.col()) {
      if (k != nrtile - 1)
        panel[k] = comm::recv_tile<T>(executor_mpi, mpi_task_chain, Coord::Col, mat_a.tileSize(kk_idx),
                                      kk_rank.row());
    }

    // Iterate over the k-th column
    for (SizeType i = k + 1; i < nrtile; ++i) {
      GlobalTileIndex ik_idx(i, k);
      comm::Index2D ik_rank = mat_a.rankGlobalTile(ik_idx);

      if (this_rank == ik_rank) {
        trsm_panel_tile(executor_hp, panel[k], mat_a(ik_idx));
        panel[i] = mat_a.read(ik_idx);
        comm::send_tile(executor_mpi, mpi_task_chain, Coord::Row, panel[i]);
      }
      else if (this_rank.row() == ik_rank.row()) {
        panel[i] = comm::recv_tile<T>(executor_mpi, mpi_task_chain, Coord::Row, mat_a.tileSize(ik_idx),
                                      ik_rank.col());
      }
    }

    // Iterate over the trailing matrix
    for (SizeType j = k + 1; j < nrtile; ++j) {
      GlobalTileIndex jj_idx(j, j);
      comm::Index2D jj_rank = mat_a.rankGlobalTile(jj_idx);

      if (this_rank.col() != jj_rank.col())
        continue;

      // Broadcast the jk-tile along the j-th column and update the jj-tile
      if (this_rank.row() == jj_rank.row()) {
        parallel_executor trailing_matrix_executor = (j == k + 1) ? executor_hp : executor_normal;
        herk_trailing_diag_tile(trailing_matrix_executor, panel[j], mat_a(jj_idx));
        if (j != nrtile - 1)
          comm::send_tile(executor_mpi, mpi_task_chain, Coord::Col, panel[j]);
      }
      else {
        GlobalTileIndex jk_idx(j, k);
        if (j != nrtile - 1)
          panel[j] = comm::recv_tile<T>(executor_mpi, mpi_task_chain, Coord::Col, mat_a.tileSize(jk_idx),
                                        jj_rank.row());
      }

      for (SizeType i = j + 1; i < nrtile; ++i) {
        // Update the ij-tile using the ik-tile and jk-tile
        if (this_rank.row() == distr.rankGlobalTile<Coord::Row>(i)) {
          GlobalTileIndex ij_idx(i, j);
          gemm_trailing_matrix_tile(executor_normal, panel[i], panel[j], mat_a(ij_idx));
        }
      }
    }
  }
}

// --- NBMPI ---

// Distributed implementation of Lower Cholesky factorization.
template <class T, comm::MPIMech M>
void chol_nb(comm::CommunicatorGrid grid, Matrix<T, Device::CPU>& mat_a) {
  using hpx::threads::executors::pool_executor;
  using hpx::threads::thread_priority_high;
  using hpx::threads::thread_priority_default;

  using ConstTile_t = matrix::Tile<const T, Device::CPU>;
  using MPIExecutor = comm::Executor<M>;

  // Set up executor on the default queue with high priority.
  pool_executor executor_hp("default", thread_priority_high);
  // Set up executor on the default queue with default priority.
  pool_executor executor_normal("default", thread_priority_default);

  std::string mpi_pool = (hpx::resource::pool_exists("mpi")) ? "mpi" : "default";

  // Set up MPI executor pipelines
  MPIExecutor executor_mpi_col(mpi_pool, grid.colCommunicator());
  MPIExecutor executor_mpi_row(mpi_pool, grid.rowCommunicator());
  common::Pipeline<MPIExecutor> mpi_col_task_chain(std::move(executor_mpi_col));
  common::Pipeline<MPIExecutor> mpi_row_task_chain(std::move(executor_mpi_row));

  const matrix::Distribution& distr = mat_a.distribution();
  SizeType nrtile = mat_a.nrTiles().cols();
  comm::Index2D this_rank = grid.rank();

  for (SizeType k = 0; k < nrtile; ++k) {
    // Create a placeholder that will store the shared futures representing the panel
    std::unordered_map<SizeType, hpx::shared_future<ConstTile_t>> panel;

    GlobalTileIndex kk_idx(k, k);
    comm::Index2D kk_rank = distr.rankGlobalTile(kk_idx);

    // Broadcast the diagonal tile along the `k`-th column
    if (this_rank == kk_rank) {
      potrf_diag_tile(executor_hp, mat_a(kk_idx));
      panel[k] = mat_a.read(kk_idx);
      if (k != nrtile - 1)
        comm::bcast_send_tile(executor_hp, mpi_col_task_chain, panel[k]);
    }
    else if (this_rank.col() == kk_rank.col()) {
      if (k != nrtile - 1)
        panel[k] = comm::bcast_recv_tile<T, M>(executor_hp, mpi_col_task_chain, mat_a.tileSize(kk_idx),
                                               kk_rank.row());
    }

    // Iterate over the k-th column
    for (SizeType i = k + 1; i < nrtile; ++i) {
      GlobalTileIndex ik_idx(i, k);
      comm::Index2D ik_rank = mat_a.rankGlobalTile(ik_idx);

      if (this_rank == ik_rank) {
        trsm_panel_tile(executor_hp, panel[k], mat_a(ik_idx));
        panel[i] = mat_a.read(ik_idx);
        comm::bcast_send_tile(executor_hp, mpi_row_task_chain, panel[i]);
      }
      else if (this_rank.row() == ik_rank.row()) {
        panel[i] = comm::bcast_recv_tile<T, M>(executor_hp, mpi_row_task_chain, mat_a.tileSize(ik_idx),
                                               ik_rank.col());
      }
    }

    // Iterate over the trailing matrix
    for (SizeType j = k + 1; j < nrtile; ++j) {
      pool_executor trailing_matrix_executor = (j == k + 1) ? executor_hp : executor_normal;
      GlobalTileIndex jj_idx(j, j);
      comm::Index2D jj_rank = mat_a.rankGlobalTile(jj_idx);

      if (this_rank.col() != jj_rank.col())
        continue;

      if (this_rank.row() == jj_rank.row()) {
        herk_trailing_diag_tile(trailing_matrix_executor, panel[j], mat_a(jj_idx));
        if (j != nrtile - 1)
          comm::bcast_send_tile(executor_hp, mpi_col_task_chain, panel[j]);
      }
      else {
        GlobalTileIndex jk_idx(j, k);
        if (j != nrtile - 1)
          panel[j] = comm::bcast_recv_tile<T, M>(executor_hp, mpi_col_task_chain, mat_a.tileSize(jk_idx),
                                                 jj_rank.row());
      }

      for (SizeType i = j + 1; i < nrtile; ++i) {
        // Update the ij-tile using the ik-tile and jk-tile
        if (this_rank.row() == distr.rankGlobalTile<Coord::Row>(i)) {
          GlobalTileIndex ij_idx(i, j);
          gemm_trailing_matrix_tile(executor_normal, panel[i], panel[j], mat_a(ij_idx));
        }
      }
    }
  }
  // std::cout << this_rank << " : CHECKPOINT #1\n\n";
}

/// --- BATCHED

// Calculates the batch size along a column
//
// inline TileElementSize get_batch_sz(TileElementSize blk_sz, TileElementSize last_tile, SizeType ntiles) {
//   return TileElementSize(blk_sz.rows() * (ntiles - 1) + last_tile.rows(), last_tile.cols());
// }
//
// template <class T>
// hpx::future<matrix::Tile<const T, Device::CPU>> coalesce_tiles(
//     hpx::threads::executors::pool_executor ex, TileElementSize batch_sz,
//     std::vector<SizeType> const& batch_indices,
//     std::unordered_map<SizeType, hpx::shared_future<matrix::Tile<const T, Device::CPU>>> const& panel) {
//   using ConstTile_t = matrix::Tile<const T, Device::CPU>;
//   using Tile_t = matrix::Tile<T, Device::CPU>;
//   using MemView_t = memory::MemoryView<T, Device::CPU>;
//
//   SizeType nbtiles = static_cast<SizeType>(batch_indices.size());
//   std::vector<hpx::shared_future<ConstTile_t>> fmtile_arr(nbtiles);
//   for (SizeType i = 0; i < nbtiles; ++i) {
//     fmtile_arr[i] = panel.at(batch_indices[i]);
//   }
//   auto coalesce_f = [batch_sz](std::vector<hpx::shared_future<ConstTile_t>> fmtile_arr) -> ConstTile_t {
//     MemView_t bmem(util::size_t::mul(batch_sz.rows(), batch_sz.cols()));
//     Tile_t btile(batch_sz, std::move(bmem), batch_sz.rows());
//
//     SizeType boffset = 0;
//     for (hpx::shared_future<ConstTile_t>& fmtile : fmtile_arr) {
//       const ConstTile_t& mtile = fmtile.get();
//       TileElementSize mtile_sz = mtile.size();
//       copy(mtile_sz, TileElementIndex(0, 0), mtile, TileElementIndex(boffset, 0), btile);
//       boffset += mtile_sz.rows();
//     }
//
//     return std::move(btile);
//   };
//   return hpx::dataflow(ex, std::move(coalesce_f), std::move(fmtile_arr));
// }
//
// template <class T>
// void split_batch(
//     hpx::threads::executors::pool_executor ex, TileElementSize blk_sz,
//     hpx::future<matrix::Tile<const T, Device::CPU>> fbtile, std::vector<SizeType> const& batch_indices,
//     std::unordered_map<SizeType, hpx::shared_future<matrix::Tile<const T, Device::CPU>>>& panel) {
//   using ConstTile_t = matrix::Tile<const T, Device::CPU>;
//   using Tile_t = matrix::Tile<T, Device::CPU>;
//   using MemView_t = memory::MemoryView<T, Device::CPU>;
//
//   SizeType nbtiles = static_cast<SizeType>(batch_indices.size());
//   auto split_f = [nbtiles, blk_sz](hpx::future<ConstTile_t> fbtile) -> std::vector<ConstTile_t> {
//     const ConstTile_t& btile = fbtile.get();
//     TileElementSize btile_sz = btile.size();
//
//     std::vector<ConstTile_t> mtile_arr;
//     mtile_arr.reserve(nbtiles);
//     SizeType btile_offset = 0;
//     for (SizeType i = 0; i < nbtiles; ++i) {
//       SizeType begin_rows = (i != nbtiles - 1) ? blk_sz.rows() : btile_sz.rows() - i * blk_sz.rows();
//       TileElementSize mtile_sz(begin_rows, btile_sz.cols());
//       MemView_t mtile_mem(mtile_sz.rows() * mtile_sz.cols());
//       Tile_t mtile(mtile_sz, std::move(mtile_mem), mtile_sz.rows());
//       copy(mtile_sz, TileElementIndex(btile_offset, 0), btile, TileElementIndex(0, 0), mtile);
//       mtile_arr.emplace_back(std::move(mtile));
//       btile_offset += mtile_sz.rows();
//     }
//
//     return mtile_arr;
//   };
//   std::vector<hpx::future<ConstTile_t>> fmtile_arr =
//       hpx::split_future(hpx::dataflow(ex, std::move(split_f), std::move(fbtile)), nbtiles);
//
//   for (SizeType i = 0; i < nbtiles; ++i) {
//     panel[batch_indices[i]] = std::move(fmtile_arr[i]);
//   }
// }

// template <typename T, comm::MPIMech M>
// void send_batch(
//    hpx::threads::executors::pool_executor ex, common::Pipeline<comm::Executor<M>>& mpi_task_chain,
//    matrix::Distribution const& distr, SizeType k, std::vector<SizeType>& bindices,
//    std::unordered_map<SizeType, hpx::shared_future<matrix::Tile<const T, Device::CPU>>>& panel) {
//  using ConstTile_t = matrix::Tile<const T, Device::CPU>;
//  TileElementSize blk_sz = distr.blockSize();
//  TileElementSize last_sz = distr.tileSize(GlobalTileIndex(bindices.back(), k));
//  TileElementSize batch_sz = get_batch_sz(blk_sz, last_sz, static_cast<SizeType>(bindices.size()));
//  hpx::shared_future<ConstTile_t> fbtile = coalesce_tiles(ex, batch_sz, bindices, panel);
//  comm::bcast_send_tile<comm::Executor<M>, T>(ex, mpi_task_chain, std::move(fbtile));
//  bindices.clear();
//}
//
// template <typename T, comm::MPIMech M>
// void recv_batch(
//    hpx::threads::executors::pool_executor ex, common::Pipeline<comm::Executor<M>>& mpi_task_chain,
//    int src_rank, matrix::Distribution const& distr, SizeType k, std::vector<SizeType>& bindices,
//    std::unordered_map<SizeType, hpx::shared_future<matrix::Tile<const T, Device::CPU>>>& panel) {
//  using ConstTile_t = matrix::Tile<const T, Device::CPU>;
//  TileElementSize blk_sz = distr.blockSize();
//  TileElementSize last_sz = distr.tileSize(GlobalTileIndex(bindices.back(), k));
//  TileElementSize batch_sz = get_batch_sz(blk_sz, last_sz, static_cast<SizeType>(bindices.size()));
//  hpx::future<ConstTile_t> fbtile =
//      comm::bcast_recv_tile<comm::Executor<M>, T>(ex, mpi_task_chain, batch_sz, src_rank);
//  split_batch(ex, blk_sz, std::move(fbtile), bindices, panel);
//  bindices.clear();
//}
//
//// Distributed implementation of Lower Cholesky factorization.
// template <class T, class MPIExecutor>
// void chol_batched(comm::CommunicatorGrid grid, Matrix<T, Device::CPU>& mat_a) {
//  using hpx::threads::executors::pool_executor;
//  using hpx::threads::thread_priority_high;
//  using hpx::threads::thread_priority_default;
//  using ConstTile_t = matrix::Tile<const T, Device::CPU>;
//
//  // Set up executor on the default queue with high priority.
//  pool_executor executor_hp("default", thread_priority_high);
//  // Set up executor on the default queue with default priority.
//  pool_executor executor_normal("default", thread_priority_default);
//
//  std::string mpi_pool = (hpx::resource::pool_exists("mpi")) ? "mpi" : "default";
//
//  // Set up MPI executor pipelines
//  MPIExecutor executor_mpi_col(grid.colCommunicator());
//  MPIExecutor executor_mpi_row(grid.rowCommunicator());
//  common::Pipeline<MPIExecutor> mpi_col_task_chain(std::move(executor_mpi_col));
//  common::Pipeline<MPIExecutor> mpi_row_task_chain(std::move(executor_mpi_row));
//
//  const matrix::Distribution& distr = mat_a.distribution();
//  SizeType nrtile = mat_a.nrTiles().cols();
//  comm::Index2D this_rank = grid.rank();
//
//  // The batch size is such that there are at most close to `ncomms` number of outstanding
//  // non-blockibg communications issued at any given time.
//  //
//  // Note: the batch size should be the same across processes to avoid weird edge cases.
//  constexpr int ncomms = 15;
//  int ntiles_batch = static_cast<int>(std::max(SizeType(1), nrtile / (grid.size().rows() * ncomms)));
//  if (grid.rank() == comm::Index2D(0, 0))
//    std::cout << "Batch size: " << ntiles_batch << std::endl;
//
//  for (SizeType k = 0; k < nrtile; ++k) {
//    // Create a placeholder that will store the shared futures representing the panel
//    std::unordered_map<SizeType, hpx::shared_future<ConstTile_t>> panel;
//
//    GlobalTileIndex kk_idx(k, k);
//    comm::Index2D kk_rank = distr.rankGlobalTile(kk_idx);
//
//    // Broadcast the diagonal tile along the `k`-th column
//    if (this_rank == kk_rank) {
//      potrf_diag_tile(executor_hp, mat_a(kk_idx));
//      panel[k] = mat_a.read(kk_idx);
//      if (k != nrtile - 1)
//        comm::bcast_send_tile<MPIExecutor, T>(executor_hp, mpi_col_task_chain, panel[k]);
//    }
//    else if (this_rank.col() == kk_rank.col()) {
//      if (k != nrtile - 1)
//        panel[k] = comm::bcast_recv_tile<MPIExecutor, T>(executor_hp, mpi_col_task_chain,
//                                                         mat_a.tileSize(kk_idx), kk_rank.row());
//    }
//
//    // Iterate over the k-th column
//    std::vector<SizeType> bindices;
//    for (SizeType i = k + 1; i < nrtile; ++i) {
//      GlobalTileIndex ik_idx(i, k);
//      comm::Index2D ik_rank = mat_a.rankGlobalTile(ik_idx);
//
//      if (this_rank == ik_rank) {
//        trsm_panel_tile(executor_hp, panel[k], mat_a(ik_idx));
//        panel[i] = mat_a.read(ik_idx);
//        bindices.push_back(i);
//        if (bindices.size() == ntiles_batch || distr.islastTile<Coord::Row>(i)) {
//          send_batch(executor_hp, mpi_row_task_chain, distr, k, bindices, panel);
//        }
//      }
//      else if (this_rank.row() == ik_rank.row()) {
//        bindices.push_back(i);
//        if (bindices.size() == ntiles_batch || distr.islastTile<Coord::Row>(i)) {
//          recv_batch(executor_hp, mpi_row_task_chain, ik_rank.col(), distr, k, bindices, panel);
//        }
//      }
//    }
//
//    // Iterate over the diagonal of the trailing matrix
//    std::vector<std::vector<SizeType>> recv_bindices_map(distr.commGridSize().rows());
//    for (SizeType j = k + 1; j < nrtile; ++j) {
//      GlobalTileIndex jj_idx(j, j);
//      comm::Index2D jj_rank = mat_a.rankGlobalTile(jj_idx);
//
//      std::vector<SizeType>& recv_bindices = recv_bindices_map[jj_rank.row()];
//
//      // Broadcast the jk-tile along the j-th column and update the jj-tile
//      if (this_rank == jj_rank) {
//        pool_executor trailing_matrix_executor = (j == k + 1) ? executor_hp : executor_normal;
//        herk_trailing_diag_tile(trailing_matrix_executor, panel[j], mat_a(jj_idx));
//        bindices.push_back(j);
//        if (bindices.size() == ntiles_batch || distr.isLastDiagTile(jj_rank, j)) {
//          // if (bindices.size() == ntiles_batch) {
//          send_batch(executor_hp, mpi_col_task_chain, distr, k, bindices, panel);
//        }
//      }
//      else if (this_rank.col() == jj_rank.col()) {
//        recv_bindices.push_back(j);
//        if (recv_bindices.size() == ntiles_batch || distr.isLastDiagTile(jj_rank, j)) {
//          // if (recv_bindices.size() == ntiles_batch) {
//          recv_batch(executor_hp, mpi_col_task_chain, jj_rank.row(), distr, k, recv_bindices, panel);
//        }
//      }
//    }
//
//    // Iterate over the j-th column
//    for (SizeType j = k + 1; j < nrtile; ++j) {
//      for (SizeType i = j + 1; i < nrtile; ++i) {
//        // Update the ij-tile using the ik-tile and jk-tile
//        GlobalTileIndex ij_idx(i, j);
//        comm::Index2D ij_rank = distr.rankGlobalTile(ij_idx);
//        if (this_rank == ij_rank) {
//          gemm_trailing_matrix_tile(executor_normal, panel[i], panel[j], mat_a(ij_idx));
//        }
//      }
//    }
//  }
//}

/// ---- ETI
#define DLAF_CHOLESKY_MC_ETI(KWORD, DATATYPE) \
  KWORD template struct Cholesky<Backend::MC, Device::CPU, DATATYPE>;

// DLAF_CHOLESKY_MC_ETI(extern, float)
// DLAF_CHOLESKY_MC_ETI(extern, double)
// DLAF_CHOLESKY_MC_ETI(extern, std::complex<float>)
// DLAF_CHOLESKY_MC_ETI(extern, std::complex<double>)

}
}
}<|MERGE_RESOLUTION|>--- conflicted
+++ resolved
@@ -16,7 +16,7 @@
 #include <hpx/include/threads.hpp>
 #include <hpx/lcos_fwd.hpp>
 #include <hpx/runtime_local/thread_pool_helpers.hpp>
-#include <hpx/util/annotated_function.hpp>
+#include <hpx/modules/threading_base.hpp>
 
 #include <algorithm>
 #include <limits>
@@ -31,13 +31,9 @@
 #include "dlaf/common/vector.h"
 #include "dlaf/communication/communicator.h"
 #include "dlaf/communication/communicator_grid.h"
-<<<<<<< HEAD
 #include "dlaf/communication/executor.h"
 #include "dlaf/communication/kernels.h"
 #include "dlaf/communication/sync/broadcast.h"
-=======
-#include "dlaf/communication/functions_sync.h"
->>>>>>> 3cc588a4
 #include "dlaf/factorization/cholesky/api.h"
 #include "dlaf/lapack_tile.h"
 #include "dlaf/matrix/copy_tile.h"
@@ -51,17 +47,13 @@
 namespace internal {
 
 template <class T>
-<<<<<<< HEAD
 struct Cholesky<Backend::MC, Device::CPU, T> {
   static void call_L(Matrix<T, Device::CPU>& mat_a);
   static void call_L(comm::CommunicatorGrid grid, Matrix<T, Device::CPU>& mat_a);
 };
 
 template <class T>
-void potrf_diag_tile(hpx::threads::executors::pool_executor executor_hp,
-=======
 void potrf_diag_tile(hpx::execution::parallel_executor executor_hp,
->>>>>>> 3cc588a4
                      hpx::future<matrix::Tile<T, Device::CPU>> matrix_tile) {
   auto kern_f = hpx::util::
       annotated_function([](hpx::future<matrix::Tile<T, Device::CPU>>
@@ -90,11 +82,7 @@
 }
 
 template <class T>
-<<<<<<< HEAD
-void herk_trailing_diag_tile(hpx::threads::executors::pool_executor ex,
-=======
-void herk_trailing_diag_tile(hpx::execution::parallel_executor trailing_matrix_executor,
->>>>>>> 3cc588a4
+void herk_trailing_diag_tile(hpx::execution::parallel_executor ex,
                              hpx::shared_future<matrix::Tile<const T, Device::CPU>> panel_tile,
                              hpx::future<matrix::Tile<T, Device::CPU>> matrix_tile) {
   auto kern_f = hpx::util::annotated_function(
@@ -110,11 +98,7 @@
 }
 
 template <class T>
-<<<<<<< HEAD
-void gemm_trailing_matrix_tile(hpx::threads::executors::pool_executor ex,
-=======
-void gemm_trailing_matrix_tile(hpx::execution::parallel_executor trailing_matrix_executor,
->>>>>>> 3cc588a4
+void gemm_trailing_matrix_tile(hpx::execution::parallel_executor ex,
                                hpx::shared_future<matrix::Tile<const T, Device::CPU>> panel_tile,
                                hpx::shared_future<matrix::Tile<const T, Device::CPU>> col_panel,
                                hpx::future<matrix::Tile<T, Device::CPU>> matrix_tile) {
@@ -140,15 +124,8 @@
   using hpx::resource::get_thread_pool;
   using hpx::threads::thread_priority;
 
-<<<<<<< HEAD
-  // Set up executor on the default queue with high priority.
-  pool_executor executor_hp("default", thread_priority_high);
-  // Set up executor on the default queue with default priority.
-  pool_executor executor_normal("default", thread_priority_default);
-=======
   parallel_executor executor_hp(&get_thread_pool("default"), thread_priority::high);
   parallel_executor executor_normal(&get_thread_pool("default"), thread_priority::default_);
->>>>>>> 3cc588a4
 
   // Number of tile (rows = cols)
   SizeType nrtile = mat_a.nrTiles().cols();
@@ -185,22 +162,6 @@
 template <class T>
 void Cholesky<Backend::MC, Device::CPU, T>::call_L(comm::CommunicatorGrid grid,
                                                    Matrix<T, Device::CPU>& mat_a) {
-<<<<<<< HEAD
-  using hpx::threads::executors::pool_executor;
-  using hpx::threads::thread_priority_high;
-  using hpx::threads::thread_priority_default;
-  using ConstTile_t = matrix::Tile<const T, Device::CPU>;
-
-  // Set up executor on the default queue with high priority.
-  pool_executor executor_hp("default", thread_priority_high);
-  // Set up executor on the default queue with default priority.
-  pool_executor executor_normal("default", thread_priority_default);
-
-  // Set up MPI executor
-  comm::Index2D this_rank = grid.rank();
-  std::string mpi_pool = (hpx::resource::pool_exists("mpi")) ? "mpi" : "default";
-  pool_executor executor_mpi(mpi_pool, thread_priority_high);
-=======
   using hpx::execution::parallel_executor;
   using hpx::resource::get_thread_pool;
   using hpx::resource::pool_exists;
@@ -212,16 +173,13 @@
   parallel_executor executor_normal(&get_thread_pool("default"), thread_priority::default_);
 
   // Set up MPI
-  auto executor_mpi = (pool_exists("mpi"))
-                          ? parallel_executor(&get_thread_pool("mpi"), thread_priority::high)
-                          : executor_hp;
->>>>>>> 3cc588a4
+  std::string mpi_pool = (hpx::resource::pool_exists("mpi")) ? "mpi" : "default";
+  parallel_executor executor_mpi(&get_thread_pool(mpi_pool), thread_priority::high);
   common::Pipeline<comm::CommunicatorGrid> mpi_task_chain(std::move(grid));
-
-  comm::Index2D this_rank = grid.rank();
 
   matrix::Distribution const& distr = mat_a.distribution();
   SizeType nrtile = mat_a.nrTiles().cols();
+  comm::Index2D this_rank = grid.rank();
 
   for (SizeType k = 0; k < nrtile; ++k) {
     // Create a placeholder that will store the shared futures representing the panel
@@ -297,21 +255,19 @@
 // Distributed implementation of Lower Cholesky factorization.
 template <class T, comm::MPIMech M>
 void chol_nb(comm::CommunicatorGrid grid, Matrix<T, Device::CPU>& mat_a) {
-  using hpx::threads::executors::pool_executor;
-  using hpx::threads::thread_priority_high;
-  using hpx::threads::thread_priority_default;
-
-  using ConstTile_t = matrix::Tile<const T, Device::CPU>;
+  using hpx::execution::parallel_executor;
+  using hpx::resource::get_thread_pool;
+  using hpx::resource::pool_exists;
+  using hpx::threads::thread_priority;
+  using common::internal::vector;
+  using ConstTileType = typename Matrix<T, Device::CPU>::ConstTileType;
   using MPIExecutor = comm::Executor<M>;
 
-  // Set up executor on the default queue with high priority.
-  pool_executor executor_hp("default", thread_priority_high);
-  // Set up executor on the default queue with default priority.
-  pool_executor executor_normal("default", thread_priority_default);
-
+  parallel_executor executor_hp(&get_thread_pool("default"), thread_priority::high);
+  parallel_executor executor_normal(&get_thread_pool("default"), thread_priority::default_);
+
+  // Set up MPI executor pipelines
   std::string mpi_pool = (hpx::resource::pool_exists("mpi")) ? "mpi" : "default";
-
-  // Set up MPI executor pipelines
   MPIExecutor executor_mpi_col(mpi_pool, grid.colCommunicator());
   MPIExecutor executor_mpi_row(mpi_pool, grid.rowCommunicator());
   common::Pipeline<MPIExecutor> mpi_col_task_chain(std::move(executor_mpi_col));
@@ -323,7 +279,7 @@
 
   for (SizeType k = 0; k < nrtile; ++k) {
     // Create a placeholder that will store the shared futures representing the panel
-    std::unordered_map<SizeType, hpx::shared_future<ConstTile_t>> panel;
+    std::unordered_map<SizeType, hpx::shared_future<ConstTileType>> panel;
 
     GlobalTileIndex kk_idx(k, k);
     comm::Index2D kk_rank = distr.rankGlobalTile(kk_idx);
@@ -359,7 +315,7 @@
 
     // Iterate over the trailing matrix
     for (SizeType j = k + 1; j < nrtile; ++j) {
-      pool_executor trailing_matrix_executor = (j == k + 1) ? executor_hp : executor_normal;
+      parallel_executor trailing_matrix_executor = (j == k + 1) ? executor_hp : executor_normal;
       GlobalTileIndex jj_idx(j, j);
       comm::Index2D jj_rank = mat_a.rankGlobalTile(jj_idx);
 
