//
// Distributed Linear Algebra with Future (DLAF)
//
// Copyright (c) 2018-2024, ETH Zurich
// All rights reserved.
//
// Please, refer to the LICENSE file in the root directory.
// SPDX-License-Identifier: BSD-3-Clause
//
#pragma once

/// @file

#include <cstddef>
#include <iostream>
#include <string>

#include <pika/program_options.hpp>
#include <pika/runtime.hpp>

#ifdef DLAF_WITH_GPU
#include <pika/cuda.hpp>
#endif

#include <dlaf/types.h>

namespace dlaf {
/// DLA-Future configuration.
///
/// Holds configuration values that can be used to customize DLA-Future through
/// dlaf::initialize.
struct configuration {
  // NOTE: Remember to update the following if you add or change parameters below:
  // - The operator<< overload in init.cpp
  // - updateConfiguration in init.cpp to update the value from command line options and environment
  //   values
  // - getOptionsDescription to add a corresponding command line option
  std::size_t num_np_gpu_streams_per_thread = 3;
  std::size_t num_hp_gpu_streams_per_thread = 3;
<<<<<<< HEAD
  std::size_t umpire_host_memory_pool_initial_block_bytes = 1 << 30;
  std::size_t umpire_host_memory_pool_next_block_bytes = 1 << 30;
  std::size_t umpire_host_memory_pool_alignment_bytes = 16;
  double umpire_host_memory_pool_coalescing_free_ratio = 1.0;
  double umpire_host_memory_pool_coalescing_reallocation_ratio = 1.0;
  std::size_t umpire_device_memory_pool_initial_block_bytes = 1 << 30;
  std::size_t umpire_device_memory_pool_next_block_bytes = 1 << 30;
  std::size_t umpire_device_memory_pool_alignment_bytes = 16;
  double umpire_device_memory_pool_coalescing_free_ratio = 1.0;
  double umpire_device_memory_pool_coalescing_reallocation_ratio = 1.0;
=======
  std::size_t num_gpu_blas_handles = 16;
  std::size_t num_gpu_lapack_handles = 16;
  std::size_t umpire_host_memory_pool_initial_bytes = 1 << 30;
  std::size_t umpire_device_memory_pool_initial_bytes = 1 << 30;
>>>>>>> 0208a042
  std::string mpi_pool = "mpi";
};

std::ostream& operator<<(std::ostream& os, const configuration& cfg);

namespace internal {
configuration& getConfiguration();

#ifdef DLAF_WITH_GPU
pika::cuda::experimental::cuda_pool getGpuPool();
#endif
}

/// Returns the DLA-Future command-line options description.
pika::program_options::options_description getOptionsDescription();

/// Initialize DLA-Future.
///
/// Should be called once before every dlaf::finalize call. This overload can
/// be used when the application is using pika::program_options for its own
/// command-line parsing needs. The user is responsible for ensuring that
/// DLA-Future command-line options are parsed. The DLA-Future options can be
/// retrieved with dlaf::getOptionsDescription.
///
/// @param vm parsed command-line options as provided by the application entry point.
/// @param user_cfg user-provided default configuration. Takes precedence over
/// DLA-Future defaults.
void initialize(const pika::program_options::variables_map& vm, const configuration& user_cfg = {});

/// Initialize DLA-Future.
///
/// Should be called once before every dlaf::finalize call.
///
/// @param argc as provided by the application entry point.
/// @param argv as provided by the application entry point.
/// @param user_cfg user-provided default configuration. Takes precedence over
/// DLA-Future defaults.
void initialize(int argc, const char* const argv[], const configuration& user_cfg = {});

/// Finalize DLA-Future.
///
/// Should be called once after every dlaf::initialize call.
void finalize();

/// RAII helper for dlaf::initialize and dlaf::finalize.
///
/// Calls dlaf::initialize on construction and dlaf::finalize on destruction.
struct [[nodiscard]] ScopedInitializer {
  ScopedInitializer(const pika::program_options::variables_map& vm, const configuration& user_cfg = {});
  ScopedInitializer(int argc, const char* const argv[], const configuration& user_cfg = {});
  ~ScopedInitializer();

  ScopedInitializer(ScopedInitializer&&) = delete;
  ScopedInitializer(const ScopedInitializer&) = delete;
  ScopedInitializer& operator=(ScopedInitializer&&) = delete;
  ScopedInitializer& operator=(const ScopedInitializer&) = delete;
};

/// Initialize the MPI pool.
///
///
void initResourcePartitionerHandler(pika::resource::partitioner& rp,
                                    const pika::program_options::variables_map& vm);
}<|MERGE_RESOLUTION|>--- conflicted
+++ resolved
@@ -37,7 +37,6 @@
   // - getOptionsDescription to add a corresponding command line option
   std::size_t num_np_gpu_streams_per_thread = 3;
   std::size_t num_hp_gpu_streams_per_thread = 3;
-<<<<<<< HEAD
   std::size_t umpire_host_memory_pool_initial_block_bytes = 1 << 30;
   std::size_t umpire_host_memory_pool_next_block_bytes = 1 << 30;
   std::size_t umpire_host_memory_pool_alignment_bytes = 16;
@@ -48,12 +47,8 @@
   std::size_t umpire_device_memory_pool_alignment_bytes = 16;
   double umpire_device_memory_pool_coalescing_free_ratio = 1.0;
   double umpire_device_memory_pool_coalescing_reallocation_ratio = 1.0;
-=======
   std::size_t num_gpu_blas_handles = 16;
   std::size_t num_gpu_lapack_handles = 16;
-  std::size_t umpire_host_memory_pool_initial_bytes = 1 << 30;
-  std::size_t umpire_device_memory_pool_initial_bytes = 1 << 30;
->>>>>>> 0208a042
   std::string mpi_pool = "mpi";
 };
 
