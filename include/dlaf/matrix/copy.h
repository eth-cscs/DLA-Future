--- conflicted
+++ resolved
@@ -42,11 +42,7 @@
 
   for (SizeType j = 0; j < local_tile_cols; ++j)
     for (SizeType i = 0; i < local_tile_rows; ++i)
-<<<<<<< HEAD
       hpx::dataflow(hpx::util::unwrapping(cpy), source.read(LocalTileIndex(i, j)),
-=======
-      hpx::dataflow(hpx::util::unwrapping(copy<T>), source.read(LocalTileIndex(i, j)),
->>>>>>> 97f26d84
                     dest(LocalTileIndex(i, j)));
 }
 
