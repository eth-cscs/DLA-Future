//
// Distributed Linear Algebra with Future (DLAF)
//
// Copyright (c) 2018-2021, ETH Zurich
// All rights reserved.
//
// Please, refer to the LICENSE file in the root directory.
// SPDX-License-Identifier: BSD-3-Clause
//

#pragma once

#include <type_traits>

#if DLAF_WITH_CUDA
#include <cuda_runtime.h>

#include "dlaf/cuda/error.h"
#endif

#include "dlaf/common/callable_object.h"
#include "dlaf/lapack_tile.h"
#include "dlaf/matrix/tile.h"

namespace dlaf {
namespace matrix {
namespace internal {
template <typename T, Device Source, Device Destination>
struct CopyTile;

template <typename T>
struct CopyTile<T, Device::CPU, Device::CPU> {
  static void call(const matrix::Tile<const T, Device::CPU>& source,
                   const matrix::Tile<T, Device::CPU>& destination) {
    dlaf::tile::lacpy<T>(source, destination);
  }
};

#if DLAF_WITH_CUDA
template <typename T>
struct CopyTile<T, Device::CPU, Device::GPU> {
  static void call(const matrix::Tile<const T, Device::CPU>& source,
                   const matrix::Tile<T, Device::GPU>& destination) {
    SizeType m = source.size().rows();
    SizeType n = source.size().cols();

    DLAF_CUDA_CALL(cudaMemcpy2D(destination.ptr(), destination.ld() * sizeof(T), source.ptr(),
                                source.ld() * sizeof(T), m * sizeof(T), n, cudaMemcpyDefault));
  }

  static void call(const matrix::Tile<const T, Device::CPU>& source,
                   const matrix::Tile<T, Device::GPU>& destination, cudaStream_t stream) {
    SizeType m = source.size().rows();
    SizeType n = source.size().cols();

    DLAF_CUDA_CALL(cudaMemcpy2DAsync(destination.ptr(), destination.ld() * sizeof(T), source.ptr(),
                                     source.ld() * sizeof(T), m * sizeof(T), n, cudaMemcpyDefault,
                                     stream));
  }
};

template <typename T>
struct CopyTile<T, Device::GPU, Device::CPU> {
  static void call(const matrix::Tile<const T, Device::GPU>& source,
                   const matrix::Tile<T, Device::CPU>& destination) {
    SizeType m = source.size().rows();
    SizeType n = source.size().cols();

    DLAF_CUDA_CALL(cudaMemcpy2D(destination.ptr(), destination.ld() * sizeof(T), source.ptr(),
                                source.ld() * sizeof(T), m * sizeof(T), n, cudaMemcpyDefault));
  }

  static void call(const matrix::Tile<const T, Device::GPU>& source,
                   const matrix::Tile<T, Device::CPU>& destination, cudaStream_t stream) {
    SizeType m = source.size().rows();
    SizeType n = source.size().cols();

    DLAF_CUDA_CALL(cudaMemcpy2DAsync(destination.ptr(), destination.ld() * sizeof(T), source.ptr(),
                                     source.ld() * sizeof(T), m * sizeof(T), n, cudaMemcpyDefault,
                                     stream));
  }
};

template <typename T>
struct CopyTile<T, Device::GPU, Device::GPU> {
  static void call(const matrix::Tile<const T, Device::GPU>& source,
                   const matrix::Tile<T, Device::GPU>& destination) {
    SizeType m = source.size().rows();
    SizeType n = source.size().cols();

    DLAF_CUDA_CALL(cudaMemcpy2D(destination.ptr(), destination.ld() * sizeof(T), source.ptr(),
                                source.ld() * sizeof(T), m * sizeof(T), n, cudaMemcpyDefault));
  }

  static void call(const matrix::Tile<const T, Device::GPU>& source,
                   const matrix::Tile<T, Device::GPU>& destination, cudaStream_t stream) {
    SizeType m = source.size().rows();
    SizeType n = source.size().cols();

    DLAF_CUDA_CALL(cudaMemcpy2DAsync(destination.ptr(), destination.ld() * sizeof(T), source.ptr(),
                                     source.ld() * sizeof(T), m * sizeof(T), n, cudaMemcpyDefault,
                                     stream));
  }
};
#endif
}

<<<<<<< HEAD
template <typename T, Device Source, Device Destination, typename... Ts>
void copy(const Tile<const T, Source>& source, const Tile<T, Destination>& destination, Ts&&... ts) {
  DLAF_ASSERT_HEAVY(source.size().rows() == destination.size().rows(),
                    "number of rows in source and destination tiles must be equal for tile copy");
  DLAF_ASSERT_HEAVY(source.size().cols() == destination.size().cols(),
                    "number of columns in source and destination tiles must be equal for tile copy");
  internal::CopyTile<T, Source, Destination>::call(source, destination, std::forward<Ts>(ts)...);
=======
template <typename T, Device Source, Device Destination>
void copy(const Tile<const T, Source>& source, const Tile<T, Destination>& destination) {
  DLAF_ASSERT_HEAVY(source.size() == destination.size(), source.size(), destination.size());
  internal::CopyTile<T, Source, Destination>::call(source, destination);
>>>>>>> 203de376
}

template <class T>
void copy(TileElementSize region, TileElementIndex in_idx, const matrix::Tile<const T, Device::CPU>& in,
          TileElementIndex out_idx, const matrix::Tile<T, Device::CPU>& out) {
  dlaf::tile::lacpy<T>(region, in_idx, in, out_idx, out);
}

DLAF_MAKE_CALLABLE_OBJECT(copy);
}
}<|MERGE_RESOLUTION|>--- conflicted
+++ resolved
@@ -105,20 +105,10 @@
 #endif
 }
 
-<<<<<<< HEAD
 template <typename T, Device Source, Device Destination, typename... Ts>
 void copy(const Tile<const T, Source>& source, const Tile<T, Destination>& destination, Ts&&... ts) {
-  DLAF_ASSERT_HEAVY(source.size().rows() == destination.size().rows(),
-                    "number of rows in source and destination tiles must be equal for tile copy");
-  DLAF_ASSERT_HEAVY(source.size().cols() == destination.size().cols(),
-                    "number of columns in source and destination tiles must be equal for tile copy");
+  DLAF_ASSERT_HEAVY(source.size() == destination.size(), source.size(), destination.size());
   internal::CopyTile<T, Source, Destination>::call(source, destination, std::forward<Ts>(ts)...);
-=======
-template <typename T, Device Source, Device Destination>
-void copy(const Tile<const T, Source>& source, const Tile<T, Destination>& destination) {
-  DLAF_ASSERT_HEAVY(source.size() == destination.size(), source.size(), destination.size());
-  internal::CopyTile<T, Source, Destination>::call(source, destination);
->>>>>>> 203de376
 }
 
 template <class T>
