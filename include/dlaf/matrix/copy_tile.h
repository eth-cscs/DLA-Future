//
// Distributed Linear Algebra with Future (DLAF)
//
// Copyright (c) 2018-2021, ETH Zurich
// All rights reserved.
//
// Please, refer to the LICENSE file in the root directory.
// SPDX-License-Identifier: BSD-3-Clause
//

#pragma once

#include <type_traits>

#if DLAF_WITH_CUDA
#include <cuda_runtime.h>

#include "dlaf/cuda/error.h"
#endif

#include "dlaf/common/callable_object.h"
#include "dlaf/executors.h"
#include "dlaf/lapack_tile.h"
#include "dlaf/matrix/tile.h"

namespace dlaf {
namespace matrix {
namespace internal {
template <typename T, Device Source, Device Destination>
struct CopyTile;

template <typename T>
struct CopyTile<T, Device::CPU, Device::CPU> {
  static void call(const matrix::Tile<const T, Device::CPU>& source,
                   const matrix::Tile<T, Device::CPU>& destination) {
    dlaf::tile::lacpy<T>(source, destination);
  }
};

#if DLAF_WITH_CUDA
template <typename T>
struct CopyTile<T, Device::CPU, Device::GPU> {
  static void call(const matrix::Tile<const T, Device::CPU>& source,
                   const matrix::Tile<T, Device::GPU>& destination) {
    const std::size_t m = to_sizet(source.size().rows());
    const std::size_t n = to_sizet(source.size().cols());
    const std::size_t ld_source = to_sizet(source.ld());
    const std::size_t ld_destination = to_sizet(destination.ld());

<<<<<<< HEAD
    DLAF_CUDA_CALL(cudaMemcpy2D(destination.ptr(), destination.ld() * sizeof(T), source.ptr(),
                                source.ld() * sizeof(T), m * sizeof(T), n, cudaMemcpyHostToDevice));
=======
    DLAF_CUDA_CALL(cudaMemcpy2D(destination.ptr(), ld_destination * sizeof(T), source.ptr(),
                                ld_source * sizeof(T), m * sizeof(T), n, cudaMemcpyDefault));
>>>>>>> edd32cdd
  }

  static void call(const matrix::Tile<const T, Device::CPU>& source,
                   const matrix::Tile<T, Device::GPU>& destination, cudaStream_t stream) {
    const std::size_t m = to_sizet(source.size().rows());
    const std::size_t n = to_sizet(source.size().cols());
    const std::size_t ld_source = to_sizet(source.ld());
    const std::size_t ld_destination = to_sizet(destination.ld());

<<<<<<< HEAD
    DLAF_CUDA_CALL(cudaMemcpy2DAsync(destination.ptr(), destination.ld() * sizeof(T), source.ptr(),
                                     source.ld() * sizeof(T), m * sizeof(T), n, cudaMemcpyHostToDevice,
=======
    DLAF_CUDA_CALL(cudaMemcpy2DAsync(destination.ptr(), ld_destination * sizeof(T), source.ptr(),
                                     ld_source * sizeof(T), m * sizeof(T), n, cudaMemcpyDefault,
>>>>>>> edd32cdd
                                     stream));
  }
};

template <typename T>
struct CopyTile<T, Device::GPU, Device::CPU> {
  static void call(const matrix::Tile<const T, Device::GPU>& source,
                   const matrix::Tile<T, Device::CPU>& destination) {
    const std::size_t m = to_sizet(source.size().rows());
    const std::size_t n = to_sizet(source.size().cols());
    const std::size_t ld_source = to_sizet(source.ld());
    const std::size_t ld_destination = to_sizet(destination.ld());

<<<<<<< HEAD
    DLAF_CUDA_CALL(cudaMemcpy2D(destination.ptr(), destination.ld() * sizeof(T), source.ptr(),
                                source.ld() * sizeof(T), m * sizeof(T), n, cudaMemcpyDeviceToHost));
=======
    DLAF_CUDA_CALL(cudaMemcpy2D(destination.ptr(), ld_destination * sizeof(T), source.ptr(),
                                ld_source * sizeof(T), m * sizeof(T), n, cudaMemcpyDefault));
>>>>>>> edd32cdd
  }

  static void call(const matrix::Tile<const T, Device::GPU>& source,
                   const matrix::Tile<T, Device::CPU>& destination, cudaStream_t stream) {
    const std::size_t m = to_sizet(source.size().rows());
    const std::size_t n = to_sizet(source.size().cols());
    const std::size_t ld_source = to_sizet(source.ld());
    const std::size_t ld_destination = to_sizet(destination.ld());

<<<<<<< HEAD
    DLAF_CUDA_CALL(cudaMemcpy2DAsync(destination.ptr(), destination.ld() * sizeof(T), source.ptr(),
                                     source.ld() * sizeof(T), m * sizeof(T), n, cudaMemcpyDeviceToHost,
=======
    DLAF_CUDA_CALL(cudaMemcpy2DAsync(destination.ptr(), ld_destination * sizeof(T), source.ptr(),
                                     ld_source * sizeof(T), m * sizeof(T), n, cudaMemcpyDefault,
>>>>>>> edd32cdd
                                     stream));
  }
};

template <typename T>
struct CopyTile<T, Device::GPU, Device::GPU> {
  static void call(const matrix::Tile<const T, Device::GPU>& source,
                   const matrix::Tile<T, Device::GPU>& destination) {
    const std::size_t m = to_sizet(source.size().rows());
    const std::size_t n = to_sizet(source.size().cols());
    const std::size_t ld_source = to_sizet(source.ld());
    const std::size_t ld_destination = to_sizet(destination.ld());

<<<<<<< HEAD
    DLAF_CUDA_CALL(cudaMemcpy2D(destination.ptr(), destination.ld() * sizeof(T), source.ptr(),
                                source.ld() * sizeof(T), m * sizeof(T), n, cudaMemcpyDeviceToDevice));
=======
    DLAF_CUDA_CALL(cudaMemcpy2D(destination.ptr(), ld_destination * sizeof(T), source.ptr(),
                                ld_source * sizeof(T), m * sizeof(T), n, cudaMemcpyDefault));
>>>>>>> edd32cdd
  }

  static void call(const matrix::Tile<const T, Device::GPU>& source,
                   const matrix::Tile<T, Device::GPU>& destination, cudaStream_t stream) {
    const std::size_t m = to_sizet(source.size().rows());
    const std::size_t n = to_sizet(source.size().cols());
    const std::size_t ld_source = to_sizet(source.ld());
    const std::size_t ld_destination = to_sizet(destination.ld());

<<<<<<< HEAD
    DLAF_CUDA_CALL(cudaMemcpy2DAsync(destination.ptr(), destination.ld() * sizeof(T), source.ptr(),
                                     source.ld() * sizeof(T), m * sizeof(T), n, cudaMemcpyDeviceToDevice,
=======
    DLAF_CUDA_CALL(cudaMemcpy2DAsync(destination.ptr(), ld_destination * sizeof(T), source.ptr(),
                                     ld_source * sizeof(T), m * sizeof(T), n, cudaMemcpyDefault,
>>>>>>> edd32cdd
                                     stream));
  }
};
#endif
}

/// Copy a input tile to an output tile.
template <typename T, Device Source, Device Destination, typename... Ts>
void copy(const Tile<const T, Source>& source, const Tile<T, Destination>& destination, Ts&&... ts) {
  DLAF_ASSERT_HEAVY(source.size() == destination.size(), source.size(), destination.size());
  internal::CopyTile<T, Source, Destination>::call(source, destination, std::forward<Ts>(ts)...);
}

/// Copy a subregion of an input tile to an output tile.
template <class T>
void copy(TileElementSize region, TileElementIndex in_idx, const Tile<const T, Device::CPU>& in,
          TileElementIndex out_idx, const Tile<T, Device::CPU>& out) {
  dlaf::tile::lacpy<T>(region, in_idx, in, out_idx, out);
}

DLAF_MAKE_CALLABLE_OBJECT(copy);

/// Helper struct for copying a given tile to an identical tile on Destination.
///
/// Defines a call operator which allocates a tile of the same dimensions as the
/// input tile on Destination, and then copies the input tile to the output
/// tile.
///
/// This is useful for use with dataflow, since the output tile is allocated
/// only when the input tile is ready.
template <Device Destination>
struct Duplicate {
  template <typename T, Device Source, typename... Ts>
  Tile<T, Destination> operator()(const Tile<T, Source>& source, Ts&&... ts) {
    auto source_size = source.size();
    dlaf::memory::MemoryView<std::remove_const_t<T>, Destination> mem_view(source_size.linear_size());
    Tile<std::remove_const_t<T>, Destination> destination(source_size, std::move(mem_view),
                                                          source_size.rows());
    copy(source, destination, std::forward<decltype(ts)>(ts)...);
    return Tile<T, Destination>(std::move(destination));
  }
};

namespace internal {
template <Device Destination, Device Source>
struct DuplicateIfNeeded {
  template <typename T, template <class> class Future>
  static auto call(Future<Tile<T, Source>> tile) {
    return getUnwrapReturnValue(hpx::dataflow(dlaf::getCopyExecutor<Source, Destination>(),
                                              unwrapExtendTiles(Duplicate<Destination>{}), tile));
  }
};

template <Device SourceDestination>
struct DuplicateIfNeeded<SourceDestination, SourceDestination> {
  template <typename T, template <class> class Future>
  static auto call(Future<Tile<T, SourceDestination>> tile) {
    return tile;
  }
};
}

/// Helper function for duplicating an input tile to Destination asynchronously,
/// but only if the destination device is different from the source device.
///
/// When Destination and Source are the same, returns the input tile unmodified.
template <Device Destination, typename T, Device Source, template <class> class Future>
auto duplicateIfNeeded(Future<Tile<T, Source>> tile) {
  return internal::DuplicateIfNeeded<Destination, Source>::call(std::move(tile));
}
}
}<|MERGE_RESOLUTION|>--- conflicted
+++ resolved
@@ -47,13 +47,8 @@
     const std::size_t ld_source = to_sizet(source.ld());
     const std::size_t ld_destination = to_sizet(destination.ld());
 
-<<<<<<< HEAD
-    DLAF_CUDA_CALL(cudaMemcpy2D(destination.ptr(), destination.ld() * sizeof(T), source.ptr(),
-                                source.ld() * sizeof(T), m * sizeof(T), n, cudaMemcpyHostToDevice));
-=======
     DLAF_CUDA_CALL(cudaMemcpy2D(destination.ptr(), ld_destination * sizeof(T), source.ptr(),
-                                ld_source * sizeof(T), m * sizeof(T), n, cudaMemcpyDefault));
->>>>>>> edd32cdd
+                                ld_source * sizeof(T), m * sizeof(T), n, cudaMemcpyHostToDevice));
   }
 
   static void call(const matrix::Tile<const T, Device::CPU>& source,
@@ -63,13 +58,8 @@
     const std::size_t ld_source = to_sizet(source.ld());
     const std::size_t ld_destination = to_sizet(destination.ld());
 
-<<<<<<< HEAD
-    DLAF_CUDA_CALL(cudaMemcpy2DAsync(destination.ptr(), destination.ld() * sizeof(T), source.ptr(),
-                                     source.ld() * sizeof(T), m * sizeof(T), n, cudaMemcpyHostToDevice,
-=======
     DLAF_CUDA_CALL(cudaMemcpy2DAsync(destination.ptr(), ld_destination * sizeof(T), source.ptr(),
-                                     ld_source * sizeof(T), m * sizeof(T), n, cudaMemcpyDefault,
->>>>>>> edd32cdd
+                                     ld_source * sizeof(T), m * sizeof(T), n, cudaMemcpyHostToDevice,
                                      stream));
   }
 };
@@ -83,13 +73,8 @@
     const std::size_t ld_source = to_sizet(source.ld());
     const std::size_t ld_destination = to_sizet(destination.ld());
 
-<<<<<<< HEAD
-    DLAF_CUDA_CALL(cudaMemcpy2D(destination.ptr(), destination.ld() * sizeof(T), source.ptr(),
-                                source.ld() * sizeof(T), m * sizeof(T), n, cudaMemcpyDeviceToHost));
-=======
     DLAF_CUDA_CALL(cudaMemcpy2D(destination.ptr(), ld_destination * sizeof(T), source.ptr(),
-                                ld_source * sizeof(T), m * sizeof(T), n, cudaMemcpyDefault));
->>>>>>> edd32cdd
+                                ld_source * sizeof(T), m * sizeof(T), n, cudaMemcpyDeviceToHost));
   }
 
   static void call(const matrix::Tile<const T, Device::GPU>& source,
@@ -99,13 +84,8 @@
     const std::size_t ld_source = to_sizet(source.ld());
     const std::size_t ld_destination = to_sizet(destination.ld());
 
-<<<<<<< HEAD
-    DLAF_CUDA_CALL(cudaMemcpy2DAsync(destination.ptr(), destination.ld() * sizeof(T), source.ptr(),
-                                     source.ld() * sizeof(T), m * sizeof(T), n, cudaMemcpyDeviceToHost,
-=======
     DLAF_CUDA_CALL(cudaMemcpy2DAsync(destination.ptr(), ld_destination * sizeof(T), source.ptr(),
-                                     ld_source * sizeof(T), m * sizeof(T), n, cudaMemcpyDefault,
->>>>>>> edd32cdd
+                                     ld_source * sizeof(T), m * sizeof(T), n, cudaMemcpyDeviceToHost,
                                      stream));
   }
 };
@@ -119,13 +99,8 @@
     const std::size_t ld_source = to_sizet(source.ld());
     const std::size_t ld_destination = to_sizet(destination.ld());
 
-<<<<<<< HEAD
-    DLAF_CUDA_CALL(cudaMemcpy2D(destination.ptr(), destination.ld() * sizeof(T), source.ptr(),
-                                source.ld() * sizeof(T), m * sizeof(T), n, cudaMemcpyDeviceToDevice));
-=======
     DLAF_CUDA_CALL(cudaMemcpy2D(destination.ptr(), ld_destination * sizeof(T), source.ptr(),
-                                ld_source * sizeof(T), m * sizeof(T), n, cudaMemcpyDefault));
->>>>>>> edd32cdd
+                                ld_source * sizeof(T), m * sizeof(T), n, cudaMemcpyDeviceToDevice));
   }
 
   static void call(const matrix::Tile<const T, Device::GPU>& source,
@@ -135,13 +110,8 @@
     const std::size_t ld_source = to_sizet(source.ld());
     const std::size_t ld_destination = to_sizet(destination.ld());
 
-<<<<<<< HEAD
-    DLAF_CUDA_CALL(cudaMemcpy2DAsync(destination.ptr(), destination.ld() * sizeof(T), source.ptr(),
-                                     source.ld() * sizeof(T), m * sizeof(T), n, cudaMemcpyDeviceToDevice,
-=======
     DLAF_CUDA_CALL(cudaMemcpy2DAsync(destination.ptr(), ld_destination * sizeof(T), source.ptr(),
-                                     ld_source * sizeof(T), m * sizeof(T), n, cudaMemcpyDefault,
->>>>>>> edd32cdd
+                                     ld_source * sizeof(T), m * sizeof(T), n, cudaMemcpyDeviceToDevice,
                                      stream));
   }
 };
