//
// Distributed Linear Algebra with Future (DLAF)
//
// Copyright (c) 2018-2019, ETH Zurich
// All rights reserved.
//
// Please, refer to the LICENSE file in the root directory.
// SPDX-License-Identifier: BSD-3-Clause
//

#pragma once

#include "dlaf/communication/communicator_grid.h"
#include "dlaf/matrix/index.h"
#include "dlaf/matrix/util_distribution.h"
#include "dlaf/util_math.h"

namespace dlaf {
namespace matrix {

/// Distribution contains the information about the size and distribution of a matrix.
///
/// More details available in misc/matrix_distribution.md.

class Distribution {
public:
  /// Constructs a distribution for a non distributed matrix of size {0, 0} and block size {1, 1}.
  Distribution() noexcept;

  /// Constructs a distribution for a non distributed matrix of size @p size and block size @p block_size.
  ///
  /// @pre size.isValid(),
  /// @pre !block_size.isEmpty().
  Distribution(const LocalElementSize& size, const TileElementSize& block_size);

  /// Constructs a distribution for a matrix of size @p size and block size @p block_size,
  /// distributed on a 2D grid of processes of size @p grid_size.
  ///
  /// @param[in] rank_index is the rank of the current process,
  /// @param[in] source_rank_index is the rank of the process which contains the top left tile of the matrix,
  /// @pre size.isValid(),
  /// @pre !block_size.isEmpty(),
  /// @pre !grid_size.isEmpty(),
  /// @pre rank_index.isIn(grid_size),
  /// @pre source_rank_index.isIn(grid_size).
  Distribution(const GlobalElementSize& size, const TileElementSize& block_size,
               const comm::Size2D& grid_size, const comm::Index2D& rank_index,
               const comm::Index2D& source_rank_index);

  Distribution(const Distribution& rhs) = default;

  Distribution(Distribution&& rhs) noexcept;

  Distribution& operator=(const Distribution& rhs) = default;

  Distribution& operator=(Distribution&& rhs) noexcept;

  bool operator==(const Distribution& rhs) const noexcept {
    return size_ == rhs.size_ && local_size_ == rhs.local_size_ && block_size_ == rhs.block_size_ &&
           global_nr_tiles_ == rhs.global_nr_tiles_ && local_nr_tiles_ == rhs.local_nr_tiles_ &&
           rank_index_ == rhs.rank_index_ && grid_size_ == rhs.grid_size_ &&
           source_rank_index_ == rhs.source_rank_index_;
  }

  bool operator!=(const Distribution& rhs) const noexcept {
    return !operator==(rhs);
  }

  const GlobalElementSize& size() const noexcept {
    return size_;
  }

  const LocalElementSize& localSize() const noexcept {
    return local_size_;
  }

  /// Returns the number of tiles of the global matrix (2D size).
  const GlobalTileSize& nrTiles() const noexcept {
    return global_nr_tiles_;
  }

  /// Returns the number of tiles stored locally (2D size).
  const LocalTileSize& localNrTiles() const noexcept {
    return local_nr_tiles_;
  }

  const TileElementSize& blockSize() const noexcept {
    return block_size_;
  }

  const comm::Index2D& rankIndex() const noexcept {
    return rank_index_;
  }

  const comm::Size2D& commGridSize() const noexcept {
    return grid_size_;
  }

  const comm::Index2D& sourceRankIndex() const noexcept {
    return source_rank_index_;
  }

  /// Returns the global 2D index of the element.
  /// which has index @p tile_element in the tile with global index @p global_tile.
  ///
  /// @pre global_tile.isIn(nrTiles()),
  /// @pre tile_element.isIn(blockSize()).
  GlobalElementIndex globalElementIndex(const GlobalTileIndex& global_tile,
                                        const TileElementIndex& tile_element) const noexcept {
    DLAF_ASSERT_HEAVY(global_tile.isIn(global_nr_tiles_), global_tile, global_nr_tiles_);
    DLAF_ASSERT_HEAVY(tile_element.isIn(block_size_), tile_element, block_size_);

    return {globalElementFromGlobalTileAndTileElement<Coord::Row>(global_tile.row(), tile_element.row()),
            globalElementFromGlobalTileAndTileElement<Coord::Col>(global_tile.col(),
                                                                  tile_element.col())};
  }

  /// Returns the global 2D index of the tile which contains the element with global index @p global_element.
  ///
  /// @pre global_element.isIn(size()).
  GlobalTileIndex globalTileIndex(const GlobalElementIndex& global_element) const noexcept {
    DLAF_ASSERT_HEAVY(global_element.isIn(size_), global_element, size_);

    return {globalTileFromGlobalElement<Coord::Row>(global_element.row()),
            globalTileFromGlobalElement<Coord::Col>(global_element.col())};
  }

  /// Returns the global 2D index of the tile that has index @p local_tile
  /// in the current rank.
  ///
  /// @pre local_tile.isIn(localNrTiles()).
  GlobalTileIndex globalTileIndex(const LocalTileIndex& local_tile) const noexcept {
    DLAF_ASSERT_HEAVY(local_tile.isIn(local_nr_tiles_), local_tile, local_nr_tiles_);

    return {globalTileFromLocalTile<Coord::Row>(local_tile.row()),
            globalTileFromLocalTile<Coord::Col>(local_tile.col())};
  }

  /// Returns the 2D rank index of the process that stores the tile with global index @p global_tile.
  ///
  /// @pre global_tile.isIn(nrTiles()).
  comm::Index2D rankGlobalTile(const GlobalTileIndex& global_tile) const noexcept {
    DLAF_ASSERT_HEAVY(global_tile.isIn(global_nr_tiles_), global_tile, global_nr_tiles_);

    return {rankGlobalTile<Coord::Row>(global_tile.row()),
            rankGlobalTile<Coord::Col>(global_tile.col())};
  }

  /// Returns the local 2D index in current process of the tile with index @p global_tile.
  ///
  /// @pre global_tile.isIn(nrTiles()),
  /// @pre rank_index == rankGlobalTile(global_tile).
  LocalTileIndex localTileIndex(const GlobalTileIndex& global_tile) const {
    DLAF_ASSERT_HEAVY(global_tile.isIn(global_nr_tiles_), global_tile, global_nr_tiles_);

    DLAF_ASSERT(rank_index_ == rankGlobalTile(global_tile), rank_index_, rankGlobalTile(global_tile));
    return {localTileFromGlobalTile<Coord::Row>(global_tile.row()),
            localTileFromGlobalTile<Coord::Col>(global_tile.col())};
  }

  /// Returns the local index in current process of the global element
  /// whose index is the smallest index larger or equal @p global_element
  /// and which is stored in current process.
  ///
  /// @pre global_element.isIn(size()).
  TileElementIndex tileElementIndex(const GlobalElementIndex& global_element) const noexcept {
    DLAF_ASSERT_HEAVY(global_element.isIn(size_), global_element, size_);

    return {tileElementFromGlobalElement<Coord::Row>(global_element.row()),
            tileElementFromGlobalElement<Coord::Col>(global_element.col())};
  }

  /// Returns the global index of the element
  /// which has index @p tile_element in the tile with global index @p global_tile.
  ///
  /// @pre 0 <= global_tile < nrTiles().get<rc>(),
  /// @pre 0 <= tile_element < blockSize.get<rc>().
  template <Coord rc>
  SizeType globalElementFromGlobalTileAndTileElement(SizeType global_tile, SizeType tile_element) const
      noexcept {
    DLAF_ASSERT_HEAVY(0 <= global_tile && global_tile < global_nr_tiles_.get<rc>(), global_tile,
                      global_nr_tiles_.get<rc>());
    DLAF_ASSERT_HEAVY(0 <= tile_element && tile_element < block_size_.get<rc>(), tile_element,
                      block_size_.get<rc>());
    return util::matrix::elementFromTileAndTileElement(global_tile, tile_element, block_size_.get<rc>());
  }

  /// Returns the global index of the element
  /// which has index @p tile_element in the tile with local index @p local_tile in current process.
  ///
  /// @pre 0 <= local_tile < localNrTiles().get<rc>(),
  /// @pre 0 <= tile_element < blockSize.get<rc>().
  template <Coord rc>
  SizeType globalElementFromLocalTileAndTileElement(SizeType local_tile, SizeType tile_element) const
      noexcept {
    return globalElementFromGlobalTileAndTileElement<rc>(globalTileFromLocalTile<rc>(local_tile),
                                                         tile_element);
  }

  /// Returns the rank index of the process that stores the element with global index @p global_element.
  ///
  /// @pre 0 <= global_element < size().get<rc>().
  template <Coord rc>
  int rankGlobalElement(SizeType global_element) const noexcept {
    return rankGlobalTile<rc>(globalTileFromGlobalElement<rc>(global_element));
  }

  /// Returns the rank index of the process that stores the tile with global index @p global_tile.
  ///
  /// @pre 0 <= global_tile < nrTiles().get<rc>().
  template <Coord rc>
  int rankGlobalTile(SizeType global_tile) const noexcept {
    DLAF_ASSERT_HEAVY(0 <= global_tile && global_tile < global_nr_tiles_.get<rc>(), global_tile,
<<<<<<< HEAD
                      global_nr_tiles_.get<rc>());
=======
                      global_nr_tiles_);
>>>>>>> 3bba5929
    return util::matrix::rankGlobalTile(global_tile, grid_size_.get<rc>(), source_rank_index_.get<rc>());
  }

  /// Returns the global index of the tile which contains the element with global index @p global_element.
  ///
  /// @pre 0 <= global_element < size().get<rc>().
  template <Coord rc>
  SizeType globalTileFromGlobalElement(SizeType global_element) const noexcept {
<<<<<<< HEAD
    DLAF_ASSERT_HEAVY(0 <= global_element && global_element < size_.get<rc>(), global_element,
                      size_.get<rc>());
=======
    DLAF_ASSERT_HEAVY(0 <= global_element && global_element < size_.get<rc>(), global_element, size_);
>>>>>>> 3bba5929
    return util::matrix::tileFromElement(global_element, block_size_.get<rc>());
  }

  /// Returns the global index of the tile that has index @p local_tile
  /// in the current rank.
  ///
  /// @pre 0 <= local_tile < localNrTiles().get<rc>().
  template <Coord rc>
  SizeType globalTileFromLocalTile(SizeType local_tile) const noexcept {
    DLAF_ASSERT_HEAVY(0 <= local_tile && local_tile < local_nr_tiles_.get<rc>(), local_tile,
<<<<<<< HEAD
                      local_nr_tiles_.get<rc>(), );
=======
                      local_nr_tiles_.get<rc>());
>>>>>>> 3bba5929
    return util::matrix::globalTileFromLocalTile(local_tile, grid_size_.get<rc>(), rank_index_.get<rc>(),
                                                 source_rank_index_.get<rc>());
  }

  /// Returns the local index of the tile which contains the element with global index @p global_element.
  ///
  /// If the element with @p global_element index is not by current rank it returns -1.
  /// @pre 0 <= global_element < size().get<rc>().
  template <Coord rc>
  SizeType localTileFromGlobalElement(SizeType global_element) const noexcept {
    return localTileFromGlobalTile<rc>(globalTileFromGlobalElement<rc>(global_element));
  }

  /// Returns the local index in current process of the tile with index @p global_tile.
  ///
  /// If the tiles with @p global_tile index is not by current rank it returns -1.
  /// @pre 0 <= global_tile < nrTiles().get<rc>().
  template <Coord rc>
  SizeType localTileFromGlobalTile(SizeType global_tile) const noexcept {
    DLAF_ASSERT_HEAVY(0 <= global_tile && global_tile < global_nr_tiles_.get<rc>(), global_tile,
                      global_nr_tiles_.get<rc>());
    return util::matrix::localTileFromGlobalTile(global_tile, grid_size_.get<rc>(),
                                                 rank_index_.get<rc>(), source_rank_index_.get<rc>());
  }

  /// Returns the local index in current process of the global tile
  /// whose index is the smallest index larger or equal the index of the global tile
  /// that contains the element with index @p global_element
  /// and which is stored in current process.
  ///
  /// @pre 0 <= global_element < size().get<rc>().
  template <Coord rc>
  SizeType nextLocalTileFromGlobalElement(SizeType global_element) const noexcept {
    return nextLocalTileFromGlobalTile<rc>(globalTileFromGlobalElement<rc>(global_element));
  }

  /// Returns the local index in current process of the global tile
  /// whose index is the smallest index larger or equal @p global_tile
  /// and which is stored in current process.
  ///
  /// @pre 0 <= global_tile <= nrTiles().get<rc>().
  template <Coord rc>
  SizeType nextLocalTileFromGlobalTile(SizeType global_tile) const noexcept {
    DLAF_ASSERT_HEAVY(0 <= global_tile && global_tile <= global_nr_tiles_.get<rc>(), global_tile,
                      global_nr_tiles_.get<rc>());
    return util::matrix::nextLocalTileFromGlobalTile(global_tile, grid_size_.get<rc>(),
                                                     rank_index_.get<rc>(),
                                                     source_rank_index_.get<rc>());
  }

  /// Returns the index within the tile of the global element with index @p global_element.
  ///
  /// @pre 0 <= global_element < size().get<rc>().
  template <Coord rc>
  SizeType tileElementFromGlobalElement(SizeType global_element) const noexcept {
    DLAF_ASSERT_HEAVY(0 <= global_element && global_element < size_.get<rc>(), global_element,
                      size_.get<rc>(), );
    return util::matrix::tileElementFromElement(global_element, block_size_.get<rc>());
  }

private:
  /// Computes and sets @p size_.
  ///
  /// @pre local_size.isValid(),
  /// @pre grid_size == {1,1}.
  void computeGlobalSizeForNonDistr(const LocalElementSize& size) noexcept;

  /// computes and sets global_tiles_.
  ///
  /// @pre size.isValid(),
  /// @pre !block_size.isEmpty().
  void computeGlobalNrTiles(const GlobalElementSize& size, const TileElementSize& block_size) noexcept;

  /// Computes and sets @p global_tiles_, @p local_tiles_ and @p local_size_.
  ///
  /// @pre size.isValid()
  /// @pre !block_size.isEmpty(),
  /// @pre !grid_size.isEmpty(),
  /// @pre rank_index.isValid(),
  /// @pre source_rank_index.isValid().
  void computeGlobalAndLocalNrTilesAndLocalSize(const GlobalElementSize& size,
                                                const TileElementSize& block_size,
                                                const comm::Size2D& grid_size,
                                                const comm::Index2D& rank_index,
                                                const comm::Index2D& source_rank_index) noexcept;

  /// computes and sets @p local_tiles_.
  ///
  /// @pre local_size.isValid(),
  /// @pre !block_size.isEmpty().
  void computeLocalNrTiles(const LocalElementSize& size, const TileElementSize& block_size) noexcept;

  /// Sets default values.
  ///
  /// size_              = {0, 0}
  /// local_size_        = {0, 0}
  /// global_nr_tiles_   = {0, 0}
  /// local_nr_tiles_    = {0, 0}
  /// block_size_        = {1, 1}
  /// rank_index_        = {0, 0}
  /// grid_size_         = {1, 1}
  /// source_rank_index_ = {0, 0}
  void setDefaultSizes() noexcept;

  GlobalElementSize size_;
  LocalElementSize local_size_;
  GlobalTileSize global_nr_tiles_;
  LocalTileSize local_nr_tiles_;
  TileElementSize block_size_;

  comm::Index2D rank_index_;
  comm::Size2D grid_size_;
  comm::Index2D source_rank_index_;
};
}
}<|MERGE_RESOLUTION|>--- conflicted
+++ resolved
@@ -211,11 +211,7 @@
   template <Coord rc>
   int rankGlobalTile(SizeType global_tile) const noexcept {
     DLAF_ASSERT_HEAVY(0 <= global_tile && global_tile < global_nr_tiles_.get<rc>(), global_tile,
-<<<<<<< HEAD
                       global_nr_tiles_.get<rc>());
-=======
-                      global_nr_tiles_);
->>>>>>> 3bba5929
     return util::matrix::rankGlobalTile(global_tile, grid_size_.get<rc>(), source_rank_index_.get<rc>());
   }
 
@@ -224,12 +220,7 @@
   /// @pre 0 <= global_element < size().get<rc>().
   template <Coord rc>
   SizeType globalTileFromGlobalElement(SizeType global_element) const noexcept {
-<<<<<<< HEAD
-    DLAF_ASSERT_HEAVY(0 <= global_element && global_element < size_.get<rc>(), global_element,
-                      size_.get<rc>());
-=======
     DLAF_ASSERT_HEAVY(0 <= global_element && global_element < size_.get<rc>(), global_element, size_);
->>>>>>> 3bba5929
     return util::matrix::tileFromElement(global_element, block_size_.get<rc>());
   }
 
@@ -240,11 +231,8 @@
   template <Coord rc>
   SizeType globalTileFromLocalTile(SizeType local_tile) const noexcept {
     DLAF_ASSERT_HEAVY(0 <= local_tile && local_tile < local_nr_tiles_.get<rc>(), local_tile,
-<<<<<<< HEAD
-                      local_nr_tiles_.get<rc>(), );
-=======
                       local_nr_tiles_.get<rc>());
->>>>>>> 3bba5929
+
     return util::matrix::globalTileFromLocalTile(local_tile, grid_size_.get<rc>(), rank_index_.get<rc>(),
                                                  source_rank_index_.get<rc>());
   }
