--- conflicted
+++ resolved
@@ -16,12 +16,9 @@
 #include <cstddef>
 #include <cstdint>
 #include <string>
-<<<<<<< HEAD
-#include <utility>
-=======
 #include <string_view>
 #include <typeinfo>
->>>>>>> 2fa64f19
+#include <utility>
 
 #include <H5Cpp.h>
 #include <mpi.h>
