//
// Distributed Linear Algebra with Future (DLAF)
//
// Copyright (c) 2018-2019, ETH Zurich
// All rights reserved.
//
// Please, refer to the LICENSE file in the root directory.
// SPDX-License-Identifier: BSD-3-Clause
//

#pragma once

#include <cstddef>
#include <ostream>

#include "dlaf/matrix/distribution.h"

namespace dlaf {
namespace matrix {
namespace internal {

class MatrixBase {
public:
  MatrixBase(Distribution&& distribution)
      : distribution_(std::make_shared<Distribution>(std::move(distribution))) {}

  MatrixBase(const MatrixBase& rhs) = default;
  MatrixBase& operator=(const MatrixBase& rhs) = default;

  /// Returns the global size in elements of the matrix.
  const GlobalElementSize& size() const noexcept {
    return distribution_->size();
  }

  /// Returns the block size of the matrix.
  const TileElementSize& blockSize() const noexcept {
    return distribution_->blockSize();
  }

  /// Returns the number of tiles of the global matrix (2D size).
  const GlobalTileSize& nrTiles() const noexcept {
    return distribution_->nrTiles();
  }

  /// Returns the id associated to the matrix of this rank.
  const comm::Index2D& rankIndex() const noexcept {
    return distribution_->rankIndex();
  }

  /// Returns the size of the communicator grid associated to the matrix.
  const comm::Size2D& commGridSize() const noexcept {
    return distribution_->commGridSize();
  }

  /// Returns the 2D rank index of the process that stores the tile with global index @p global_tile.
  ///
  /// @pre global_tile.isIn(nrTiles()).
  comm::Index2D rankGlobalTile(const GlobalTileIndex& global_tile) const noexcept {
    return distribution_->rankGlobalTile(global_tile);
  }

  /// Returns the distribution of the matrix.
  const matrix::Distribution& distribution() const noexcept {
    return *distribution_;
  }

  /// Returns the size of the Tile with global index @p index.
  TileElementSize tileSize(const GlobalTileIndex& index) noexcept {
    return {std::min(blockSize().rows(), size().rows() - index.row() * blockSize().rows()),
            std::min(blockSize().cols(), size().cols() - index.col() * blockSize().cols())};
  }

protected:
  // move constructor and assignment are protected to avoid invalidation of objects of
  // derived classes. I.e.:
  // class MatrixDerived : public MatrixBase;
  // MatrixDerived derived;
  // MatrixBase base = std::move(derived);
  MatrixBase(MatrixBase&& rhs) = default;
  MatrixBase& operator=(MatrixBase&& rhs) = default;

  static std::size_t futureVectorSize(const LocalTileSize& local_nr_tiles) noexcept {
    return static_cast<std::size_t>(local_nr_tiles.linear_size());
  }

  /// Returns the position in the vector of the index Tile.
  ///
<<<<<<< HEAD
  /// @pre index.isValid() == true.
  /// @pre index.isIn(localNrTiles()) == true.
  ssize tileLinearIndex(const LocalTileIndex& index) const noexcept {
    assert(index.isValid() && index.isIn(distribution_->localNrTiles()));
    return index.row() + distribution_->localNrTiles().rows() * static_cast<ssize>(index.col());
=======
  /// @pre index.isIn(localNrTiles()).
  std::size_t tileLinearIndex(const LocalTileIndex& index) const noexcept {
    DLAF_ASSERT_HEAVY(index.isIn(distribution_->localNrTiles()), "");
    using util::size_t::sum;
    using util::size_t::mul;
    return sum(index.row(), mul(distribution_->localNrTiles().rows(), index.col()));
>>>>>>> 837ebbfb
  }

  /// Prints information about the matrix.
  friend std::ostream& operator<<(std::ostream& out, const MatrixBase& matrix) {
    // clang-format off
    return out << "size="         << matrix.size()
               << ", block_size=" << matrix.blockSize()
               << ", tiles_grid=" << matrix.nrTiles()
               << ", rank_index=" << matrix.rankIndex()
               << ", comm_grid="  << matrix.commGridSize();
    // clang-format on
  }

private:
  std::shared_ptr<Distribution> distribution_;
};

}
}
}<|MERGE_RESOLUTION|>--- conflicted
+++ resolved
@@ -85,20 +85,10 @@
 
   /// Returns the position in the vector of the index Tile.
   ///
-<<<<<<< HEAD
   /// @pre index.isValid() == true.
   /// @pre index.isIn(localNrTiles()) == true.
   ssize tileLinearIndex(const LocalTileIndex& index) const noexcept {
-    assert(index.isValid() && index.isIn(distribution_->localNrTiles()));
     return index.row() + distribution_->localNrTiles().rows() * static_cast<ssize>(index.col());
-=======
-  /// @pre index.isIn(localNrTiles()).
-  std::size_t tileLinearIndex(const LocalTileIndex& index) const noexcept {
-    DLAF_ASSERT_HEAVY(index.isIn(distribution_->localNrTiles()), "");
-    using util::size_t::sum;
-    using util::size_t::mul;
-    return sum(index.row(), mul(distribution_->localNrTiles().rows(), index.col()));
->>>>>>> 837ebbfb
   }
 
   /// Prints information about the matrix.
