//
// Distributed Linear Algebra with Future (DLAF)
//
// Copyright (c) 2018-2022, ETH Zurich
// All rights reserved.
//
// Please, refer to the LICENSE file in the root directory.
// SPDX-License-Identifier: BSD-3-Clause
//
#pragma once

#include <pika/future.hpp>
#include <pika/unwrap.hpp>

#include "dlaf/common/index2d.h"
#include "dlaf/common/pipeline.h"
#include "dlaf/common/range2d.h"
#include "dlaf/common/vector.h"
#include "dlaf/communication/communicator.h"
#include "dlaf/communication/communicator_grid.h"
#include "dlaf/lapack/tile.h"
#include "dlaf/matrix/distribution.h"
#include "dlaf/matrix/index.h"
#include "dlaf/matrix/matrix.h"
#include "dlaf/matrix/matrix_base.h"
#include "dlaf/sender/keep_future.h"
#include "dlaf/types.h"

namespace dlaf {
namespace matrix {

enum class StoreTransposed : bool { Yes = true, No = false };

/// Panel (1D array of tiles)
///
/// 1D array of tiles, i.e. a Row or Column panel strictly related to a given dlaf::Matrix (from the
/// coords point of view)
template <Coord axis, class T, Device D, StoreTransposed isStoredTranposed = StoreTransposed::No>
struct Panel;

template <Coord axis, class T, Device D>
struct Panel<axis, const T, D, StoreTransposed::No> {
  // Note:
  // This specialization acts as base for the RW version of the panel,
  // moreover allows the casting between references (i.e. Panel<const T>& = Panel<T>)

  constexpr static Coord coord = orthogonal(axis);
  constexpr static Device device = D;

  using TileType = Tile<T, D>;
  using ConstTileType = Tile<const T, D>;
  using ElementType = T;
  using BaseT = Matrix<T, D>;

  Panel(Panel&&) = default;

  /// On destruction, reset the panel
  ///
  /// Resetting the panel implies removing external dependencies
  virtual ~Panel() noexcept {
    reset();
  }

  /// Return an IterableRange2D with a range over all tiles of the panel (considering the offset)
  auto iteratorLocal() const noexcept {
    return common::iterate_range2d(LocalTileIndex(coord, rangeStartLocal()),
                                   LocalTileIndex(coord, rangeEndLocal(), 1));
  }

  /// Return Distribution used for construction
  auto parentDistribution() const noexcept {
    return dist_matrix_;
  }

  /// Set a specific index to point to the specified external tile
  ///
  /// It is possible to set to an external tile on an index if, since last reset() or from
  /// the creation of the panel, the specific index:
  /// - has not been accessed, neither on read or read/write
  /// - has not been already set to an external tile
  ///
  /// @pre @p index must be a valid index for the current panel size
  void setTile(const LocalTileIndex& index, pika::shared_future<ConstTileType> new_tile_fut) {
    DLAF_UNREACHABLE_PLAIN;
    DLAF_ASSERT(internal_.count(linearIndex(index)) == 0, "internal tile have been already used", index);
    DLAF_ASSERT(!isExternal(index), "already set to external", index);
    // Note assertion on index done by linearIndex method.

    has_been_used_ = true;

#if defined DLAF_ASSERT_MODERATE_ENABLE
    {
      namespace ex = pika::execution::experimental;

      const auto panel_tile_size = tileSize(index);
      auto assert_tile_size = pika::unwrapping([panel_tile_size](ConstTileType const& tile) {
        DLAF_ASSERT_MODERATE(panel_tile_size == tile.size(), panel_tile_size, tile.size());
      });
      ex::start_detached(dlaf::internal::keepFuture(new_tile_fut) |
                         ex::then(std::move(assert_tile_size)));
    }
#endif

    external_[linearIndex(index)] = std::move(new_tile_fut);
  }

  template <typename Sender>
  void setTileSender(const LocalTileIndex& index, Sender&& new_tile_sender) {
    // TODO: What is this checking? Once an internal tile has been accessed, do
    // not set an external tile?
    DLAF_ASSERT(internal_.count(linearIndex(index)) == 0, "internal tile have been already used", index);
    // TODO: Can't set an external tile twice?
    DLAF_ASSERT(!isExternal(index), "already set to external", index);
    // Note assertion on index done by linearIndex method.

    has_been_used_ = true;

    // TODO: Keep some assertions here.
    // #if defined DLAF_ASSERT_MODERATE_ENABLE
    //     {
    //       namespace ex = pika::execution::experimental;

    //       const auto panel_tile_size = tileSize(index);
    //       auto assert_tile_size = pika::unwrapping([panel_tile_size](ConstTileType const& tile) {
    //         DLAF_ASSERT_MODERATE(panel_tile_size == tile.size(), panel_tile_size, tile.size());
    //       });
    //       ex::start_detached(ex::keep_future(new_tile_fut) | ex::then(std::move(assert_tile_size)));
    //     }
    // #endif

    external_senders_[linearIndex(index)] = std::forward<Sender>(new_tile_sender);
    external_set_.insert(linearIndex(index));
  }

  /// Access a Tile of the panel in read-only mode
  ///
  /// This method is very similar to the one available in dlaf::Matrix.
  ///
  /// @pre @p index must be a valid index for the current panel size
  pika::shared_future<ConstTileType> read(const LocalTileIndex& index) {
    DLAF_UNREACHABLE_PLAIN;
    // Note assertion on index done by linearIndex method.

    has_been_used_ = true;

    const SizeType internal_linear_idx = linearIndex(index);
    if (isExternal(index)) {
      return external_[internal_linear_idx];
    }
    else {
      internal_.insert(internal_linear_idx);
      auto tile = data_.read(fullIndex(index));

      if (dim_ < 0 && (isFirstGlobalTile(index) && isFirstGlobalTileFull()))
        return tile;
      else
        return splitTile(tile, {{0, 0}, tileSize(index)});
    }
  }

  auto read_sender(const LocalTileIndex& index) {
    DLAF_UNREACHABLE_PLAIN;
    return dlaf::internal::keepFuture(read(index));
  }

  pika::execution::experimental::any_sender<tile_async_ro_mutex_wrapper_type<T, D>> read_sender2(
      const LocalTileIndex& index) {
    has_been_used_ = true;

    const SizeType internal_linear_idx = linearIndex(index);
    if (isExternal(index)) {
      return external_senders_[internal_linear_idx];
    }
    else {
      internal_.insert(internal_linear_idx);
      auto tile = data_.read_sender2(fullIndex(index));

      if (dim_ < 0 && (isFirstGlobalTile(index) && isFirstGlobalTileFull())) {
        return tile;
      }
      else {
        return subTileSender(std::move(tile), {{0, 0}, tileSize(index)});
      }
    }
  }

  /// Set the panel to enable access to the range of tiles [start, end)
  ///
  /// With respect to the parent matrix.
  ///
  /// @pre this can be called as first operation after construction or after reset()
  /// @pre (just the index relevant for the axis of the panel)
  /// @pre start <= end
  /// @pre panel offset on construction <= start
  /// @pre panel offset on construction <= end
  /// @pre start <= 1 past the panel last tile
  /// @pre end <= 1 past the panel last tile
  void setRange(GlobalTileIndex start_idx, GlobalTileIndex end_idx) noexcept {
    DLAF_ASSERT_MODERATE(!hasBeenUsed(), hasBeenUsed());

    start_ = start_idx.get(coord);
    start_local_ = dist_matrix_.template nextLocalTileFromGlobalTile<coord>(start_);
    offset_element_ = start_ * dist_matrix_.blockSize().template get<coord>();

    end_ = end_idx.get(coord);
    end_local_ = dist_matrix_.template nextLocalTileFromGlobalTile<coord>(end_);

    DLAF_ASSERT(rangeStart() <= rangeEnd(), rangeStart(), rangeEnd());
    DLAF_ASSERT(rangeStartLocal() >= bias_, start_idx, bias_);
    DLAF_ASSERT(rangeEnd() <= dist_matrix_.nrTiles().get(coord), end_idx,
                dist_matrix_.nrTiles().get(coord));
  }

  /// Change the start boundary of the range of tiles to which the panel allows access to
  ///
  /// With respect to the parent matrix.
  ///
  /// @pre this can be called as first operation after construction or after reset()
  /// @pre (just the index relevant for the axis of the panel)
  /// @pre start <= current end range of the panel
  /// @pre panel offset on construction <= start
  void setRangeStart(const GlobalTileIndex& start_idx) noexcept {
    DLAF_ASSERT_MODERATE(!hasBeenUsed(), hasBeenUsed());

    start_ = start_idx.get(coord);
    start_local_ = dist_matrix_.nextLocalTileFromGlobalTile<coord>(start_);
    offset_element_ = start_ * dist_matrix_.blockSize().template get<coord>();

    DLAF_ASSERT(rangeStartLocal() >= bias_ && rangeStart() <= rangeEnd(), rangeStart(), rangeEnd(),
                bias_);
  }

  void setRangeStart(const GlobalElementIndex& start) noexcept {
    DLAF_ASSERT_MODERATE(!hasBeenUsed(), hasBeenUsed());

    start_ = dist_matrix_.globalTileFromGlobalElement<coord>(start.get(coord));
    start_local_ = dist_matrix_.nextLocalTileFromGlobalTile<coord>(start_);
    offset_element_ = start.get<coord>();

    const bool has_first_global_tile =
        dist_matrix_.rankGlobalTile<coord>(start_) == dist_matrix_.rankIndex().get(coord);
    if (has_first_global_tile)
      start_offset_ = dist_matrix_.tileElementFromGlobalElement<coord>(start.get(coord));

    DLAF_ASSERT(rangeStartLocal() >= bias_ && rangeStart() <= rangeEnd(), rangeStart(), rangeEnd(),
                bias_);
  }

  /// Change the end boundary of the range of tiles to which the panel allows access to
  ///
  /// With respect to the parent matrix.
  ///
  /// @pre this can be called as first operation after construction or after reset()
  /// @pre (just the index relevant for the axis of the panel)
  /// @pre current end range of the panel <= end
  /// @pre end <= 1 past the panel last tile
  void setRangeEnd(GlobalTileIndex end_idx) noexcept {
    DLAF_ASSERT_MODERATE(!hasBeenUsed(), hasBeenUsed());

    end_ = end_idx.get(coord);
    end_local_ = dist_matrix_.nextLocalTileFromGlobalTile<coord>(end_);

    DLAF_ASSERT(rangeEnd() >= rangeStart() && rangeEnd() <= dist_matrix_.nrTiles().get(coord),
                rangeStart(), end_idx, dist_matrix_.nrTiles().get(coord));
  }

  /// Return the current start (1D)
  SizeType rangeStart() const noexcept {
    return start_;
  }

  /// Return the current end (1D)
  SizeType rangeEnd() const noexcept {
    return end_;
  }

  /// Return the current start (1D)
  SizeType rangeStartLocal() const noexcept {
    return start_local_;
  }

  /// Return the current end (1D)
  SizeType rangeEndLocal() const noexcept {
    return end_local_;
  }

  /// Returns
  /// the global 1D index of the first row of the panel (axis == Coord::Col)
  /// the global 1D index of the first column of the panel (axis == Coord::Row)
  SizeType offsetElement() const noexcept {
    return offset_element_;
  }

  /// Set the width of the col panel.
  ///
  /// By default the width of the panel is parentDistribution().block_size().cols().
  /// This method allows to reduce this value.
  ///
  /// @pre this can be called as first operation after range setting.
  /// @pre @param 0 < width <= parentDistribution().block_size().cols()
  template <Coord A = axis, std::enable_if_t<A == axis && Coord::Col == axis, int> = 0>
  void setWidth(SizeType width) noexcept {
    DLAF_ASSERT_MODERATE(!hasBeenUsed(), hasBeenUsed());
    DLAF_ASSERT(width > 0, width);
    DLAF_ASSERT(width <= parentDistribution().blockSize().cols(), width,
                parentDistribution().blockSize().cols());

    dim_ = width;
  }

  /// Set the height of the row panel.
  ///
  /// By default the height of the panel is parentDistribution().block_size().rows().
  /// This method allows to reduce this value.
  ///
  /// @pre this can be called as first operation after range setting.
  /// @pre @param 0 < height <= parentDistribution().block_size().rows()
  template <Coord A = axis, std::enable_if_t<A == axis && Coord::Row == axis, int> = 0>
  void setHeight(SizeType height) noexcept {
    DLAF_ASSERT_MODERATE(!hasBeenUsed(), hasBeenUsed());
    DLAF_ASSERT(height > 0, height);
    DLAF_ASSERT(height <= parentDistribution().blockSize().rows(), height,
                parentDistribution().blockSize().rows());

    dim_ = height;
  }

  /// Get the current width of the col panel.
  template <Coord A = axis, std::enable_if_t<A == axis && Coord::Col == axis, int> = 0>
  SizeType getWidth() const noexcept {
    return dim_ < 0 ? dist_matrix_.blockSize().template get<axis>() : dim_;
  }

  /// Get the current height of the row panel.
  template <Coord A = axis, std::enable_if_t<A == axis && Coord::Row == axis, int> = 0>
  SizeType getHeight() const noexcept {
    return dim_ < 0 ? dist_matrix_.blockSize().template get<axis>() : dim_;
  }

  /// Reset the internal usage status of the panel.
  ///
  /// In particular:
  /// - usage status of each tile is reset
  /// - external tiles references are dropped and internal ones are set back
  /// - The width (Col Panel) or the height (Row panel) are reset.
  void reset() noexcept {
    for (auto& e : external_) {
      e = {};
    }

    for (const auto index : external_set_) {
      DLAF_ASSERT(index < external_senders_.size(), index, external_senders_.size());
      auto& e = external_senders_[index];
      pika::execution::experimental::start_detached(std::move(e));
      e = {};
    }

    external_set_.clear();
    internal_.clear();
    dim_ = -1;
    has_been_used_ = false;
  }

protected:
  bool isFirstGlobalTileFull() const {
    return start_offset_ == 0;
  }

  bool isFirstGlobalTile(const LocalTileIndex& index) const {
    const bool rank_has_first_global_tile =
        dist_matrix_.rankGlobalTile<coord>(start_) == dist_matrix_.rankIndex().get(coord);
    return rank_has_first_global_tile && (start_local_ == index.get(coord));
  }

  TileElementSize tileSize(const LocalTileIndex& index) const {
    // Transform to global panel index.
    const auto panel_coord = dist_matrix_.globalTileFromLocalTile<coord>(index.get<coord>());
    const GlobalTileIndex panel_index(coord, panel_coord);

    const bool is_first_global_tile = isFirstGlobalTile(index);
    const auto size_coord = dist_matrix_.tileSize(panel_index).template get<coord>() -
                            (is_first_global_tile ? start_offset_ : 0);
    const auto size_axis = dim_ < 0 ? dist_matrix_.blockSize().template get<axis>() : dim_;

    return {axis, size_axis, size_coord};
  }

  static LocalElementSize computePanelSize(LocalElementSize size, TileElementSize blocksize,
                                           LocalTileIndex start) {
    const auto mb = blocksize.rows();
    const auto nb = blocksize.cols();

    const auto mat_size = size.get(coord);
    const auto i_tile = start.get(coord);

    switch (axis) {
      case Coord::Col:
        return {mat_size - i_tile * mb, nb};
      case Coord::Row:
        return {mb, mat_size - i_tile * nb};
    }
  }

  /// Create the internal matrix, with tile layout, used for storing tiles
  ///
  /// It allocates just the memory needed for the part of matrix used, so
  /// starting from @p start
  static Matrix<T, D> setupInternalMatrix(const Distribution& dist, const GlobalTileIndex start) {
    constexpr auto CT = coord;

    const LocalTileIndex start_loc(CT, dist.template nextLocalTileFromGlobalTile<CT>(start.get(CT)));
    const auto panel_size = computePanelSize(dist.localSize(), dist.blockSize(), start_loc);

    Distribution dist_internal{panel_size, dist.blockSize()};
    auto layout = tileLayout(dist_internal);
    return {std::move(dist_internal), layout};
  }

  /// Create a Panel related to Matrix represented by given Distribution.
  ///
  /// The Panel is strictly related to its parent Matrix via its @p dist_matrix.
  /// In particular, it will be created as a Row or Column (1st axis) with:
  /// - 1st axis size, same as @p dist_matrix, taking into account @p start offset
  /// - 2nd axis size, same as blocksize (on the same axis) of @p dist_matrix
  ///
  /// e.g.
  /// A (38, 15) matrix is distributed over (4, 5) tiles, with blocksize (10, 3).
  /// Using above distribution, together with a (2, 1) start offset results in either:
  /// - Panel<Col>: (18,  3) with (2, 1) tiles,
  /// - Panel<Row>: (10, 12) with (1, 4) tiles,
  Panel(matrix::Distribution dist_matrix, GlobalTileIndex start)
      : dist_matrix_(dist_matrix), data_(setupInternalMatrix(dist_matrix, start)) {
    DLAF_ASSERT_HEAVY(data_.nrTiles().get(axis) == 1, data_.nrTiles());

    bias_ = dist_matrix_.template nextLocalTileFromGlobalTile<coord>(start.get(coord));

    setRange(start, indexFromOrigin(dist_matrix_.nrTiles()));

    external_senders_.resize(data_.nrTiles().get(coord));

    DLAF_ASSERT_HEAVY(data_.distribution().localNrTiles().linear_size() == external_senders_.size(),
                      data_.distribution().localNrTiles().linear_size(), external_senders_.size());
  }

  /// Given a matrix index, compute the internal linear index
  SizeType linearIndex(const LocalTileIndex& index) const noexcept {
    const auto idx = index.get(coord);
    DLAF_ASSERT_MODERATE(rangeStartLocal() <= idx && idx < rangeEndLocal(), idx, rangeStartLocal(),
                         rangeEndLocal());

    return idx - bias_;
  }

  /// Given a matrix index, compute the projected internal index
  ///
  /// It is similar to what linear_index does, so it takes into account the @p start_,
  /// but it computes a 2D index instead of a linear one.
  /// The 2D index is the projection of the given index, i.e. in a Panel<Col> the Col for index
  /// will always be 0 (and relatively for a Panel<Row>)
  LocalTileIndex fullIndex(LocalTileIndex index) const {
    index = LocalTileIndex(coord, linearIndex(index));

    return index;
  }

  /// Given a matrix index, check if the corresponding tile in the panel is external or not
  bool isExternal(const LocalTileIndex idx_matrix) const noexcept {
    return external_set_.find(linearIndex(idx_matrix)) != external_set_.end();
  }

  bool hasBeenUsed() const noexcept {
    return has_been_used_;
  }

  ///> Parent matrix which this panel is related to
  Distribution dist_matrix_;

  ///> Local matrix used for storing the panel data
  matrix::Matrix<T, D> data_;

  ///> It represents from where it is necessary to allocate memory (fixed at construction time)
  SizeType bias_;
  ///> It represents from where the panel gives access to tiles
  SizeType start_;
  SizeType start_local_;  // local version of @p start_
  ///> It represents the last tile which this panel gives access to
  SizeType end_;
  SizeType end_local_;  // local version of @p end_
  ///> It represent the width or height of the panel. Negatives means not set, i.e. block_size.
  SizeType dim_ = -1;

  ///> It represents the offset to use in first global tile
  SizeType start_offset_ = 0;
  SizeType offset_element_ = 0;

  bool has_been_used_ = false;

  ///> Container for references to external tiles
  common::internal::vector<pika::shared_future<ConstTileType>> external_;
  common::internal::vector<
      pika::execution::experimental::any_sender<tile_async_ro_mutex_wrapper_type<T, D>>>
      external_senders_;
  // TODO: This only works around not having empty/valid on any_senders. Add in
  // pika.
  std::set<SizeType> external_set_;
  ///> Keep track of usage status of internal tiles (accessed or not)
  // TODO: unordered_set (and #include <unordered_set>)
  std::set<SizeType> internal_;
};

template <Coord axis, class T, Device D>
struct Panel<axis, const T, D, StoreTransposed::Yes>
    : protected Panel<orthogonal(axis), const T, D, StoreTransposed::No> {
private:
  using BaseT = Panel<orthogonal(axis), const T, D, StoreTransposed::No>;

  static matrix::Distribution transposeDist(const matrix::Distribution& dist) {
    return {common::transposed(dist.size()), common::transposed(dist.blockSize()),
            common::transposed(dist.commGridSize()), common::transposed(dist.rankIndex()),
            common::transposed(dist.sourceRankIndex())};
  }

public:
  constexpr static Coord coord = orthogonal(axis);
  constexpr static Device device = D;

  using TileType = Tile<T, D>;
  using ConstTileType = Tile<const T, D>;
  using ElementType = T;

  Panel(matrix::Distribution distribution, GlobalTileIndex start = {0, 0})
      : BaseT(transposeDist(distribution), common::transposed(start)),
        dist_parent_(std::move(distribution)) {}

  Distribution parentDistribution() const {
    return dist_parent_;
  }

  auto iteratorLocal() const {
    return common::iterate_range2d(LocalTileIndex(coord, BaseT::rangeStartLocal()),
                                   LocalTileIndex(coord, BaseT::rangeEndLocal(), 1));
  }

  void setRange(GlobalTileIndex start_idx, GlobalTileIndex end_idx) {
    start_idx.transpose();
    end_idx.transpose();
    BaseT::setRange(start_idx, end_idx);
  }

  void setRangeStart(GlobalElementIndex index) {
    index.transpose();
    BaseT::setRangeStart(index);
  }

  void setRangeStart(GlobalTileIndex index) {
    index.transpose();
    BaseT::setRangeStart(index);
  }

  void setRangeEnd(GlobalTileIndex end_idx) {
    end_idx.transpose();
    BaseT::setRangeEnd(end_idx);
  }

  using BaseT::rangeStart;
  using BaseT::rangeStartLocal;

  using BaseT::rangeEnd;
  using BaseT::rangeEndLocal;

  template <Coord A = axis, std::enable_if_t<A == axis && Coord::Col == axis, int> = 0>
  void setWidth(const SizeType width) {
    BaseT::setHeight(width);
  }

  template <Coord A = axis, std::enable_if_t<A == axis && Coord::Row == axis, int> = 0>
  void setHeight(const SizeType height) {
    BaseT::setWidth(height);
  }

  template <Coord A = axis, std::enable_if_t<A == axis && Coord::Col == axis, int> = 0>
  SizeType getWidth() const noexcept {
    return BaseT::getHeight();
  }

  template <Coord A = axis, std::enable_if_t<A == axis && Coord::Row == axis, int> = 0>
  SizeType getHeight() const noexcept {
    return BaseT::getWidth();
  }

  using BaseT::offsetElement;

  void setTile(LocalTileIndex index, pika::shared_future<ConstTileType> new_tile_fut) {
    index.transpose();
    BaseT::setTile(index, std::move(new_tile_fut));
  }

  pika::shared_future<ConstTileType> read(LocalTileIndex index) {
    index.transpose();
    return BaseT::read(index);
  }

  auto read_sender(LocalTileIndex index) {
    index.transpose();
    return BaseT::read_sender(index);
  }

  using BaseT::reset;

protected:
  using BaseT::dim_;
  using BaseT::hasBeenUsed;

  Distribution dist_parent_;
};

// Note:
// RW Panel variant for both storage types
template <Coord axis, class T, Device D, matrix::StoreTransposed Storage>
struct Panel : public Panel<axis, const T, D, Storage> {
private:
  using BaseT = Panel<axis, const T, D, Storage>;

public:
  using TileType = Tile<T, D>;
  using ConstTileType = Tile<const T, D>;
  using ElementType = T;

  Panel(matrix::Distribution distribution, GlobalTileIndex start = {0, 0})
      : Panel<axis, const T, D, Storage>(distribution, start) {}

  /// Access tile at specified index in readwrite mode
  ///
  /// It is possible to access just internal tiles in RW mode.
  ///
  /// @pre index must point to a tile which is internally managed by the panel
<<<<<<< HEAD
  pika::future<TileType> operator()(const LocalTileIndex& index) {
    DLAF_UNREACHABLE_PLAIN;
=======
  pika::future<TileType> operator()(LocalTileIndex index) {
    if constexpr (StoreTransposed::Yes == Storage)
      index.transpose();

>>>>>>> bb657bae
    // Note assertion on index done by linearIndex method.
    DLAF_ASSERT(!BaseT::isExternal(index), "read-write access not allowed on external tiles", index);
    // NOTE: read-write access not allowed because setTile takes shared_future
    // of const tiles.

    has_been_used_ = true;

    BaseT::internal_.insert(BaseT::linearIndex(index));
    auto tile = BaseT::data_.readwrite_sender(BaseT::fullIndex(index));
    if (dim_ < 0 && (isFirstGlobalTile(index) && isFirstGlobalTileFull()))
      return tile;
    else
      return splitTile(std::move(tile), {{0, 0}, tileSize(index)});
  }

  auto readwrite_sender(const LocalTileIndex& index) {
    // Note: do not use `keep_future`, otherwise dlaf::transform will not handle the lifetime correctly
    return this->operator()(index);
  }

<<<<<<< HEAD
  pika::execution::experimental::unique_any_sender<TileType> readwrite_sender_tile(
      const LocalTileIndex& index) {
    // Note assertion on index done by linearIndex method.
    DLAF_ASSERT(!BaseT::isExternal(index), "read-write access not allowed on external tiles", index);
    // NOTE: read-write access not allowed because setTile takes shared_future
    // of const tiles.

    has_been_used_ = true;

    BaseT::internal_.insert(BaseT::linearIndex(index));
    auto tile = BaseT::data_.readwrite_sender_tile(BaseT::fullIndex(index));
    if (dim_ < 0 && (isFirstGlobalTile(index) && isFirstGlobalTileFull()))
      return tile;
    else
      return subTileSender(pika::execution::experimental::make_unique_any_sender(std::move(tile)),
                           {{0, 0}, tileSize(index)});
  }

protected:
  using BaseT = Panel<axis, const T, D>;
=======
private:
>>>>>>> bb657bae
  using BaseT::dim_;
  using BaseT::has_been_used_;
  using BaseT::isFirstGlobalTile;
  using BaseT::isFirstGlobalTileFull;
  using BaseT::tileSize;
};

}
}<|MERGE_RESOLUTION|>--- conflicted
+++ resolved
@@ -510,7 +510,7 @@
 
 template <Coord axis, class T, Device D>
 struct Panel<axis, const T, D, StoreTransposed::Yes>
-    : protected Panel<orthogonal(axis), const T, D, StoreTransposed::No> {
+    : public Panel<orthogonal(axis), const T, D, StoreTransposed::No> {
 private:
   using BaseT = Panel<orthogonal(axis), const T, D, StoreTransposed::No>;
 
@@ -634,15 +634,12 @@
   /// It is possible to access just internal tiles in RW mode.
   ///
   /// @pre index must point to a tile which is internally managed by the panel
-<<<<<<< HEAD
-  pika::future<TileType> operator()(const LocalTileIndex& index) {
+  pika::future<TileType> operator()(LocalTileIndex index) {
     DLAF_UNREACHABLE_PLAIN;
-=======
-  pika::future<TileType> operator()(LocalTileIndex index) {
+
     if constexpr (StoreTransposed::Yes == Storage)
       index.transpose();
 
->>>>>>> bb657bae
     // Note assertion on index done by linearIndex method.
     DLAF_ASSERT(!BaseT::isExternal(index), "read-write access not allowed on external tiles", index);
     // NOTE: read-write access not allowed because setTile takes shared_future
@@ -663,9 +660,10 @@
     return this->operator()(index);
   }
 
-<<<<<<< HEAD
-  pika::execution::experimental::unique_any_sender<TileType> readwrite_sender_tile(
-      const LocalTileIndex& index) {
+  pika::execution::experimental::unique_any_sender<TileType> readwrite_sender_tile(LocalTileIndex index) {
+    if constexpr (StoreTransposed::Yes == Storage)
+      index.transpose();
+
     // Note assertion on index done by linearIndex method.
     DLAF_ASSERT(!BaseT::isExternal(index), "read-write access not allowed on external tiles", index);
     // NOTE: read-write access not allowed because setTile takes shared_future
@@ -682,11 +680,7 @@
                            {{0, 0}, tileSize(index)});
   }
 
-protected:
-  using BaseT = Panel<axis, const T, D>;
-=======
 private:
->>>>>>> bb657bae
   using BaseT::dim_;
   using BaseT::has_been_used_;
   using BaseT::isFirstGlobalTile;
