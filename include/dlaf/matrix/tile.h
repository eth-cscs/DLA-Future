//
// Distributed Linear Algebra with Future (DLAF)
//
// Copyright (c) 2018-2019, ETH Zurich
// All rights reserved.
//
// Please, refer to the LICENSE file in the root directory.
// SPDX-License-Identifier: BSD-3-Clause
//

#pragma once

#include <exception>
#include <ostream>

#include <hpx/local/future.hpp>

#include "dlaf/common/data_descriptor.h"
#include "dlaf/matrix/index.h"
#include "dlaf/memory/memory_view.h"
#include "dlaf/types.h"
#include "dlaf/util_math.h"

namespace dlaf {
/// Exception used to notify a continuation task that an exception has been thrown in a dependency task.
///
/// It is mainly used to enable exception propagation in the automatic-continuation mechanism.
struct ContinuationException final : public std::runtime_error {
  ContinuationException()
      : std::runtime_error("An exception has been thrown during the execution of the previous task.") {}
};

namespace matrix {
template <class T, Device device>
class Tile;

template <class T, Device device>
class Tile<const T, device>;

/// The Tile object aims to provide an effective way to access the memory as a two dimensional
/// array. It does not allocate any memory, but it references the memory given by a @c MemoryView object.
/// It represents the building block of the Matrix object and of linear algebra algorithms.
///
/// Two levels of constness exist for @c Tile analogously to pointer semantics:
/// the constness of the tile and the constness of the data referenced by the tile.
/// Implicit conversion is allowed from tiles of non-const elements to tiles of const elements.
///
/// Note: The constructor of tiles of const elements, requires a MemoryView of non-const memory, however
/// the tile of const elements ensure that the memory will not be modified.
template <class T, Device device>
class Tile<const T, device> {
  friend Tile<T, device>;

  template <class PT>
  using promise_t = hpx::lcos::local::promise<PT>;

public:
  using ElementType = T;

  /// Constructs a (@p size.rows() x @p size.cols()) Tile.
  ///
  /// @pre size.isValid(),
  /// @pre ld >= max(1, @p size.rows()),
  /// @pre memory_view contains enough elements.
  /// The (i, j)-th element of the Tile is stored in the (i+ld*j)-th element of memory_view.
  Tile(const TileElementSize& size, memory::MemoryView<ElementType, device>&& memory_view,
       SizeType ld) noexcept;

  Tile(const Tile&) = delete;

  Tile(Tile&& rhs) noexcept;

  /// Destroys the Tile.
  ///
  /// If a promise was set using @c setPromise its value is set to a Tile
  /// which has the same size and which references the same memory as @p *this.
  ~Tile();

  Tile& operator=(const Tile&) = delete;

  Tile& operator=(Tile&& rhs) noexcept;

  /// Returns the (i, j)-th element,
  /// where @p i := @p index.row and @p j := @p index.col.
  ///
  /// @pre index.isIn(size()).
  const T& operator()(const TileElementIndex& index) const noexcept {
    return *ptr(index);
  }

  /// Returns the base pointer.
  const T* ptr() const noexcept {
    return memory_view_();
  }

  /// Returns the pointer to the (i, j)-th element,
  /// where @p i := @p index.row and @p j := @p index.col.
  ///
  /// @pre index.isIn(size()).
  const T* ptr(const TileElementIndex& index) const noexcept {
<<<<<<< HEAD
    using util::size_t::sum;
    using util::size_t::mul;
    DLAF_ASSERT_HEAVY(index.isIn(size_), index, size_);

    return memory_view_(sum(index.row(), mul(ld_, index.col())));
=======
    DLAF_ASSERT_HEAVY(index.isIn(size_), "");
    return memory_view_(index.row() + static_cast<SizeType>(ld_) * index.col());
>>>>>>> c8bca016
  }

  /// Returns the size of the Tile.
  const TileElementSize& size() const noexcept {
    return size_;
  }
  /// Returns the leading dimension.
  SizeType ld() const noexcept {
    return ld_;
  }

  /// Prints information about the tile.
  friend std::ostream& operator<<(std::ostream& out, const Tile& tile) {
    return out << "size=" << tile.size() << ", ld=" << tile.ld();
  }

private:
  /// Sets size to {0, 0} and ld to 1.
  void setDefaultSizes() noexcept;

  TileElementSize size_;
  memory::MemoryView<ElementType, device> memory_view_;
  SizeType ld_;

  std::unique_ptr<promise_t<Tile<ElementType, device>>> p_;
};

template <class T, Device device>
class Tile : public Tile<const T, device> {
  template <class PT>
  using promise_t = hpx::lcos::local::promise<PT>;

  friend Tile<const T, device>;

public:
  using ElementType = T;

  /// Constructs a (@p size.rows() x @p size.cols()) Tile.
  ///
  /// @pre size.isValid(),
  /// @pre ld >= max(1, @p size.rows()),
  /// @pre memory_view contains enough elements.
  /// The (i, j)-th element of the Tile is stored in the (i+ld*j)-th element of memory_view.
  Tile(const TileElementSize& size, memory::MemoryView<ElementType, device>&& memory_view,
       SizeType ld) noexcept
      : Tile<const T, device>(size, std::move(memory_view), ld) {}

  Tile(const Tile&) = delete;

  Tile(Tile&& rhs) = default;

  Tile& operator=(const Tile&) = delete;

  Tile& operator=(Tile&& rhs) = default;

  /// Returns the (i, j)-th element,
  /// where @p i := @p index.row and @p j := @p index.col.
  ///
  /// @pre index.isIn(size()).
  T& operator()(const TileElementIndex& index) const noexcept {
    return *ptr(index);
  }

  /// Returns the base pointer.
  T* ptr() const noexcept {
    return memory_view_();
  }

  /// Returns the pointer to the (i, j)-th element,
  /// where @p i := @p index.row and @p j := @p index.col.
  ///
  /// @pre index.isIn(size()).
  T* ptr(const TileElementIndex& index) const noexcept {
<<<<<<< HEAD
    using util::size_t::sum;
    using util::size_t::mul;
    DLAF_ASSERT_HEAVY(index.isIn(size_), index, size_);

    return memory_view_(sum(index.row(), mul(ld_, index.col())));
=======
    DLAF_ASSERT_HEAVY(index.isIn(size_), "");
    return memory_view_(index.row() + ld_ * index.col());
>>>>>>> c8bca016
  }

  /// Sets the promise to which this Tile will be moved on destruction.
  ///
  /// @c setPromise can be called only once per object.
  Tile& setPromise(promise_t<Tile<T, device>>&& p) {
    DLAF_ASSERT(!p_, "setPromise has been already used on this object!");
    p_ = std::make_unique<promise_t<Tile<T, device>>>(std::move(p));
    return *this;
  }

private:
  using Tile<const T, device>::size_;
  using Tile<const T, device>::memory_view_;
  using Tile<const T, device>::ld_;
  using Tile<const T, device>::p_;
};

/// Create a common::Buffer from a Tile.
template <class T, Device device>
auto create_data(const Tile<T, device>& tile) {
  return common::DataDescriptor<T>(tile.ptr({0, 0}), tile.size().cols(), tile.size().rows(), tile.ld());
}

/// ---- ETI

#define DLAF_TILE_ETI(KWORD, DATATYPE, DEVICE) \
  KWORD template class Tile<DATATYPE, DEVICE>; \
  KWORD template class Tile<const DATATYPE, DEVICE>;

DLAF_TILE_ETI(extern, float, Device::CPU)
DLAF_TILE_ETI(extern, double, Device::CPU)
DLAF_TILE_ETI(extern, std::complex<float>, Device::CPU)
DLAF_TILE_ETI(extern, std::complex<double>, Device::CPU)

// DLAF_TILE_ETI(extern, float, Device::GPU)
// DLAF_TILE_ETI(extern, double, Device::GPU)
// DLAF_TILE_ETI(extern, std::complex<float>, Device::GPU)
// DLAF_TILE_ETI(extern, std::complex<double>, Device::GPU)

}
}

#include <dlaf/matrix/tile.tpp><|MERGE_RESOLUTION|>--- conflicted
+++ resolved
@@ -98,16 +98,8 @@
   ///
   /// @pre index.isIn(size()).
   const T* ptr(const TileElementIndex& index) const noexcept {
-<<<<<<< HEAD
-    using util::size_t::sum;
-    using util::size_t::mul;
-    DLAF_ASSERT_HEAVY(index.isIn(size_), index, size_);
-
-    return memory_view_(sum(index.row(), mul(ld_, index.col())));
-=======
     DLAF_ASSERT_HEAVY(index.isIn(size_), "");
     return memory_view_(index.row() + static_cast<SizeType>(ld_) * index.col());
->>>>>>> c8bca016
   }
 
   /// Returns the size of the Tile.
@@ -181,16 +173,8 @@
   ///
   /// @pre index.isIn(size()).
   T* ptr(const TileElementIndex& index) const noexcept {
-<<<<<<< HEAD
-    using util::size_t::sum;
-    using util::size_t::mul;
-    DLAF_ASSERT_HEAVY(index.isIn(size_), index, size_);
-
-    return memory_view_(sum(index.row(), mul(ld_, index.col())));
-=======
     DLAF_ASSERT_HEAVY(index.isIn(size_), "");
     return memory_view_(index.row() + ld_ * index.col());
->>>>>>> c8bca016
   }
 
   /// Sets the promise to which this Tile will be moved on destruction.
