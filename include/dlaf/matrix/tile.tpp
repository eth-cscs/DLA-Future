//
// Distributed Linear Algebra with Future (DLAF)
//
// Copyright (c) 2018-2019, ETH Zurich
// All rights reserved.
//
// Please, refer to the LICENSE file in the root directory.
// SPDX-License-Identifier: BSD-3-Clause
//

namespace dlaf {
namespace matrix {

template <class T, Device device>
Tile<const T, device>::Tile(const TileElementSize& size,
                            memory::MemoryView<ElementType, device>&& memory_view, SizeType ld) noexcept
    : size_(size), memory_view_(std::move(memory_view)), ld_(ld) {
<<<<<<< HEAD
  using util::size_t::sum;
  using util::size_t::mul;

  DLAF_ASSERT(size.isValid(), size);
  DLAF_ASSERT(ld_ >= std::max<SizeType>(1, size_.rows()), ld, size_.rows());
  DLAF_ASSERT(size.isEmpty() || sum(size_.rows(), mul(ld_, (size_.cols() - 1))) <= memory_view_.size(),
              size, memory_view_.size());
=======
  DLAF_ASSERT(size.isValid(), "Invalid Tile sizes!", size);
  DLAF_ASSERT(ld_ >= std::max<SizeType>(1, size_.rows()), "Invalid leading dimension!", ld,
              size_.rows());
  DLAF_ASSERT(size.isEmpty() || size_.rows() + ld_ * (size_.cols() - 1) <= memory_view_.size(),
              "Tile exceeds the MemoryView limits!", size, memory_view_.size());
>>>>>>> c8bca016
}

template <class T, Device device>
Tile<const T, device>::Tile(Tile&& rhs) noexcept
    : size_(rhs.size_), memory_view_(std::move(rhs.memory_view_)), ld_(rhs.ld_), p_(std::move(rhs.p_)) {
  rhs.setDefaultSizes();
}

template <class T, Device device>
Tile<const T, device>::~Tile() {
  if (p_) {
    if (std::uncaught_exception())
      p_->set_exception(std::make_exception_ptr(ContinuationException{}));
    else
      p_->set_value(Tile<ElementType, device>(size_, std::move(memory_view_), ld_));
  }
}

template <class T, Device device>
Tile<const T, device>& Tile<const T, device>::operator=(Tile<const T, device>&& rhs) noexcept {
  size_ = rhs.size_;
  memory_view_ = std::move(rhs.memory_view_);
  ld_ = rhs.ld_;
  p_ = std::move(rhs.p_);
  rhs.setDefaultSizes();

  return *this;
}

template <class T, Device device>
void Tile<const T, device>::setDefaultSizes() noexcept {
  size_ = {0, 0};
  ld_ = 1;
}

}
}<|MERGE_RESOLUTION|>--- conflicted
+++ resolved
@@ -15,21 +15,11 @@
 Tile<const T, device>::Tile(const TileElementSize& size,
                             memory::MemoryView<ElementType, device>&& memory_view, SizeType ld) noexcept
     : size_(size), memory_view_(std::move(memory_view)), ld_(ld) {
-<<<<<<< HEAD
-  using util::size_t::sum;
-  using util::size_t::mul;
-
-  DLAF_ASSERT(size.isValid(), size);
-  DLAF_ASSERT(ld_ >= std::max<SizeType>(1, size_.rows()), ld, size_.rows());
-  DLAF_ASSERT(size.isEmpty() || sum(size_.rows(), mul(ld_, (size_.cols() - 1))) <= memory_view_.size(),
-              size, memory_view_.size());
-=======
   DLAF_ASSERT(size.isValid(), "Invalid Tile sizes!", size);
   DLAF_ASSERT(ld_ >= std::max<SizeType>(1, size_.rows()), "Invalid leading dimension!", ld,
               size_.rows());
   DLAF_ASSERT(size.isEmpty() || size_.rows() + ld_ * (size_.cols() - 1) <= memory_view_.size(),
               "Tile exceeds the MemoryView limits!", size, memory_view_.size());
->>>>>>> c8bca016
 }
 
 template <class T, Device device>
