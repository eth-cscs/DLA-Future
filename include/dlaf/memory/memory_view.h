//
// Distributed Linear Algebra with Future (DLAF)
//
// Copyright (c) 2018-2019, ETH Zurich
// All rights reserved.
//
// Please, refer to the LICENSE file in the root directory.
// SPDX-License-Identifier: BSD-3-Clause
//

#pragma once

#include <cstdlib>
#include <memory>

#include "memory_chunk.h"
#include "dlaf/common/assert.h"
#include "dlaf/types.h"

namespace dlaf {
namespace memory {

/// The class @c MemoryView represents a layer of abstraction over the underlying host memory.
///
/// Two levels of constness exist for @c MemoryView analogously to pointer semantics:
/// the constness of the view and the constness of the data referenced by the view.
/// Implicit conversion is allowed from views of non-const elements to views of const elements.
template <class T, Device device>
class MemoryView {
public:
  using ElementType = std::remove_const_t<T>;
  friend MemoryView<const ElementType, device>;

  /// Creates a MemoryView of size 0.
  MemoryView() : memory_(std::make_shared<MemoryChunk<ElementType, device>>()), offset_(0), size_(0) {}

  /// Creates a MemoryView object allocating the required memory.
  ///
  /// @param size The size of the memory to be allocated.
  ///
  /// Memory of @p size elements of type @c T is allocated on the given device.
  template <class U = T,
            class = typename std::enable_if_t<!std::is_const<U>::value && std::is_same<T, U>::value>>
  explicit MemoryView(ssize size)
      : memory_(std::make_shared<MemoryChunk<ElementType, device>>(size)), offset_(0), size_(size) {
    DLAF_ASSERT(size >= 0, "");
  }

  /// Creates a MemoryView object from an existing memory allocation.
  ///
<<<<<<< HEAD
  /// @param ptr  The pointer to the already allocated memory.
  /// @param size The size (in number of elements of type @c T) of the existing allocation.
  /// @pre @p ptr+i can be deferenced for 0 < @c i < @p size
  MemoryView(T* ptr, ssize size)
=======
  /// @param ptr  The pointer to the already allocated memory,
  /// @param size The size (in number of elements of type @c T) of the existing allocation,
  /// @pre @p ptr+i can be deferenced for 0 < @c i < @p size.
  MemoryView(T* ptr, std::size_t size)
>>>>>>> 837ebbfb
      : memory_(std::make_shared<MemoryChunk<ElementType, device>>(const_cast<ElementType*>(ptr), size)),
        offset_(0), size_(size) {
    DLAF_ASSERT(size >= 0, "");
  }

  MemoryView(const MemoryView&) = default;
  template <class U = T,
            class = typename std::enable_if_t<std::is_const<U>::value && std::is_same<T, U>::value>>
  MemoryView(const MemoryView<ElementType, device>& rhs)
      : memory_(rhs.memory_), offset_(rhs.offset_), size_(rhs.size_) {}

  MemoryView(MemoryView&& rhs) : memory_(rhs.memory_), offset_(rhs.offset_), size_(rhs.size_) {
    rhs.memory_ = std::make_shared<MemoryChunk<ElementType, device>>();
    rhs.size_ = 0;
    rhs.offset_ = 0;
  }
  template <class U = T,
            class = typename std::enable_if_t<std::is_const<U>::value && std::is_same<T, U>::value>>
  MemoryView(MemoryView<ElementType, device>&& rhs)
      : memory_(rhs.memory_), offset_(rhs.offset_), size_(rhs.size_) {
    rhs.memory_ = std::make_shared<MemoryChunk<ElementType, device>>();
    rhs.size_ = 0;
    rhs.offset_ = 0;
  }

  /// Creates a MemoryView object which is a subview of another MemoryView.
  ///
<<<<<<< HEAD
  /// @param memory_view The starting MemoryView object.
  /// @param offset      The index of the first element of the subview.
  /// @param size        The size (in number of elements of type @c T) of the subview.
  /// @throw std::invalid_argument if the subview exceeds the limits of @p memory_view.
  MemoryView(const MemoryView& memory_view, ssize offset, ssize size)
=======
  /// @param memory_view The starting MemoryView object,
  /// @param offset      The index of the first element of the subview,
  /// @param size        The size (in number of elements of type @c T) of the subview,
  /// @pre subview should not exceeds the limits of @p memory_view.
  MemoryView(const MemoryView& memory_view, std::size_t offset, std::size_t size)
>>>>>>> 837ebbfb
      : memory_(size > 0 ? memory_view.memory_ : std::make_shared<MemoryChunk<ElementType, device>>()),
        offset_(size > 0 ? offset + memory_view.offset_ : 0), size_(size) {
    DLAF_ASSERT(offset + size <= memory_view.size_,
                "Sub MemoryView exceeds the limits of the base MemoryView!");
  }
  template <class U = T,
            class = typename std::enable_if_t<std::is_const<U>::value && std::is_same<T, U>::value>>
  MemoryView(const MemoryView<ElementType, device>& memory_view, ssize offset, ssize size)
      : memory_(size > 0 ? memory_view.memory_ : std::make_shared<MemoryChunk<ElementType, device>>()),
        offset_(size > 0 ? offset + memory_view.offset_ : 0), size_(size) {
    DLAF_ASSERT(offset + size <= memory_view.size_,
                "Sub MemoryView exceeds the limits of the base MemoryView!");
  }

  MemoryView& operator=(const MemoryView&) = default;
  template <class U = T,
            class = typename std::enable_if_t<std::is_const<U>::value && std::is_same<T, U>::value>>
  MemoryView& operator=(const MemoryView<ElementType, device>& rhs) {
    memory_ = rhs.memory_;
    offset_ = rhs.offset_;
    size_ = rhs.size_;

    return *this;
  }

  MemoryView& operator=(MemoryView&& rhs) {
    memory_ = std::move(rhs.memory_);
    offset_ = rhs.offset_;
    size_ = rhs.size_;

    rhs.memory_ = std::make_shared<MemoryChunk<ElementType, device>>();
    rhs.size_ = 0;
    rhs.offset_ = 0;

    return *this;
  }
  template <class U = T,
            class = typename std::enable_if_t<std::is_const<U>::value && std::is_same<T, U>::value>>
  MemoryView& operator=(MemoryView<ElementType, device>&& rhs) {
    memory_ = std::move(rhs.memory_);
    offset_ = rhs.offset_;
    size_ = rhs.size_;

    rhs.memory_ = std::make_shared<MemoryChunk<ElementType, device>>();
    rhs.size_ = 0;
    rhs.offset_ = 0;

    return *this;
  }

  /// Returns a pointer to the underlying memory at a given index.
  ///
<<<<<<< HEAD
  /// @param index index of the position
  /// @pre @p index < @p size
  T* operator()(ssize index) const {
    assert(index < size_);
=======
  /// @param index index of the position,
  /// @pre @p index < @p size.
  T* operator()(size_t index) const {
    DLAF_ASSERT_HEAVY(index < size_, "", index, size_);
>>>>>>> 837ebbfb
    return memory_->operator()(offset_ + index);
  }

  /// Returns a pointer to the underlying memory.
  /// If @p size == 0 a @c nullptr is returned.
  T* operator()() const {
    return size_ == 0 ? nullptr : memory_->operator()(offset_);
  }

<<<<<<< HEAD
  /// @brief Returns the number of elements accessible from the MemoryView.
  ssize size() const {
=======
  /// Returns the number of elements accessible from the MemoryView.
  std::size_t size() const {
>>>>>>> 837ebbfb
    return size_;
  }

private:
  std::shared_ptr<MemoryChunk<ElementType, device>> memory_;
  ssize offset_;
  ssize size_;
};

/// ---- ETI

#define DLAF_MEMVIEW_ETI(KWORD, DATATYPE, DEVICE) KWORD template class MemoryView<DATATYPE, DEVICE>;

DLAF_MEMVIEW_ETI(extern, float, Device::CPU)
DLAF_MEMVIEW_ETI(extern, double, Device::CPU)
DLAF_MEMVIEW_ETI(extern, std::complex<float>, Device::CPU)
DLAF_MEMVIEW_ETI(extern, std::complex<double>, Device::CPU)

// DLAF_MEMVIEW_ETI(extern, float, Device::GPU)
// DLAF_MEMVIEW_ETI(extern, double, Device::GPU)
// DLAF_MEMVIEW_ETI(extern, std::complex<float>, Device::GPU)
// DLAF_MEMVIEW_ETI(extern, std::complex<double>, Device::GPU)

}
}<|MERGE_RESOLUTION|>--- conflicted
+++ resolved
@@ -48,17 +48,10 @@
 
   /// Creates a MemoryView object from an existing memory allocation.
   ///
-<<<<<<< HEAD
   /// @param ptr  The pointer to the already allocated memory.
   /// @param size The size (in number of elements of type @c T) of the existing allocation.
   /// @pre @p ptr+i can be deferenced for 0 < @c i < @p size
   MemoryView(T* ptr, ssize size)
-=======
-  /// @param ptr  The pointer to the already allocated memory,
-  /// @param size The size (in number of elements of type @c T) of the existing allocation,
-  /// @pre @p ptr+i can be deferenced for 0 < @c i < @p size.
-  MemoryView(T* ptr, std::size_t size)
->>>>>>> 837ebbfb
       : memory_(std::make_shared<MemoryChunk<ElementType, device>>(const_cast<ElementType*>(ptr), size)),
         offset_(0), size_(size) {
     DLAF_ASSERT(size >= 0, "");
@@ -86,19 +79,11 @@
 
   /// Creates a MemoryView object which is a subview of another MemoryView.
   ///
-<<<<<<< HEAD
   /// @param memory_view The starting MemoryView object.
   /// @param offset      The index of the first element of the subview.
   /// @param size        The size (in number of elements of type @c T) of the subview.
   /// @throw std::invalid_argument if the subview exceeds the limits of @p memory_view.
   MemoryView(const MemoryView& memory_view, ssize offset, ssize size)
-=======
-  /// @param memory_view The starting MemoryView object,
-  /// @param offset      The index of the first element of the subview,
-  /// @param size        The size (in number of elements of type @c T) of the subview,
-  /// @pre subview should not exceeds the limits of @p memory_view.
-  MemoryView(const MemoryView& memory_view, std::size_t offset, std::size_t size)
->>>>>>> 837ebbfb
       : memory_(size > 0 ? memory_view.memory_ : std::make_shared<MemoryChunk<ElementType, device>>()),
         offset_(size > 0 ? offset + memory_view.offset_ : 0), size_(size) {
     DLAF_ASSERT(offset + size <= memory_view.size_,
@@ -151,17 +136,10 @@
 
   /// Returns a pointer to the underlying memory at a given index.
   ///
-<<<<<<< HEAD
   /// @param index index of the position
   /// @pre @p index < @p size
   T* operator()(ssize index) const {
-    assert(index < size_);
-=======
-  /// @param index index of the position,
-  /// @pre @p index < @p size.
-  T* operator()(size_t index) const {
     DLAF_ASSERT_HEAVY(index < size_, "", index, size_);
->>>>>>> 837ebbfb
     return memory_->operator()(offset_ + index);
   }
 
@@ -171,13 +149,8 @@
     return size_ == 0 ? nullptr : memory_->operator()(offset_);
   }
 
-<<<<<<< HEAD
   /// @brief Returns the number of elements accessible from the MemoryView.
   ssize size() const {
-=======
-  /// Returns the number of elements accessible from the MemoryView.
-  std::size_t size() const {
->>>>>>> 837ebbfb
     return size_;
   }
 
