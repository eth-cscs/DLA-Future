--- conflicted
+++ resolved
@@ -136,13 +136,8 @@
   ///
   /// @param index index of the position,
   /// @pre @p index < @p size.
-<<<<<<< HEAD
-  T* operator()(size_t index) const {
-    DLAF_ASSERT_HEAVY(index < size_, index, size_);
-=======
   T* operator()(SizeType index) const {
     DLAF_ASSERT_HEAVY(index < size_, "", index, size_);
->>>>>>> c8bca016
     return memory_->operator()(offset_ + index);
   }
 
