//
// Distributed Linear Algebra with Future (DLAF)
//
// Copyright (c) 2018-2023, ETH Zurich
// All rights reserved.
//
// Please, refer to the LICENSE file in the root directory.
// SPDX-License-Identifier: BSD-3-Clause
//

#pragma once

#include "dlaf/multiplication/general/api.h"

#include "dlaf/blas/tile.h"
#include "dlaf/common/assert.h"
#include "dlaf/common/index2d.h"
#include "dlaf/common/pipeline.h"
#include "dlaf/common/round_robin.h"
#include "dlaf/communication/broadcast_panel.h"
#include "dlaf/communication/communicator_grid.h"
#include "dlaf/matrix/distribution.h"
#include "dlaf/matrix/index.h"
#include "dlaf/matrix/panel.h"
#include "dlaf/sender/when_all_lift.h"

namespace dlaf::multiplication {
namespace internal {

template <Backend B, Device D, class T>
void GeneralSub<B, D, T>::callNN(const SizeType idx_begin, const SizeType idx_end, const blas::Op opA,
                                 const blas::Op opB, const T alpha, Matrix<const T, D>& mat_a,
                                 Matrix<const T, D>& mat_b, const T beta, Matrix<T, D>& mat_c) {
  namespace ex = pika::execution::experimental;

<<<<<<< HEAD
  for (SizeType j = idx_begin; j < idx_end; ++j) {
    for (SizeType i = idx_begin; i < idx_end; ++i) {
      for (SizeType k = idx_begin; k < idx_end; ++k) {
        ex::start_detached(dlaf::internal::whenAllLift(opA, opB, alpha,
                                                       mat_a.read_sender(GlobalTileIndex(i, k)),
                                                       mat_b.read_sender(GlobalTileIndex(k, j)),
                                                       k == idx_begin ? beta : T(1),
                                                       mat_c.readwrite_sender(GlobalTileIndex(i, j))) |
                           tile::gemm(dlaf::internal::Policy<B>()));
=======
  for (SizeType j = idx_begin; j <= idx_end; ++j) {
    for (SizeType i = idx_begin; i <= idx_end; ++i) {
      for (SizeType k = idx_begin; k <= idx_end; ++k) {
        ex::start_detached(
            dlaf::internal::whenAllLift(opA, opB, alpha, mat_a.read(GlobalTileIndex(i, k)),
                                        mat_b.read(GlobalTileIndex(k, j)), k == idx_begin ? beta : T(1),
                                        mat_c.readwrite(GlobalTileIndex(i, j))) |
            tile::gemm(dlaf::internal::Policy<B>()));
>>>>>>> e50b4fa5
      }
    }
  }
}

// This implementation is based on
//
// Van De Geijn, Robert A., and Jerrell Watts.
// SUMMA: Scalable universal matrix multiplication algorithm.
// Concurrency: Practice and Experience 9.4 (1997): 255-274
template <Backend B, Device D, class T>
void GeneralSub<B, D, T>::callNN(common::Pipeline<comm::Communicator>& row_task_chain,
                                 common::Pipeline<comm::Communicator>& col_task_chain,
                                 const SizeType idx_begin, const SizeType idx_end, const T alpha,
                                 Matrix<const T, D>& mat_a, Matrix<const T, D>& mat_b, const T beta,
                                 Matrix<T, D>& mat_c) {
  namespace ex = pika::execution::experimental;

  if (idx_begin == idx_end)
    return;

  const auto& dist_a = mat_a.distribution();
  const auto rank = dist_a.rankIndex();

  // which rank has the last tile involved
  const bool rankHasLastRow = rank.row() == dist_a.template rankGlobalTile<Coord::Row>(idx_end - 1);
  const bool rankHasLastCol = rank.col() == dist_a.template rankGlobalTile<Coord::Col>(idx_end - 1);

  // translate from global to local indices
  const SizeType i_beg = dist_a.template nextLocalTileFromGlobalTile<Coord::Row>(idx_begin);
  const SizeType i_end = dist_a.template nextLocalTileFromGlobalTile<Coord::Row>(idx_end);

  const SizeType j_beg = dist_a.template nextLocalTileFromGlobalTile<Coord::Col>(idx_begin);
  const SizeType j_end = dist_a.template nextLocalTileFromGlobalTile<Coord::Col>(idx_end);

  const SizeType mb = dist_a.blockSize().rows();
  const SizeType lastTileElement = std::min(idx_end * mb - 1, dist_a.size().rows() - 1);
  const SizeType nrefls = lastTileElement - idx_begin * mb + 1;

  // Note: if last tile is incomplete, compute the size of it
  const bool isEndRangePartial = nrefls % mb != 0;
  const SizeType partialSize = (nrefls % mb);

  // Note:
  // Workspace needed is limited to the range [i_begin:i_end). Its allocation is obtained by creating an
  // ad hoc distribution that starts in the origin of the matrix and with a size covering all needed
  // elements. This would lead to a [0:i_end) range, but by using panel offset at initialization, the
  // part before the range will be left out from allocation, actually getting [i_begin:i_end)
  const GlobalTileIndex panel_offset(idx_begin, idx_begin);
  const matrix::Distribution dist_panel({lastTileElement + 1, lastTileElement + 1}, dist_a.blockSize(),
                                        dist_a.commGridSize(), dist_a.rankIndex(),
                                        dist_a.sourceRankIndex());

  constexpr std::size_t n_workspaces = 2;
  common::RoundRobin<matrix::Panel<Coord::Col, T, D>> panelsA(n_workspaces, dist_panel, panel_offset);
  common::RoundRobin<matrix::Panel<Coord::Row, T, D>> panelsB(n_workspaces, dist_panel, panel_offset);

  // This loops over the global indices for k, because every rank have to participate in communication
  for (SizeType k = idx_begin; k < idx_end; ++k) {
    auto& panelA = panelsA.nextResource();
    auto& panelB = panelsB.nextResource();

    const bool isKPartial = k == idx_end - 1 && isEndRangePartial;
    const SizeType kSize = isKPartial ? partialSize : mb;
    if (isKPartial) {
      panelA.setWidth(kSize);
      panelB.setHeight(kSize);
    }

    const auto rank_k = dist_a.rankGlobalTile({k, k});

    // Setup the column workspace for the root ranks, i.e. the ones in the current col
    if (rank_k.col() == rank.col()) {
      const auto k_local = dist_a.template localTileFromGlobalTile<Coord::Col>(k);
      for (SizeType i = i_beg; i < i_end; ++i) {
        const LocalTileIndex ik(i, k_local);
        const bool isRowPartial = (i == i_end - 1 && isEndRangePartial && rankHasLastRow);
        const SizeType nrows = isRowPartial ? partialSize : mb;
        panelA.setTile(ik, (isRowPartial || isKPartial)
                               ? splitTile(mat_a.read(ik), {{0, 0}, {nrows, kSize}})
                               : mat_a.read(ik));
      }
    }
    // Setup the row workspace for the root ranks, i.e. the ones in the current row
    if (rank_k.row() == rank.row()) {
      const auto k_local = dist_a.template localTileFromGlobalTile<Coord::Row>(k);
      for (SizeType j = j_beg; j < j_end; ++j) {
        const LocalTileIndex kj(k_local, j);
        const bool isColPartial = (j == j_end - 1 && isEndRangePartial && rankHasLastCol);
        const SizeType ncols = isColPartial ? partialSize : mb;
        panelB.setTile(kj, (isKPartial || isColPartial)
                               ? splitTile(mat_b.read(kj), {{0, 0}, {kSize, ncols}})
                               : mat_b.read(kj));
      }
    }

    // Broadcast both column and row panel from root to others (row-wise and col-wise, respectively)
    broadcast(rank_k.col(), panelA, row_task_chain);
    broadcast(rank_k.row(), panelB, col_task_chain);

    // This is the core loop where the k step performs the update over the entire local matrix using
    // the col and row workspaces.
    // Everything needed for the update is available locally thanks to previous broadcasts.
    for (SizeType i = i_beg; i < i_end; ++i) {
      const bool isRowPartial = (i == i_end - 1 && isEndRangePartial && rankHasLastRow);
      const SizeType nrows = isRowPartial ? partialSize : mb;

      for (SizeType j = j_beg; j < j_end; ++j) {
        const LocalTileIndex ij(i, j);

        const bool isColPartial = (j == j_end - 1 && isEndRangePartial && rankHasLastCol);
        const SizeType ncols = isColPartial ? partialSize : mb;

        ex::start_detached(
            dlaf::internal::whenAllLift(blas::Op::NoTrans, blas::Op::NoTrans, alpha, panelA.read(ij),
                                        panelB.read(ij), k == idx_begin ? beta : T(1),
                                        (isRowPartial || isColPartial)
                                            ? splitTile(mat_c.readwrite(ij), {{0, 0}, {nrows, ncols}})
                                            : mat_c.readwrite(ij)) |
            tile::gemm(dlaf::internal::Policy<B>()));
      }
    }

    panelA.reset();
    panelB.reset();
  }
}
}
}<|MERGE_RESOLUTION|>--- conflicted
+++ resolved
@@ -33,26 +33,15 @@
                                  Matrix<const T, D>& mat_b, const T beta, Matrix<T, D>& mat_c) {
   namespace ex = pika::execution::experimental;
 
-<<<<<<< HEAD
   for (SizeType j = idx_begin; j < idx_end; ++j) {
     for (SizeType i = idx_begin; i < idx_end; ++i) {
       for (SizeType k = idx_begin; k < idx_end; ++k) {
         ex::start_detached(dlaf::internal::whenAllLift(opA, opB, alpha,
-                                                       mat_a.read_sender(GlobalTileIndex(i, k)),
-                                                       mat_b.read_sender(GlobalTileIndex(k, j)),
+                                                       mat_a.read(GlobalTileIndex(i, k)),
+                                                       mat_b.read(GlobalTileIndex(k, j)),
                                                        k == idx_begin ? beta : T(1),
-                                                       mat_c.readwrite_sender(GlobalTileIndex(i, j))) |
+                                                       mat_c.readwrite(GlobalTileIndex(i, j))) |
                            tile::gemm(dlaf::internal::Policy<B>()));
-=======
-  for (SizeType j = idx_begin; j <= idx_end; ++j) {
-    for (SizeType i = idx_begin; i <= idx_end; ++i) {
-      for (SizeType k = idx_begin; k <= idx_end; ++k) {
-        ex::start_detached(
-            dlaf::internal::whenAllLift(opA, opB, alpha, mat_a.read(GlobalTileIndex(i, k)),
-                                        mat_b.read(GlobalTileIndex(k, j)), k == idx_begin ? beta : T(1),
-                                        mat_c.readwrite(GlobalTileIndex(i, j))) |
-            tile::gemm(dlaf::internal::Policy<B>()));
->>>>>>> e50b4fa5
       }
     }
   }
