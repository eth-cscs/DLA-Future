--- conflicted
+++ resolved
@@ -156,30 +156,7 @@
                               const T beta, Matrix<T, D>& mat_c) {
   matrix::internal::MatrixRef<const T, D> mat_b_ref(mat_b);
 
-<<<<<<< HEAD
   internal::hermitian_multiplication<B, D, T>(grid, side, uplo, alpha, mat_a, mat_b_ref, beta, mat_c);
-=======
-  if (side == blas::Side::Left) {
-    DLAF_ASSERT(matrix::multipliable(mat_a, mat_b, mat_c, blas::Op::NoTrans, blas::Op::NoTrans), mat_a,
-                mat_b, mat_c);
-    switch (uplo) {
-      case blas::Uplo::Lower:
-        return multiplication::internal::Hermitian<B, D, T>::call_LL(grid, alpha, mat_a, mat_b, beta,
-                                                                     mat_c);
-      case blas::Uplo::Upper:
-        DLAF_UNIMPLEMENTED(uplo);
-        break;
-      case blas::Uplo::General:
-        DLAF_UNIMPLEMENTED(uplo);
-        break;
-    }
-  }
-  else {
-    DLAF_ASSERT(matrix::multipliable(mat_b, mat_a, mat_c, blas::Op::NoTrans, blas::Op::NoTrans), mat_a,
-                mat_b, mat_c);
-    DLAF_UNIMPLEMENTED(side);
-  }
->>>>>>> a59472c6
 }
 
 }