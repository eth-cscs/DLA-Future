--- conflicted
+++ resolved
@@ -241,35 +241,15 @@
                  Matrix<T, D>& recv_mat) {
   namespace ex = pika::execution::experimental;
 
-<<<<<<< HEAD
-  auto all2all_f =
-      [len = sz_loc.get<orthogonal(
-           C)>()](const comm::Communicator& comm, std::vector<int>& send_counts,
-                  std::vector<int>& send_displs,
-                  const std::vector<matrix::internal::TileAsyncRwMutexReadOnlyWrapper<T, D>>&
-                      send_tiles_fut,
-                  std::vector<int>& recv_counts, std::vector<int>& recv_displs,
-                  const std::vector<matrix::Tile<T, D>>& recv_tiles, MPI_Request* req) {
-        // datatype to be sent to each rank
-        MPI_Datatype dtype = dlaf::comm::mpi_datatype<std::remove_pointer_t<T>>::type;
-
-        // scale by the length of the row or column vectors to get the number of elements sent to each process
-        auto mul_const = [len](int num) { return to_int(len) * num; };
-        std::transform(send_counts.cbegin(), send_counts.cend(), send_counts.begin(), mul_const);
-        std::transform(recv_counts.cbegin(), recv_counts.cend(), recv_counts.begin(), mul_const);
-
-        // Note: that was guaranteed to be contiguous on allocation
-=======
   using dlaf::common::DataDescriptor;
 
   const SizeType vec_size = sz_loc.get<orthogonal(C)>();
   auto sendrecv_f =
       [vec_size](comm::Communicator& comm, std::vector<int> send_counts, std::vector<int> send_displs,
-                 const std::vector<pika::shared_future<matrix::Tile<const T, D>>>& send_tiles_fut,
+                 const std::vector<matrix::internal::TileAsyncRwMutexReadOnlyWrapper<T, D>>>& send_tiles_fut,
                  std::vector<int> recv_counts, std::vector<int> recv_displs,
                  const std::vector<matrix::Tile<T, D>>& recv_tiles) {
         // Note: both guaranteed to be column-major on allocation
->>>>>>> bbc403cf
         const T* send_ptr = send_tiles_fut[0].get().ptr();
         T* recv_ptr = recv_tiles[0].ptr();
 
@@ -393,19 +373,11 @@
                                    Matrix<SizeType, D>& local_index) {
   namespace ex = pika::execution::experimental;
 
-<<<<<<< HEAD
-  for (auto tile_wrt_local : common::iterate_range2d(local_index.distribution().localNrTiles())) {
-    SizeType i_gl_tile = dist.globalTileFromLocalTile<C>(i_loc_begin + tile_wrt_local.row());
-    ex::start_detached(ex::when_all(global_index.read(GlobalTileIndex(i_gl_tile, 0)),
-                                    local_index.readwrite(tile_wrt_local)) |
-                       dlaf::matrix::copy(dlaf::internal::Policy<DefaultBackend_v<D>>{}));
-=======
   for (const LocalTileIndex i : common::iterate_range2d(local_index.distribution().localNrTiles())) {
     const GlobalTileIndex i_global(dist.globalTileFromLocalTile<C>(i_loc_begin + i.row()), 0);
     ex::start_detached(
-        ex::when_all(global_index.read_sender(i_global), local_index.readwrite_sender(i)) |
+        ex::when_all(global_index.read(i_global), local_index.readwrite(i)) |
         dlaf::matrix::copy(dlaf::internal::Policy<DefaultBackend_v<D>>{}));
->>>>>>> bbc403cf
   }
 }
 
