//
// Distributed Linear Algebra with Future (DLAF)
//
// Copyright (c) 2018-2023, ETH Zurich
// All rights reserved.
//
// Please, refer to the LICENSE file in the root directory.
// SPDX-License-Identifier: BSD-3-Clause
//

#pragma once

#include "dlaf/matrix/index.h"
#include "dlaf/permutations/general/api.h"
#include "dlaf/permutations/general/perms.h"

#include "dlaf/blas/tile.h"
#include "dlaf/common/index2d.h"
#include "dlaf/common/pipeline.h"
#include "dlaf/communication/communicator.h"
#include "dlaf/communication/message.h"
#include "dlaf/communication/rdma.h"
#include "dlaf/lapack/gpu/lacpy.h"
#include "dlaf/lapack/tile.h"
#include "dlaf/matrix/copy_tile.h"
#include "dlaf/matrix/matrix.h"
#include "dlaf/schedulers.h"
#include "dlaf/sender/policy.h"
#include "dlaf/sender/transform.h"
#include "dlaf/sender/transform_mpi.h"
#include "dlaf/sender/when_all_lift.h"
#include "dlaf/types.h"
#include "dlaf/util_matrix.h"

#include <mpi.h>
#include <numeric>
#include "pika/algorithm.hpp"

namespace dlaf::permutations::internal {

// Applies the permutation index `perm_arr` to a portion of the columns/rows(depends on coord) [1] of an
// input submatrix [2] and saves the result into a subregion [3] of an output submatrix [4].
//
// Example column permutations with `perm_arr = [8, 2, 5]`:
//
//          2     5     8      out_begin
//     ┌────────────────────┐    ┌─────┬─────────────┐
//     │  in_offset      in │    │     │         out │
//     │ │                  │    │     └─►┌─┬─┬─┐    │
//     │◄┘ ┌─┐   ┌─┐   ┌─┐  │    │        │c│a│b│    │
//     │   │a│   │b│   │c│  │    │    ┌──►│ │ │ │    │
//     │   │ │ ┌►│ │   │ │◄─┼────┼──┐ │   └─┴─┴─┘    │
//     │   └─┘ │ └─┘   └─┘  │    │  │ │      ▲       │
//     │       │            │    │sz.rows()  │       │
//     │      sz.rows()     │    │           └─      │
//     │                    │    │          sz.cols()│
//     └────────────────────┘    └───────────────────┘
//
// Example row permutations with `perm_arr = [3, 1]`:
//
//             ┌─── in_offset
//             │                   out_begin
//     ┌───────▼────────────┐    ┌──┬────────────────┐
//     │                 in │    │  │            out │
//     │       ┌─────┐      │    │  └►┌─────┐        │
//   1 │       │  a  │      │    │    │  b  │        │
//     │       └─────┘      │    │    ├─────┤ ◄─┐    │
//     │                    │    │    │  a  │   │    │
//     │       ┌─────┐      │    │    └──▲──┘   │    │
//   3 │       │  b  │      │    │       │      │    │
//     │       └──▲──┘      │    │ sz.cols()    │    │
//     │          │         │    │          sz.rows()│
//     └──────────┼─────────┘    └───────────────────┘
//                │
//             sz.cols()
//
//
// [1]: The portion of each input column or row is defined by the interval [in_offset, in_offset +
//      sz.col()) or the interval [in_offset, in_offset + sz.row()) respectively.
// [2]: The input submatrix is defined by `begin_tiles`, `ld_tiles`, `distr` and `in_tiles`
// [3]: The subregion is defined by `begin` and `sz`
// [4]: The output submatrix is defined by `begin_tiles`, `ld_tiles`, `distr` and `out_tiles`
template <class T, Device D, Coord coord, class... Args>
<<<<<<< HEAD
void applyPermutations(const GlobalElementIndex out_begin, const GlobalElementSize sz, const SizeType in_offset,
                       const matrix::Distribution& distr, const SizeType* perm_arr,
                       const std::vector<pika::shared_future<matrix::Tile<const T, D>>>& in_tiles_fut,
                       const std::vector<matrix::Tile<T, D>>& out_tiles,
                       [[maybe_unused]] Args&&... args) {
=======
void applyPermutations(
    GlobalElementIndex out_begin, GlobalElementSize sz, SizeType in_offset,
    const matrix::Distribution& distr, const SizeType* perm_arr,
    const std::vector<matrix::internal::TileAsyncRwMutexReadOnlyWrapper<T, D>>& in_tiles,
    const std::vector<matrix::Tile<T, D>>& out_tiles, [[maybe_unused]] Args&&... args) {
>>>>>>> e50b4fa5
  if constexpr (D == Device::CPU) {
    constexpr Coord orth_coord = orthogonal(coord);
    std::vector<SizeType> splits =
        util::interleaveSplits(sz.get<orth_coord>(), distr.blockSize().get<orth_coord>(),
                               distr.distanceToAdjacentTile<orth_coord>(in_offset),
                               distr.distanceToAdjacentTile<orth_coord>(out_begin.get<orth_coord>()));

    // Parallelized over the number of permuted columns or rows
    pika::for_loop(pika::execution::par, to_sizet(0), to_sizet(sz.get<coord>()), [&](SizeType i_perm) {
      for (std::size_t i_split = 0; i_split < splits.size() - 1; ++i_split) {
        const SizeType split = splits[i_split];

        GlobalElementIndex i_split_gl_in(split + in_offset, perm_arr[i_perm]);
        GlobalElementIndex i_split_gl_out(split + out_begin.get<orth_coord>(),
                                          out_begin.get<coord>() + i_perm);
        TileElementSize region(splits[i_split + 1] - split, 1);
        if constexpr (coord == Coord::Row) {
          region.transpose();
          i_split_gl_in.transpose();
          i_split_gl_out.transpose();
        }

<<<<<<< HEAD
        const TileElementIndex i_subtile_in = distr.tileElementIndex(i_split_gl_in);
        const auto& tile_in = in_tiles_fut[to_sizet(distr.globalTileLinearIndex(i_split_gl_in))].get();
        const TileElementIndex i_subtile_out = distr.tileElementIndex(i_split_gl_out);
=======
        TileElementIndex i_subtile_in = distr.tileElementIndex(i_split_gl_in);
        const auto& tile_in = in_tiles[to_sizet(distr.globalTileLinearIndex(i_split_gl_in))].get();
        TileElementIndex i_subtile_out = distr.tileElementIndex(i_split_gl_out);
>>>>>>> e50b4fa5
        auto& tile_out = out_tiles[to_sizet(distr.globalTileLinearIndex(i_split_gl_out))];

        dlaf::tile::lacpy<T>(region, i_subtile_in, tile_in, i_subtile_out, tile_out);
      }
    });
  }
  else if constexpr (D == Device::GPU) {
#if defined(DLAF_WITH_GPU)
    applyPermutationsOnDevice<T, coord>(out_begin, sz, in_offset, distr, perm_arr, in_tiles, out_tiles,
                                        args...);
#endif
  }
}

// FilterFunc is a function with signature bool(*)(SizeType)
template <class T, Device D, Coord C, class FilterFunc>
void applyPermutationsFiltered(
    const GlobalElementIndex out_begin, const GlobalElementSize sz, const SizeType in_offset,
    const matrix::Distribution& subm_dist, const SizeType* perm_arr,
    const std::vector<matrix::internal::TileAsyncRwMutexReadOnlyWrapper<T, D>>& in_tiles_fut,
    const std::vector<matrix::Tile<T, D>>& out_tiles, FilterFunc&& filter) {
  constexpr auto OC = orthogonal(C);
  std::vector<SizeType> splits =
      dlaf::util::interleaveSplits(sz.get<OC>(), subm_dist.blockSize().get<OC>(),
                                   subm_dist.distanceToAdjacentTile<OC>(in_offset),
                                   subm_dist.distanceToAdjacentTile<OC>(out_begin.get<OC>()));

  const SizeType nperms = subm_dist.size().get<C>();

  // Parallelized over the number of permutations
  pika::for_loop(pika::execution::par, to_sizet(0), to_sizet(nperms), [&](SizeType i_perm) {
    if (!filter(perm_arr[i_perm]))
      return;

    for (std::size_t i_split = 0; i_split < splits.size() - 1; ++i_split) {
      const SizeType split = splits[i_split];

      GlobalElementIndex i_split_gl_in(split + in_offset, perm_arr[i_perm]);
      GlobalElementIndex i_split_gl_out(split + out_begin.get<OC>(), out_begin.get<C>() + i_perm);
      TileElementSize region(splits[i_split + 1] - split, 1);

      if constexpr (C == Coord::Row) {
        region.transpose();
        i_split_gl_in.transpose();
        i_split_gl_out.transpose();
      }

      const TileElementIndex i_subtile_in = subm_dist.tileElementIndex(i_split_gl_in);
      const auto& tile_in = in_tiles_fut[to_sizet(subm_dist.globalTileLinearIndex(i_split_gl_in))].get();
      const TileElementIndex i_subtile_out = subm_dist.tileElementIndex(i_split_gl_out);
      auto& tile_out = out_tiles[to_sizet(subm_dist.globalTileLinearIndex(i_split_gl_out))];

      dlaf::tile::lacpy<T>(region, i_subtile_in, tile_in, i_subtile_out, tile_out);
    }
  });
}

template <Backend B, Device D, class T, Coord C>
void Permutations<B, D, T, C>::call(const SizeType i_begin, const SizeType i_end, Matrix<const SizeType, D>& perms,
                                    Matrix<const T, D>& mat_in, Matrix<T, D>& mat_out) {
  namespace ut = matrix::util;
  namespace ex = pika::execution::experimental;

  if (i_begin == i_end)
    return;

  const matrix::Distribution& distr = mat_in.distribution();
  const SizeType m = distr.globalTileElementDistance<Coord::Row>(i_begin, i_end);
  const SizeType n = distr.globalTileElementDistance<Coord::Col>(i_begin, i_end);
  matrix::Distribution subm_distr(LocalElementSize(m, n), distr.blockSize());
  const SizeType ntiles = i_end - i_begin;

  auto perms_range = common::iterate_range2d(LocalTileIndex(i_begin, 0), LocalTileSize(ntiles, 1));
  auto mat_range =
      common::iterate_range2d(LocalTileIndex(i_begin, i_begin), LocalTileSize(ntiles, ntiles));
  auto sender = ex::when_all(ex::when_all_vector(matrix::selectRead(perms, std::move(perms_range))),
                             ex::when_all_vector(matrix::selectRead(mat_in, mat_range)),
                             ex::when_all_vector(matrix::select(mat_out, mat_range)));

  auto permute_fn = [subm_distr](const auto& index_tile_futs, const auto& mat_in_tiles,
                                 const auto& mat_out_tiles, auto&&... ts) {
    TileElementIndex zero(0, 0);
    const SizeType* i_ptr = index_tile_futs[0].get().ptr(zero);
    applyPermutations<T, D, C>(GlobalElementIndex(0, 0), subm_distr.size(), 0, subm_distr, i_ptr,
                               mat_in_tiles, mat_out_tiles, std::forward<decltype(ts)>(ts)...);
  };
  ex::start_detached(
      dlaf::internal::transform(dlaf::internal::Policy<B>(), std::move(permute_fn), std::move(sender)));
}

template <class T, Device D>
auto whenAllReadWriteTilesArray(LocalTileIndex begin, LocalTileIndex end, Matrix<T, D>& matrix) {
  const LocalTileSize sz{end.row() - begin.row(), end.col() - begin.col()};
  namespace ex = pika::execution::experimental;
  namespace ut = matrix::util;
  return ex::when_all_vector(matrix::select(matrix, common::iterate_range2d(begin, sz)));
}

template <class T, Device D>
auto whenAllReadWriteTilesArray(Matrix<T, D>& matrix) {
  namespace ex = pika::execution::experimental;
  namespace ut = matrix::util;
  return ex::when_all_vector(
      matrix::select(matrix, common::iterate_range2d(LocalTileIndex(0, 0),
                                                     matrix.distribution().localNrTiles())));
}

template <class T, Device D>
auto whenAllReadOnlyTilesArray(LocalTileIndex begin, LocalTileIndex end, Matrix<const T, D>& matrix) {
  const LocalTileSize sz{end.row() - begin.row(), end.col() - begin.col()};
  namespace ex = pika::execution::experimental;
  namespace ut = matrix::util;
  return ex::when_all_vector(matrix::selectRead(matrix, common::iterate_range2d(begin, sz)));
}

template <class T, Device D>
auto whenAllReadOnlyTilesArray(Matrix<const T, D>& matrix) {
  namespace ex = pika::execution::experimental;
  namespace ut = matrix::util;
  return ex::when_all_vector(
      matrix::selectRead(matrix, common::iterate_range2d(LocalTileIndex(0, 0),
                                                         matrix.distribution().localNrTiles())));
}

template <class T, Device D, Coord C, class SendCountsSender, class RecvCountsSender>
void all2allData(common::Pipeline<comm::Communicator>& sub_task_chain, int nranks,
                 LocalElementSize sz_loc, SendCountsSender&& send_counts_sender,
                 Matrix<const T, D>& send_mat, RecvCountsSender&& recv_counts_sender,
                 Matrix<T, D>& recv_mat) {
  namespace ex = pika::execution::experimental;

  using dlaf::common::DataDescriptor;

  const SizeType vec_size = sz_loc.get<orthogonal(C)>();
  auto sendrecv_f = [vec_size](comm::Communicator& comm, std::vector<int> send_counts,
                               std::vector<int> send_displs,
                               const std::vector<matrix::internal::TileAsyncRwMutexReadOnlyWrapper<T, D>>&
                                   send_tiles_fut,
                               std::vector<int> recv_counts, std::vector<int> recv_displs,
                               const std::vector<matrix::Tile<T, D>>& recv_tiles) {
    // Note: both guaranteed to be column-major on allocation
    const T* send_ptr = send_tiles_fut[0].get().ptr();
    T* recv_ptr = recv_tiles[0].ptr();

    const SizeType send_ld = send_tiles_fut[0].get().ld();
    const SizeType recv_ld = recv_tiles[0].ld();

    const SizeType send_perm_stride = (C == Coord::Col) ? send_ld : 1;
    const SizeType recv_perm_stride = (C == Coord::Col) ? recv_ld : 1;

    // cumulative sum for computing rank data displacements in packed vectors
    std::exclusive_scan(send_counts.begin(), send_counts.end(), send_displs.begin(), 0);
    std::exclusive_scan(recv_counts.begin(), recv_counts.end(), recv_displs.begin(), 0);

    std::vector<ex::unique_any_sender<>> all_comms;
    all_comms.reserve(to_sizet(comm.size() - 1) * 2);
    const comm::IndexT_MPI rank = comm.rank();
    for (comm::IndexT_MPI rank_partner = 0; rank_partner < comm.size(); ++rank_partner) {
      if (rank == rank_partner)
        continue;

      const auto rank_partner_index = to_sizet(rank_partner);

      if (send_counts[rank_partner_index])
        all_comms.push_back(
            ex::just() | dlaf::comm::internal::transformMPI([=](MPI_Request* req) {
              const SizeType nperms = send_counts[rank_partner_index];
              auto message = dlaf::comm::make_message(
                  DataDescriptor<const T>(send_ptr + send_displs[rank_partner_index] * send_perm_stride,
                                          C == Coord::Col ? nperms : vec_size,
                                          C == Coord::Col ? vec_size : nperms, send_ld));

              DLAF_MPI_CHECK_ERROR(MPI_Isend(message.data(), message.count(), message.mpi_type(),
                                             rank_partner, 0, comm, req));
            }));
      if (recv_counts[rank_partner_index])
        all_comms.push_back(
            ex::just() | dlaf::comm::internal::transformMPI([=](MPI_Request* req) {
              const SizeType nperms = recv_counts[rank_partner_index];
              auto message = dlaf::comm::make_message(
                  DataDescriptor<T>(recv_ptr + recv_displs[rank_partner_index] * recv_perm_stride,
                                    C == Coord::Col ? nperms : vec_size,
                                    C == Coord::Col ? vec_size : nperms, recv_ld));

              DLAF_MPI_CHECK_ERROR(MPI_Irecv(message.data(), message.count(), message.mpi_type(),
                                             rank_partner, 0, comm, req));
            }));
    }

    pika::this_thread::experimental::sync_wait(ex::when_all_vector(std::move(all_comms)));
  };

  ex::when_all(sub_task_chain(), std::forward<SendCountsSender>(send_counts_sender),
               ex::just(std::vector<int>(to_sizet(nranks))), whenAllReadOnlyTilesArray(send_mat),
               std::forward<RecvCountsSender>(recv_counts_sender),
               ex::just(std::vector<int>(to_sizet(nranks))), whenAllReadWriteTilesArray(recv_mat)) |
      dlaf::internal::transformDetach(dlaf::internal::Policy<Backend::MC>(), sendrecv_f);
}

// @param nranks number of ranks
// @param offset_sub where the sub-matrix to permute starts in the global matrix
// @param loc2sub_index a column matrix that represents a map from local to sub indices
// @param packing_index a column matrix that represents a map from packed indices to local indices
//
// Note: the order of the packed rows or columns on the send side must match the expected order at
// unpacking on the receive side
template <Coord C, bool BackwardMapping = false>
auto initPackingIndex(comm::IndexT_MPI nranks, SizeType offset_sub, const matrix::Distribution& dist,
                      Matrix<const SizeType, Device::CPU>& loc2sub_index,
                      Matrix<SizeType, Device::CPU>& packing_index) {
  namespace ex = pika::execution::experimental;
  namespace di = dlaf::internal;

  auto counts_fn = [nranks, offset_sub, dist,
                    nperms = packing_index.size().rows()](const auto& loc2gl_index_tiles,
                                                          const auto& packing_index_tiles) {
    const SizeType* loc2sub = loc2gl_index_tiles[0].get().ptr();
    SizeType* out = packing_index_tiles[0].ptr();

    std::vector<int> counts(to_sizet(nranks));

    for (int rank = 0, rank_displacement = 0; rank < nranks; ++rank) {
      int& nperms_local = counts[to_sizet(rank)] = 0;

      for (SizeType perm_index_local = 0; perm_index_local < nperms; ++perm_index_local) {
        const SizeType perm_index_global = offset_sub + loc2sub[perm_index_local];
        if (dist.rankGlobalElement<C>(perm_index_global) == rank) {
          const SizeType perm_index_packed = rank_displacement + nperms_local;

          if constexpr (BackwardMapping)
            out[perm_index_packed] = perm_index_local;
          else
            out[perm_index_local] = perm_index_packed;

          ++nperms_local;
        }
      }

      // Note:
      // This sorting actually "inverts" the mapping.
      if constexpr (BackwardMapping)
        std::sort(out + rank_displacement, out + rank_displacement + nperms_local,
                  [loc2sub](SizeType i1, SizeType i2) { return loc2sub[i1] < loc2sub[i2]; });

      rank_displacement += nperms_local;
    }

    return counts;
  };

  return ex::ensure_started(
      ex::when_all(whenAllReadOnlyTilesArray(loc2sub_index), whenAllReadWriteTilesArray(packing_index)) |
      di::transform(di::Policy<Backend::MC>{}, std::move(counts_fn)));
}

// Copies index tiles belonging to the current process from the complete index @p global_index into the
// partial index containing only the local parts @p local_index.
template <Device D, Coord C>
void copyLocalPartsFromGlobalIndex(const SizeType i_loc_begin, const matrix::Distribution& dist,
                                   Matrix<const SizeType, D>& global_index,
                                   Matrix<SizeType, D>& local_index) {
  namespace ex = pika::execution::experimental;

  for (const LocalTileIndex i : common::iterate_range2d(local_index.distribution().localNrTiles())) {
    const GlobalTileIndex i_global(dist.globalTileFromLocalTile<C>(i_loc_begin + i.row()), 0);
    ex::start_detached(ex::when_all(global_index.read(i_global), local_index.readwrite(i)) |
                       dlaf::matrix::copy(dlaf::internal::Policy<DefaultBackend_v<D>>{}));
  }
}

// @param index_map a column matrix that represents a map from local `out` to local `in` indices
template <class T, Device D, Coord C, class IndexMapSender, class InSender, class OutSender>
void applyPackingIndex(const matrix::Distribution& subm_dist, IndexMapSender&& index_map, InSender&& in,
                       OutSender&& out) {
  namespace ex = pika::execution::experimental;
  namespace di = dlaf::internal;

  auto sender = ex::when_all(std::forward<IndexMapSender>(index_map), std::forward<InSender>(in),
                             std::forward<OutSender>(out));

  auto permute_fn = [subm_dist](const auto& index_tile_futs, const auto& mat_in_tiles,
                                const auto& mat_out_tiles, auto&&... ts) {
    const SizeType* i_ptr = index_tile_futs[0].get().ptr();
    applyPermutations<T, D, C>(GlobalElementIndex(0, 0), subm_dist.size(), 0, subm_dist, i_ptr,
                               mat_in_tiles, mat_out_tiles, std::forward<decltype(ts)>(ts)...);
  };
  ex::start_detached(
      di::transform(di::Policy<DefaultBackend_v<D>>(), std::move(permute_fn), std::move(sender)));
}

// Tranposes two tiles of compatible dimensions
template <class InTileSender, class OutTileSender>
void transposeTileSenders(InTileSender&& in, OutTileSender&& out) {
  namespace ex = pika::execution::experimental;
  namespace di = dlaf::internal;

  auto sender = ex::when_all(std::forward<InTileSender>(in), std::forward<OutTileSender>(out));

  auto transpose_fn = [](const auto& in_tile, const auto& out_tile) {
    for (TileElementIndex idx : common::iterate_range2d(out_tile.size())) {
      out_tile(idx) = in_tile(transposed(idx));
    }
  };

  ex::start_detached(
      di::transform(di::Policy<Backend::MC>(), std::move(transpose_fn), std::move(sender)));
}

// Transposes a local matrix @p mat_in into the local part of the distributed matrix @p mat_out.
template <class T>
void transposeFromLocalToDistributedMatrix(const LocalTileIndex i_loc_begin,
                                           Matrix<const T, Device::CPU>& mat_in,
                                           Matrix<T, Device::CPU>& mat_out) {
  for (auto i_in_tile : common::iterate_range2d(mat_in.distribution().localNrTiles())) {
<<<<<<< HEAD
    const LocalTileIndex i_out_tile(i_loc_begin.row() + i_in_tile.col(), i_loc_begin.col() + i_in_tile.row());
    transposeTileSenders(mat_in.read_sender(i_in_tile), mat_out.readwrite_sender(i_out_tile));
=======
    LocalTileIndex i_out_tile(i_loc_begin.row() + i_in_tile.col(), i_loc_begin.col() + i_in_tile.row());
    transposeTileSenders(mat_in.read(i_in_tile), mat_out.readwrite(i_out_tile));
>>>>>>> e50b4fa5
  }
}

// Transposes the local part of the distributed matrix @p mat_in into the local matrix @p mat_out.
template <class T>
void transposeFromDistributedToLocalMatrix(LocalTileIndex i_loc_begin,
                                           Matrix<const T, Device::CPU>& mat_in,
                                           Matrix<T, Device::CPU>& mat_out) {
  for (auto i_out_tile : common::iterate_range2d(mat_out.distribution().localNrTiles())) {
<<<<<<< HEAD
    const LocalTileIndex i_in_tile(i_loc_begin.row() + i_out_tile.col(), i_loc_begin.col() + i_out_tile.row());
    transposeTileSenders(mat_in.read_sender(i_in_tile), mat_out.readwrite_sender(i_out_tile));
=======
    LocalTileIndex i_in_tile(i_loc_begin.row() + i_out_tile.col(), i_loc_begin.col() + i_out_tile.row());
    transposeTileSenders(mat_in.read(i_in_tile), mat_out.readwrite(i_out_tile));
>>>>>>> e50b4fa5
  }
}

// Inverts the the subset of tiles [ @p i_begin, @p i_end ) of the index map @p in and saves
// the result into @p out.
// TODO: duplicated?
inline void invertIndex(SizeType i_begin, SizeType i_end, Matrix<const SizeType, Device::CPU>& in,
                        Matrix<SizeType, Device::CPU>& out) {
  namespace ex = pika::execution::experimental;
  namespace di = dlaf::internal;
  namespace ut = matrix::util;

  const matrix::Distribution& dist = in.distribution();
  const SizeType nb = dist.blockSize().rows();
  const SizeType nbr = dist.tileSize(GlobalTileIndex(i_end - 1, 0)).rows();
  const SizeType n = (i_end - i_begin - 1) * nb + nbr;
  auto inv_fn = [n](const auto& in_tiles_futs, const auto& out_tiles) {
    const TileElementIndex zero(0, 0);
    const SizeType* in_ptr = in_tiles_futs[0].get().ptr(zero);
    SizeType* out_ptr = out_tiles[0].ptr(zero);
    for (SizeType i = 0; i < n; ++i) {
      out_ptr[in_ptr[i]] = i;
    }
  };

<<<<<<< HEAD
  const LocalTileIndex begin{i_begin, 0};
  const LocalTileSize sz{i_end - i_begin, 1};
  auto sender = ex::when_all(ex::when_all_vector(ut::collectReadTiles(begin, sz, in)),
                             ex::when_all_vector(ut::collectReadWriteTiles(begin, sz, out)));
=======
  LocalTileIndex begin{i_begin, 0};
  LocalTileSize sz{i_end - i_begin + 1, 1};
  auto range = common::iterate_range2d(begin, sz);
  auto sender = ex::when_all(ex::when_all_vector(matrix::selectRead(in, range)),
                             ex::when_all_vector(matrix::select(out, range)));
>>>>>>> e50b4fa5
  ex::start_detached(di::transform(di::Policy<Backend::MC>(), std::move(inv_fn), std::move(sender)));
}

template <class T, Coord C>
void permuteOnCPU(common::Pipeline<comm::Communicator>& sub_task_chain, SizeType i_begin,
                  SizeType i_end, Matrix<const SizeType, Device::CPU>& perms,
                  Matrix<const T, Device::CPU>& mat_in, Matrix<T, Device::CPU>& mat_out) {
  constexpr Device D = Device::CPU;

  using namespace dlaf::matrix;

  namespace ex = pika::execution::experimental;
  namespace di = dlaf::internal;

  if (i_begin == i_end)
    return;

  const Distribution& dist = mat_in.distribution();
  const comm::IndexT_MPI nranks = to_int(dist.commGridSize().get<C>());

  // Local size and index of subproblem [i_begin, i_end)
  const SizeType offset_sub = dist.globalElementFromGlobalTileAndTileElement<C>(i_begin, 0);
  const TileElementSize blk = dist.blockSize();

  const LocalTileIndex i_loc_begin{dist.nextLocalTileFromGlobalTile<Coord::Row>(i_begin),
                                   dist.nextLocalTileFromGlobalTile<Coord::Col>(i_begin)};
  const LocalTileIndex i_loc_end{dist.nextLocalTileFromGlobalTile<Coord::Row>(i_end),
                                 dist.nextLocalTileFromGlobalTile<Coord::Col>(i_end)};
  // Note: the local shape of the permutation region may not be square if the process grid is not square
  const LocalElementSize sz_loc{dist.localElementDistanceFromGlobalTile<Coord::Row>(i_begin, i_end),
                                dist.localElementDistanceFromGlobalTile<Coord::Col>(i_begin, i_end)};

  // If there are no tiles in this rank, nothing to do here
  if (sz_loc.isEmpty())
    return;

  // Create a map from send indices to receive indices (inverse of perms)
  Matrix<SizeType, D> inverse_perms(perms.distribution());
  invertIndex(i_begin, i_end, perms, inverse_perms);

  // Local distribution used for packing and unpacking
  const Distribution subm_dist(sz_loc, blk);

  // Local single tile column matrices representing index maps used for packing and unpacking of
  // communication data
  const SizeType nvecs = sz_loc.get<C>();
  const Distribution index_dist(LocalElementSize(nvecs, 1), TileElementSize(blk.rows(), 1));
  Matrix<SizeType, D> local2global_index(index_dist);
  Matrix<SizeType, D> packing_index(index_dist);
  Matrix<SizeType, D> unpacking_index(index_dist);

  // Local matrices used for packing data for communication. Both matrices are in column-major order.
  // The particular constructor is used on purpose to guarantee that columns are stored contiguosly,
  // such that there is no padding and gaps between them.
  const LocalElementSize comm_sz = sz_loc;
  const Distribution comm_dist(comm_sz, blk);
  const LayoutInfo comm_layout = matrix::colMajorLayout(comm_sz, blk, comm_sz.rows());

  Matrix<T, D> mat_send(comm_dist, comm_layout);
  Matrix<T, D> mat_recv(comm_dist, comm_layout);

  // Initialize the unpacking index
  copyLocalPartsFromGlobalIndex<D, C>(i_loc_begin.get<C>(), dist, perms, local2global_index);
  auto recv_counts_sender =
      initPackingIndex<C>(nranks, offset_sub, dist, local2global_index, unpacking_index) | ex::split();

  // Initialize the packing index
  // Here `true` is specified so that the send side matches the order of columns on the receive side
  copyLocalPartsFromGlobalIndex<D, C>(i_loc_begin.get<C>(), dist, inverse_perms, local2global_index);
  auto send_counts_sender =
      initPackingIndex<C, true>(nranks, offset_sub, dist, local2global_index, packing_index) |
      ex::split();

  // Pack local rows or columns to be sent from this rank
  applyPackingIndex<T, D, C>(subm_dist, whenAllReadOnlyTilesArray(packing_index),
                             whenAllReadOnlyTilesArray(i_loc_begin, i_loc_end, mat_in),
                             whenAllReadWriteTilesArray(mat_send));

  // Unpacking
  // separate unpacking:
  // - locals
  // - communicated
  // and then start two different tasks:
  // - the first depends on mat_send instead of mat_recv (no dependency on comm)
  // - the last is the same, but it has to skip the part already done for local

  // LOCAL
  auto unpack_local_f = [subm_dist, rank = dist.rankIndex().get<C>()](const auto& send_counts,
                                                                      const auto& recv_counts,
                                                                      const auto& index_tile_futs,
                                                                      const auto& mat_in_tiles,
                                                                      const auto& mat_out_tiles) {
    const size_t rank_index = to_sizet(rank);

    const SizeType* perm_arr = index_tile_futs[0].get().ptr();
    const GlobalElementSize sz = subm_dist.size();

    const int a = std::accumulate(send_counts.cbegin(), send_counts.cbegin() + rank, 0);
    const int b = a + send_counts[rank_index];

    // Note:
    // These are copied directly from mat_send, while unpacking permutation applies to indices on
    // the receiver side. So, we have to "align" the unpacking permutation, by applying the offset
    // existing between the send and recv side.
    // This is due to the fact that send and recv buffers might be "unbalanced", e.g. rank1 sends 2
    // and receive 1 with rank0, so resulting in a shift in indices between the two buffer sides,
    // following previous example the local part would start at index (0-based) 2 in mat_send and
    // at index 1 in mat_recv.
    const int a_r = std::accumulate(recv_counts.cbegin(), recv_counts.cbegin() + rank, 0);
    const SizeType offset = to_SizeType(a - a_r);
    std::vector<SizeType> perm_offseted(perm_arr, perm_arr + subm_dist.size().get<C>());
    std::transform(perm_offseted.begin(), perm_offseted.end(), perm_offseted.begin(),
                   [offset](const SizeType perm) { return perm + offset; });

    // [a, b)
    applyPermutationsFiltered<T, D, C>({0, 0}, sz, 0, subm_dist, perm_offseted.data(), mat_in_tiles,
                                       mat_out_tiles,
                                       [a, b](SizeType i_perm) { return i_perm >= a && i_perm < b; });
  };

  ex::when_all(send_counts_sender, recv_counts_sender, whenAllReadOnlyTilesArray(unpacking_index),
               whenAllReadOnlyTilesArray(mat_send),
               whenAllReadWriteTilesArray(i_loc_begin, i_loc_end, mat_out)) |
      di::transformDetach(di::Policy<DefaultBackend_v<D>>(), std::move(unpack_local_f));

  // COMMUNICATION-dependent
  all2allData<T, D, C>(sub_task_chain, nranks, sz_loc, send_counts_sender, mat_send, recv_counts_sender,
                       mat_recv);

  auto unpack_others_f = [subm_dist, rank = dist.rankIndex().get<C>()](const auto& recv_counts,
                                                                       const auto& index_tile_futs,
                                                                       const auto& mat_in_tiles,
                                                                       const auto& mat_out_tiles) {
    const size_t rank_index = to_sizet(rank);
    const int a = std::accumulate(recv_counts.cbegin(), recv_counts.cbegin() + rank, 0);
    const int b = a + recv_counts[rank_index];

    const SizeType* perm_arr = index_tile_futs[0].get().ptr();
    const GlobalElementSize sz = subm_dist.size();

    // [0, a)
    applyPermutationsFiltered<T, D, C>({0, 0}, sz, 0, subm_dist, perm_arr, mat_in_tiles, mat_out_tiles,
                                       [a](SizeType i_perm) { return i_perm < a; });

    // [b, end)
    applyPermutationsFiltered<T, D, C>({0, 0}, sz, 0, subm_dist, perm_arr, mat_in_tiles, mat_out_tiles,
                                       [b](SizeType i_perm) { return i_perm >= b; });
  };

  ex::when_all(recv_counts_sender, whenAllReadOnlyTilesArray(unpacking_index),
               whenAllReadOnlyTilesArray(mat_recv),
               whenAllReadWriteTilesArray(i_loc_begin, i_loc_end, mat_out)) |
      di::transformDetach(di::Policy<DefaultBackend_v<D>>(), std::move(unpack_others_f));
}

template <Backend B, Device D, class T, Coord C>
void Permutations<B, D, T, C>::call(common::Pipeline<comm::Communicator>& sub_task_chain,
                                    SizeType i_begin, SizeType i_end, Matrix<const SizeType, D>& perms,
                                    Matrix<const T, D>& mat_in, Matrix<T, D>& mat_out) {
  if constexpr (D == Device::GPU) {
    // This is a temporary placeholder which avoids diverging GPU API:
    DLAF_UNIMPLEMENTED("GPU implementation not available yet");
    dlaf::internal::silenceUnusedWarningFor(sub_task_chain, i_begin, i_end, perms, mat_in, mat_out);
    return;
  }
  else {
    permuteOnCPU<T, C>(sub_task_chain, i_begin, i_end, perms, mat_in, mat_out);
  }
}
}<|MERGE_RESOLUTION|>--- conflicted
+++ resolved
@@ -81,19 +81,11 @@
 // [3]: The subregion is defined by `begin` and `sz`
 // [4]: The output submatrix is defined by `begin_tiles`, `ld_tiles`, `distr` and `out_tiles`
 template <class T, Device D, Coord coord, class... Args>
-<<<<<<< HEAD
-void applyPermutations(const GlobalElementIndex out_begin, const GlobalElementSize sz, const SizeType in_offset,
-                       const matrix::Distribution& distr, const SizeType* perm_arr,
-                       const std::vector<pika::shared_future<matrix::Tile<const T, D>>>& in_tiles_fut,
-                       const std::vector<matrix::Tile<T, D>>& out_tiles,
-                       [[maybe_unused]] Args&&... args) {
-=======
 void applyPermutations(
-    GlobalElementIndex out_begin, GlobalElementSize sz, SizeType in_offset,
+    const GlobalElementIndex out_begin, const GlobalElementSize sz, const SizeType in_offset,
     const matrix::Distribution& distr, const SizeType* perm_arr,
     const std::vector<matrix::internal::TileAsyncRwMutexReadOnlyWrapper<T, D>>& in_tiles,
     const std::vector<matrix::Tile<T, D>>& out_tiles, [[maybe_unused]] Args&&... args) {
->>>>>>> e50b4fa5
   if constexpr (D == Device::CPU) {
     constexpr Coord orth_coord = orthogonal(coord);
     std::vector<SizeType> splits =
@@ -116,15 +108,9 @@
           i_split_gl_out.transpose();
         }
 
-<<<<<<< HEAD
         const TileElementIndex i_subtile_in = distr.tileElementIndex(i_split_gl_in);
-        const auto& tile_in = in_tiles_fut[to_sizet(distr.globalTileLinearIndex(i_split_gl_in))].get();
+        const auto& tile_in = in_tiles[to_sizet(distr.globalTileLinearIndex(i_split_gl_in))].get();
         const TileElementIndex i_subtile_out = distr.tileElementIndex(i_split_gl_out);
-=======
-        TileElementIndex i_subtile_in = distr.tileElementIndex(i_split_gl_in);
-        const auto& tile_in = in_tiles[to_sizet(distr.globalTileLinearIndex(i_split_gl_in))].get();
-        TileElementIndex i_subtile_out = distr.tileElementIndex(i_split_gl_out);
->>>>>>> e50b4fa5
         auto& tile_out = out_tiles[to_sizet(distr.globalTileLinearIndex(i_split_gl_out))];
 
         dlaf::tile::lacpy<T>(region, i_subtile_in, tile_in, i_subtile_out, tile_out);
@@ -439,13 +425,8 @@
                                            Matrix<const T, Device::CPU>& mat_in,
                                            Matrix<T, Device::CPU>& mat_out) {
   for (auto i_in_tile : common::iterate_range2d(mat_in.distribution().localNrTiles())) {
-<<<<<<< HEAD
     const LocalTileIndex i_out_tile(i_loc_begin.row() + i_in_tile.col(), i_loc_begin.col() + i_in_tile.row());
-    transposeTileSenders(mat_in.read_sender(i_in_tile), mat_out.readwrite_sender(i_out_tile));
-=======
-    LocalTileIndex i_out_tile(i_loc_begin.row() + i_in_tile.col(), i_loc_begin.col() + i_in_tile.row());
     transposeTileSenders(mat_in.read(i_in_tile), mat_out.readwrite(i_out_tile));
->>>>>>> e50b4fa5
   }
 }
 
@@ -455,13 +436,8 @@
                                            Matrix<const T, Device::CPU>& mat_in,
                                            Matrix<T, Device::CPU>& mat_out) {
   for (auto i_out_tile : common::iterate_range2d(mat_out.distribution().localNrTiles())) {
-<<<<<<< HEAD
     const LocalTileIndex i_in_tile(i_loc_begin.row() + i_out_tile.col(), i_loc_begin.col() + i_out_tile.row());
-    transposeTileSenders(mat_in.read_sender(i_in_tile), mat_out.readwrite_sender(i_out_tile));
-=======
-    LocalTileIndex i_in_tile(i_loc_begin.row() + i_out_tile.col(), i_loc_begin.col() + i_out_tile.row());
     transposeTileSenders(mat_in.read(i_in_tile), mat_out.readwrite(i_out_tile));
->>>>>>> e50b4fa5
   }
 }
 
@@ -487,18 +463,11 @@
     }
   };
 
-<<<<<<< HEAD
   const LocalTileIndex begin{i_begin, 0};
   const LocalTileSize sz{i_end - i_begin, 1};
-  auto sender = ex::when_all(ex::when_all_vector(ut::collectReadTiles(begin, sz, in)),
-                             ex::when_all_vector(ut::collectReadWriteTiles(begin, sz, out)));
-=======
-  LocalTileIndex begin{i_begin, 0};
-  LocalTileSize sz{i_end - i_begin + 1, 1};
   auto range = common::iterate_range2d(begin, sz);
   auto sender = ex::when_all(ex::when_all_vector(matrix::selectRead(in, range)),
                              ex::when_all_vector(matrix::select(out, range)));
->>>>>>> e50b4fa5
   ex::start_detached(di::transform(di::Policy<Backend::MC>(), std::move(inv_fn), std::move(sender)));
 }
 
