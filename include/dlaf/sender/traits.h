--- conflicted
+++ resolved
@@ -81,22 +81,6 @@
   using type = T;
 };
 
-<<<<<<< HEAD
-struct empty_env {};
-=======
-// We are only interested in the types wrapped by future and shared_future since
-// we will internally unwrap them.
-template <typename T>
-struct SenderSingleValueTypeImpl<TypeList<TypeList<pika::future<T>>>> {
-  using type = T;
-};
-
-template <typename T>
-struct SenderSingleValueTypeImpl<TypeList<TypeList<pika::shared_future<T>>>> {
-  using type = T;
-};
->>>>>>> 2634d5bd
-
 template <typename T>
 struct SenderSingleValueTypeImpl<TypeList<TypeList<std::reference_wrapper<T>>>> {
   using type = T;
