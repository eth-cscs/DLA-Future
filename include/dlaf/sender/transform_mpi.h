//
// Distributed Linear Algebra with Future (DLAF)
//
// Copyright (c) 2018-2023, ETH Zurich
// All rights reserved.
//
// Please, refer to the LICENSE file in the root directory.
// SPDX-License-Identifier: BSD-3-Clause
//
#pragma once

#include <type_traits>

#include <pika/execution.hpp>

#include <dlaf/common/consume_rvalues.h>
#include <dlaf/common/pipeline.h>
#include <dlaf/common/unwrap.h>
#include <dlaf/communication/communicator.h>
#include <dlaf/sender/transform.h>
#include <dlaf/sender/when_all_lift.h>

namespace dlaf::comm::internal {

/// This helper "consumes" a Pipeline<Communicator>::Wrapper ensuring that after this call
/// the one passed as argument gets destroyed. All other types left as they are
/// by the second overload.
inline void consumeCommunicatorWrapper(common::Pipeline<Communicator>::Wrapper& comm_wrapper) {
  [[maybe_unused]] auto comm_wrapper_local = std::move(comm_wrapper);
}

/// \overload consumeCommunicatorWrapper
template <typename T>
void consumeCommunicatorWrapper(T&) {}

/// Helper type for wrapping MPI calls.
///
/// Wrapper type around calls to MPI functions. Provides a call operator that
/// creates an MPI request and passes it as the last argument to the provided
/// callable. The wrapper then waits for the request to complete with
/// yield_while.
///
/// This could in theory be a lambda inside transformMPI.  However, clang at
/// least until version 12 fails with an internal compiler error with a trailing
/// decltype for SFINAE. GCC has no problems with a lambda.
template <typename F>
struct MPICallHelper {
  std::decay_t<F> f;
  template <typename... Ts>
  auto operator()(Ts&&... ts)
      -> decltype(std::move(f)(dlaf::common::internal::unwrap(ts)..., std::declval<MPI_Request*>())) {
    MPI_Request req;
    auto is_request_completed = [&req] {
      int flag;
      MPI_Test(&req, &flag, MPI_STATUS_IGNORE);
      return flag == 0;
    };

    // Note:
    // Callables passed to transformMPI have their arguments passed by reference, but doing so
    // with PromiseGuard would keep the guard alive until the completion of the MPI operation,
    // whereas we are only looking to guard the submission of the MPI operation. We therefore
    // explicitly release Pipeline<Communicator>::Wrapper after submitting the MPI operation with
    // consumeCommunicatorWrapper.
    //
    // We also use unwrap various types passed to the MPI operation, including PromiseGuards of
    // any type, to allow the MPI operation not to care whether a Communicator was wrapped in a
    // PromiseGuard or not.
    using result_type = decltype(std::move(f)(dlaf::common::internal::unwrap(ts)..., &req));
    if constexpr (std::is_void_v<result_type>) {
      std::move(f)(dlaf::common::internal::unwrap(ts)..., &req);
      (internal::consumeCommunicatorWrapper(ts), ...);
      pika::util::yield_while(is_request_completed);
    }
    else {
      auto r = std::move(f)(dlaf::common::internal::unwrap(ts)..., &req);
      (internal::consumeCommunicatorWrapper(ts), ...);
      pika::util::yield_while(is_request_completed);
      return r;
    }
  }
};

template <typename F>
MPICallHelper(F&&) -> MPICallHelper<std::decay_t<F>>;

/// Lazy transformMPI. This does not submit the work and returns a sender.
template <typename F, typename Sender,
          typename = std::enable_if_t<pika::execution::experimental::is_sender_v<Sender>>>
[[nodiscard]] decltype(auto) transformMPI(F&& f, Sender&& sender) {
  namespace ex = pika::execution::experimental;

<<<<<<< HEAD
  return ex::transfer(std::forward<Sender>(sender), dlaf::internal::getMPIScheduler()) |
         ex::then(dlaf::common::internal::ConsumeRvalues{MPICallHelper{std::forward<F>(f)}}) |
         ex::drop_operation_state();
=======
  return ex::transfer(std::forward<Sender>(sender),
                      ex::with_priority(dlaf::internal::getMPIScheduler(),
                                        pika::execution::thread_priority::boost)) |
         ex::then(dlaf::common::internal::ConsumeRvalues{MPICallHelper{std::forward<F>(f)}});
>>>>>>> 72b5210b
}

/// Fire-and-forget transformMPI. This submits the work and returns void.
template <typename F, typename Sender,
          typename = std::enable_if_t<pika::execution::experimental::is_sender_v<Sender>>>
void transformMPIDetach(F&& f, Sender&& sender) {
  pika::execution::experimental::start_detached(transformMPI(std::forward<F>(f),
                                                             std::forward<Sender>(sender)));
}

/// Lazy transformMPI. This does not submit the work and returns a sender. First
/// lifts non-senders into senders using just, and then calls transform with a
/// when_all sender of the lifted senders.
template <typename F, typename... Ts>
[[nodiscard]] decltype(auto) transformMPILift(F&& f, Ts&&... ts) {
  return transformMPI(std::forward<F>(f), dlaf::internal::whenAllLift(std::forward<Ts>(ts)...));
}

/// Fire-and-forget transformMPI. This submits the work and returns void. First
/// lifts non-senders into senders using just, and then calls transform with a
/// when_all sender of the lifted senders.
template <typename F, typename... Ts>
void transformMPILiftDetach(F&& f, Ts&&... ts) {
  pika::execution::experimental::start_detached(transformLift(std::forward<F>(f),
                                                              std::forward<Ts>(ts)...));
}

template <typename F>
struct PartialTransformMPIBase {
  std::decay_t<F> f_;
};

/// A partially applied transformMPI, with the callable object given, but the
/// predecessor sender missing. The predecessor sender is applied when calling
/// the operator| overload.
template <typename F>
class PartialTransformMPI : private PartialTransformMPIBase<F> {
public:
  template <typename F_>
  PartialTransformMPI(F_&& f) : PartialTransformMPIBase<F>{std::forward<F_>(f)} {}
  PartialTransformMPI(PartialTransformMPI&&) = default;
  PartialTransformMPI(const PartialTransformMPI&) = default;
  PartialTransformMPI& operator=(PartialTransformMPI&&) = default;
  PartialTransformMPI& operator=(const PartialTransformMPI&) = default;

  template <typename Sender>
  friend auto operator|(Sender&& sender, PartialTransformMPI pa) {
    return transformMPI(std::move(pa.f_), std::forward<Sender>(sender));
  }
};

template <typename F>
PartialTransformMPI(F&& f) -> PartialTransformMPI<std::decay_t<F>>;

/// A partially applied transformMPIDetach, with the callable object given, but
/// the predecessor sender missing. The predecessor sender is applied when
/// calling the operator| overload.
template <typename F>
class PartialTransformMPIDetach : private PartialTransformMPIBase<F> {
public:
  template <typename F_>
  PartialTransformMPIDetach(F_&& f) : PartialTransformMPIBase<F>{std::forward<F_>(f)} {}
  PartialTransformMPIDetach(PartialTransformMPIDetach&&) = default;
  PartialTransformMPIDetach(const PartialTransformMPIDetach&) = default;
  PartialTransformMPIDetach& operator=(PartialTransformMPIDetach&&) = default;
  PartialTransformMPIDetach& operator=(const PartialTransformMPIDetach&) = default;

  template <typename Sender>
  friend auto operator|(Sender&& sender, PartialTransformMPIDetach pa) {
    return pika::execution::experimental::start_detached(transformMPI(std::move(pa.f_),
                                                                      std::forward<Sender>(sender)));
  }
};

template <typename F>
PartialTransformMPIDetach(F&& f) -> PartialTransformMPIDetach<std::decay_t<F>>;

/// \overload transformMPI
///
/// This overload partially applies the MPI transform for later use with
/// operator| with a sender on the left-hand side.
template <typename F>
[[nodiscard]] decltype(auto) transformMPI(F&& f) {
  return PartialTransformMPI{std::forward<F>(f)};
}

/// \overload transformMPIDetach
///
/// This overload partially applies transformMPIDetach for later use with
/// operator| with a sender on the left-hand side.
template <typename F>
[[nodiscard]] decltype(auto) transformMPIDetach(F&& f) {
  return PartialTransformMPIDetach{std::forward<F>(f)};
}
}<|MERGE_RESOLUTION|>--- conflicted
+++ resolved
@@ -90,16 +90,11 @@
 [[nodiscard]] decltype(auto) transformMPI(F&& f, Sender&& sender) {
   namespace ex = pika::execution::experimental;
 
-<<<<<<< HEAD
-  return ex::transfer(std::forward<Sender>(sender), dlaf::internal::getMPIScheduler()) |
-         ex::then(dlaf::common::internal::ConsumeRvalues{MPICallHelper{std::forward<F>(f)}}) |
-         ex::drop_operation_state();
-=======
   return ex::transfer(std::forward<Sender>(sender),
                       ex::with_priority(dlaf::internal::getMPIScheduler(),
                                         pika::execution::thread_priority::boost)) |
-         ex::then(dlaf::common::internal::ConsumeRvalues{MPICallHelper{std::forward<F>(f)}});
->>>>>>> 72b5210b
+         ex::then(dlaf::common::internal::ConsumeRvalues{MPICallHelper{std::forward<F>(f)}}) |
+         ex::drop_operation_state();
 }
 
 /// Fire-and-forget transformMPI. This submits the work and returns void.
