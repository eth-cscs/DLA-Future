//
// Distributed Linear Algebra with Future (DLAF)
//
// Copyright (c) 2018-2022, ETH Zurich
// All rights reserved.
//
// Please, refer to the LICENSE file in the root directory.
// SPDX-License-Identifier: BSD-3-Clause
//
#pragma once

#include <pika/execution.hpp>
#include <pika/future.hpp>
#include <pika/thread.hpp>

#include "dlaf/blas/tile.h"
#include "dlaf/blas/tile_extensions.h"
#include "dlaf/common/index2d.h"
#include "dlaf/common/pipeline.h"
#include "dlaf/common/range2d.h"
#include "dlaf/common/round_robin.h"
#include "dlaf/communication/broadcast_panel.h"
#include "dlaf/communication/communicator.h"
#include "dlaf/communication/communicator_grid.h"
#include "dlaf/communication/kernels.h"
#include "dlaf/lapack/tile.h"
#include "dlaf/matrix/distribution.h"
#include "dlaf/matrix/matrix.h"
#include "dlaf/matrix/panel.h"
#include "dlaf/matrix/tile.h"
#include "dlaf/sender/when_all_lift.h"
#include "dlaf/solver/triangular/api.h"
#include "dlaf/util_matrix.h"

namespace dlaf {
namespace solver {
namespace internal {
namespace triangular_lln {
template <Backend backend, class T, typename InSender, typename OutSender>
void trsmBPanelTile(pika::threads::thread_priority priority, blas::Diag diag, T alpha,
                    InSender&& in_tile, OutSender&& out_tile) {
  dlaf::internal::whenAllLift(blas::Side::Left, blas::Uplo::Lower, blas::Op::NoTrans, diag, alpha,
                              std::forward<InSender>(in_tile), std::forward<OutSender>(out_tile)) |
      tile::trsm(dlaf::internal::Policy<backend>(priority)) |
      pika::execution::experimental::start_detached();
}

template <Backend backend, class T, typename ASender, typename BSender, typename CSender>
void gemmTrailingMatrixTile(pika::threads::thread_priority priority, T beta, ASender&& a_tile,
                            BSender&& b_tile, CSender&& c_tile) {
  dlaf::internal::whenAllLift(blas::Op::NoTrans, blas::Op::NoTrans, beta, std::forward<ASender>(a_tile),
                              std::forward<BSender>(b_tile), T(1.0), std::forward<CSender>(c_tile)) |
      tile::gemm(dlaf::internal::Policy<backend>(priority)) |
      pika::execution::experimental::start_detached();
}
}

namespace triangular_llt {
template <Backend backend, class T, typename InSender, typename OutSender>
void trsmBPanelTile(pika::threads::thread_priority priority, blas::Op op, blas::Diag diag, T alpha,
                    InSender&& in_tile, OutSender&& out_tile) {
  dlaf::internal::whenAllLift(blas::Side::Left, blas::Uplo::Lower, op, diag, alpha,
                              std::forward<InSender>(in_tile), std::forward<OutSender>(out_tile)) |
      tile::trsm(dlaf::internal::Policy<backend>(priority)) |
      pika::execution::experimental::start_detached();
}

template <Backend backend, class T, typename ASender, typename BSender, typename CSender>
void gemmTrailingMatrixTile(pika::threads::thread_priority priority, blas::Op op, T beta,
                            ASender&& a_tile, BSender&& b_tile, CSender&& c_tile) {
  dlaf::internal::whenAllLift(op, blas::Op::NoTrans, beta, std::forward<ASender>(a_tile),
                              std::forward<BSender>(b_tile), T(1.0), std::forward<CSender>(c_tile)) |
      tile::gemm(dlaf::internal::Policy<backend>(priority)) |
      pika::execution::experimental::start_detached();
}
}

namespace triangular_lun {
template <Backend backend, class T, typename InSender, typename OutSender>
void trsmBPanelTile(pika::threads::thread_priority priority, blas::Diag diag, T alpha,
                    InSender&& in_tile, OutSender&& out_tile) {
  dlaf::internal::whenAllLift(blas::Side::Left, blas::Uplo::Upper, blas::Op::NoTrans, diag, alpha,
                              std::forward<InSender>(in_tile), std::forward<OutSender>(out_tile)) |
      tile::trsm(dlaf::internal::Policy<backend>(priority)) |
      pika::execution::experimental::start_detached();
}

template <Backend backend, class T, typename ASender, typename BSender, typename CSender>
void gemmTrailingMatrixTile(pika::threads::thread_priority priority, T beta, ASender&& a_tile,
                            BSender&& b_tile, CSender&& c_tile) {
  dlaf::internal::whenAllLift(blas::Op::NoTrans, blas::Op::NoTrans, beta, std::forward<ASender>(a_tile),
                              std::forward<BSender>(b_tile), T(1.0), std::forward<CSender>(c_tile)) |
      tile::gemm(dlaf::internal::Policy<backend>(priority)) |
      pika::execution::experimental::start_detached();
}
}

namespace triangular_lut {
template <Backend backend, class T, typename InSender, typename OutSender>
void trsmBPanelTile(pika::threads::thread_priority priority, blas::Op op, blas::Diag diag, T alpha,
                    InSender&& in_tile, OutSender&& out_tile) {
  dlaf::internal::whenAllLift(blas::Side::Left, blas::Uplo::Upper, op, diag, alpha,
                              std::forward<InSender>(in_tile), std::forward<OutSender>(out_tile)) |
      tile::trsm(dlaf::internal::Policy<backend>(priority)) |
      pika::execution::experimental::start_detached();
}

template <Backend backend, class T, typename ASender, typename BSender, typename CSender>
void gemmTrailingMatrixTile(pika::threads::thread_priority priority, blas::Op op, T beta,
                            ASender&& a_tile, BSender&& b_tile, CSender&& c_tile) {
  dlaf::internal::whenAllLift(op, blas::Op::NoTrans, beta, std::forward<ASender>(a_tile),
                              std::forward<BSender>(b_tile), T(1.0), std::forward<CSender>(c_tile)) |
      tile::gemm(dlaf::internal::Policy<backend>(priority)) |
      pika::execution::experimental::start_detached();
}
}

namespace triangular_rln {
template <Backend backend, class T, typename InSender, typename OutSender>
void trsmBPanelTile(pika::threads::thread_priority priority, blas::Diag diag, T alpha,
                    InSender&& in_tile, OutSender&& out_tile) {
  dlaf::internal::whenAllLift(blas::Side::Right, blas::Uplo::Lower, blas::Op::NoTrans, diag, alpha,
                              std::forward<InSender>(in_tile), std::forward<OutSender>(out_tile)) |
      tile::trsm(dlaf::internal::Policy<backend>(priority)) |
      pika::execution::experimental::start_detached();
}

template <Backend backend, class T, typename ASender, typename BSender, typename CSender>
void gemmTrailingMatrixTile(pika::threads::thread_priority priority, T beta, ASender&& a_tile,
                            BSender&& b_tile, CSender&& c_tile) {
  dlaf::internal::whenAllLift(blas::Op::NoTrans, blas::Op::NoTrans, beta, std::forward<ASender>(a_tile),
                              std::forward<BSender>(b_tile), T(1.0), std::forward<CSender>(c_tile)) |
      tile::gemm(dlaf::internal::Policy<backend>(priority)) |
      pika::execution::experimental::start_detached();
}
}

namespace triangular_rlt {
template <Backend backend, class T, typename InSender, typename OutSender>
void trsmBPanelTile(pika::threads::thread_priority priority, blas::Op op, blas::Diag diag, T alpha,
                    InSender&& in_tile, OutSender&& out_tile) {
  dlaf::internal::whenAllLift(blas::Side::Right, blas::Uplo::Lower, op, diag, alpha,
                              std::forward<InSender>(in_tile), std::forward<OutSender>(out_tile)) |
      tile::trsm(dlaf::internal::Policy<backend>(priority)) |
      pika::execution::experimental::start_detached();
}

template <Backend backend, class T, typename ASender, typename BSender, typename CSender>
void gemmTrailingMatrixTile(pika::threads::thread_priority priority, blas::Op op, T beta,
                            ASender&& a_tile, BSender&& b_tile, CSender&& c_tile) {
  dlaf::internal::whenAllLift(blas::Op::NoTrans, op, beta, std::forward<ASender>(a_tile),
                              std::forward<BSender>(b_tile), T(1.0), std::forward<CSender>(c_tile)) |
      tile::gemm(dlaf::internal::Policy<backend>(priority)) |
      pika::execution::experimental::start_detached();
}
}

namespace triangular_run {
template <Backend backend, class T, typename InSender, typename OutSender>
void trsmBPanelTile(pika::threads::thread_priority priority, blas::Diag diag, T alpha,
                    InSender&& in_tile, OutSender&& out_tile) {
  dlaf::internal::whenAllLift(blas::Side::Right, blas::Uplo::Upper, blas::Op::NoTrans, diag, alpha,
                              std::forward<InSender>(in_tile), std::forward<OutSender>(out_tile)) |
      tile::trsm(dlaf::internal::Policy<backend>(priority)) |
      pika::execution::experimental::start_detached();
}

template <Backend backend, class T, typename ASender, typename BSender, typename CSender>
void gemmTrailingMatrixTile(pika::threads::thread_priority priority, T beta, ASender&& a_tile,
                            BSender&& b_tile, CSender&& c_tile) {
  dlaf::internal::whenAllLift(blas::Op::NoTrans, blas::Op::NoTrans, beta, std::forward<ASender>(a_tile),
                              std::forward<BSender>(b_tile), T(1.0), std::forward<CSender>(c_tile)) |
      tile::gemm(dlaf::internal::Policy<backend>(priority)) |
      pika::execution::experimental::start_detached();
}
}

namespace triangular_rut {
template <Backend backend, class T, typename InSender, typename OutSender>
void trsmBPanelTile(pika::threads::thread_priority priority, blas::Op op, blas::Diag diag, T alpha,
                    InSender&& in_tile, OutSender&& out_tile) {
  dlaf::internal::whenAllLift(blas::Side::Right, blas::Uplo::Upper, op, diag, alpha,
                              std::forward<InSender>(in_tile), std::forward<OutSender>(out_tile)) |
      tile::trsm(dlaf::internal::Policy<backend>(priority)) |
      pika::execution::experimental::start_detached();
}

template <Backend backend, class T, typename ASender, typename BSender, typename CSender>
void gemmTrailingMatrixTile(pika::threads::thread_priority priority, blas::Op op, T beta,
                            ASender&& a_tile, BSender&& b_tile, CSender&& c_tile) {
  dlaf::internal::whenAllLift(blas::Op::NoTrans, op, beta, std::forward<ASender>(a_tile),
                              std::forward<BSender>(b_tile), T(1.0), std::forward<CSender>(c_tile)) |
      tile::gemm(dlaf::internal::Policy<backend>(priority)) |
      pika::execution::experimental::start_detached();
}
}

template <Backend backend, Device device, class T>
void Triangular<backend, device, T>::call_LLN(blas::Diag diag, T alpha, Matrix<const T, device>& mat_a,
                                              Matrix<T, device>& mat_b) {
  using namespace triangular_lln;
  using pika::threads::thread_priority;

  SizeType m = mat_b.nrTiles().rows();
  SizeType n = mat_b.nrTiles().cols();

  for (SizeType k = 0; k < m; ++k) {
    for (SizeType j = 0; j < n; ++j) {
      auto kj = LocalTileIndex{k, j};

      // Triangular solve of k-th row Panel of B
      trsmBPanelTile<backend>(thread_priority::high, diag, alpha,
                              mat_a.read_sender(LocalTileIndex{k, k}), mat_b.readwrite_sender(kj));

      for (SizeType i = k + 1; i < m; ++i) {
        // Choose queue priority
        const auto trailing_priority = (i == k + 1) ? thread_priority::high : thread_priority::normal;

        auto beta = static_cast<T>(-1.0) / alpha;
        // Update trailing matrix
        gemmTrailingMatrixTile<backend>(trailing_priority, beta, mat_a.read_sender(LocalTileIndex{i, k}),
                                        mat_b.read_sender(kj),
                                        mat_b.readwrite_sender(LocalTileIndex{i, j}));
      }
    }
  }
}

template <Backend backend, Device device, class T>
void Triangular<backend, device, T>::call_LLT(blas::Op op, blas::Diag diag, T alpha,
                                              Matrix<const T, device>& mat_a, Matrix<T, device>& mat_b) {
  using namespace triangular_llt;
  using pika::threads::thread_priority;

  SizeType m = mat_b.nrTiles().rows();
  SizeType n = mat_b.nrTiles().cols();

  for (SizeType k = m - 1; k >= 0; --k) {
    for (SizeType j = n - 1; j >= 0; --j) {
      auto kj = LocalTileIndex{k, j};
      // Triangular solve of k-th row Panel of B
      trsmBPanelTile<backend>(thread_priority::high, op, diag, alpha,
                              mat_a.read_sender(LocalTileIndex{k, k}), mat_b.readwrite_sender(kj));

      for (SizeType i = k - 1; i >= 0; --i) {
        // Choose queue priority
        const auto trailing_priority = (i == k - 1) ? thread_priority::high : thread_priority::normal;

        auto beta = static_cast<T>(-1.0) / alpha;

        // Update trailing matrix
        gemmTrailingMatrixTile<backend>(trailing_priority, op, beta,
                                        mat_a.read_sender(LocalTileIndex{k, i}), mat_b.read_sender(kj),
                                        mat_b.readwrite_sender(LocalTileIndex{i, j}));
      }
    }
  }
}

template <Backend backend, Device device, class T>
void Triangular<backend, device, T>::call_LUN(blas::Diag diag, T alpha, Matrix<const T, device>& mat_a,
                                              Matrix<T, device>& mat_b) {
  using namespace triangular_lun;
  using pika::threads::thread_priority;

  SizeType m = mat_b.nrTiles().rows();
  SizeType n = mat_b.nrTiles().cols();

  for (SizeType k = m - 1; k >= 0; --k) {
    for (SizeType j = n - 1; j >= 0; --j) {
      auto kj = LocalTileIndex{k, j};
      // Triangular solve of k-th row Panel of B
      trsmBPanelTile<backend>(thread_priority::high, diag, alpha,
                              mat_a.read_sender(LocalTileIndex{k, k}), mat_b.readwrite_sender(kj));

      for (SizeType i = k - 1; i >= 0; --i) {
        // Choose queue priority
        const auto trailing_priority = (i == k - 1) ? thread_priority::high : thread_priority::normal;
        auto beta = static_cast<T>(-1.0) / alpha;
        // Update trailing matrix
        gemmTrailingMatrixTile<backend>(trailing_priority, beta, mat_a.read_sender(LocalTileIndex{i, k}),
                                        mat_b.read_sender(kj),
                                        mat_b.readwrite_sender(LocalTileIndex{i, j}));
      }
    }
  }
}

template <Backend backend, Device device, class T>
void Triangular<backend, device, T>::call_LUT(blas::Op op, blas::Diag diag, T alpha,
                                              Matrix<const T, device>& mat_a, Matrix<T, device>& mat_b) {
  using namespace triangular_lut;
  using pika::threads::thread_priority;

  SizeType m = mat_b.nrTiles().rows();
  SizeType n = mat_b.nrTiles().cols();

  for (SizeType k = 0; k < m; ++k) {
    for (SizeType j = 0; j < n; ++j) {
      auto kj = LocalTileIndex{k, j};

      // Triangular solve of k-th row Panel of B
      trsmBPanelTile<backend>(thread_priority::high, op, diag, alpha,
                              mat_a.read_sender(LocalTileIndex{k, k}), mat_b.readwrite_sender(kj));

      for (SizeType i = k + 1; i < m; ++i) {
        // Choose queue priority
        const auto trailing_priority = (i == k + 1) ? thread_priority::high : thread_priority::normal;

        auto beta = static_cast<T>(-1.0) / alpha;
        // Update trailing matrix
        gemmTrailingMatrixTile<backend>(trailing_priority, op, beta,
                                        mat_a.read_sender(LocalTileIndex{k, i}), mat_b.read_sender(kj),
                                        mat_b.readwrite_sender(LocalTileIndex{i, j}));
      }
    }
  }
}

template <Backend backend, Device device, class T>
void Triangular<backend, device, T>::call_RLN(blas::Diag diag, T alpha, Matrix<const T, device>& mat_a,
                                              Matrix<T, device>& mat_b) {
  using namespace triangular_rln;
  using pika::threads::thread_priority;

  SizeType m = mat_b.nrTiles().rows();
  SizeType n = mat_b.nrTiles().cols();

  for (SizeType k = n - 1; k >= 0; --k) {
    for (SizeType i = m - 1; i >= 0; --i) {
      auto ik = LocalTileIndex{i, k};

      // Triangular solve of k-th col Panel of B
      trsmBPanelTile<backend>(thread_priority::high, diag, alpha,
                              mat_a.read_sender(LocalTileIndex{k, k}), mat_b.readwrite_sender(ik));

      for (SizeType j = k - 1; j >= 0; --j) {
        // Choose queue priority
        const auto trailing_priority = (j == k - 1) ? thread_priority::high : thread_priority::normal;
        auto beta = static_cast<T>(-1.0) / alpha;
        // Update trailing matrix
        gemmTrailingMatrixTile<backend>(trailing_priority, beta, mat_b.read_sender(ik),
                                        mat_a.read_sender(LocalTileIndex{k, j}),
                                        mat_b.readwrite_sender(LocalTileIndex{i, j}));
      }
    }
  }
}

template <Backend backend, Device device, class T>
void Triangular<backend, device, T>::call_RLT(blas::Op op, blas::Diag diag, T alpha,
                                              Matrix<const T, device>& mat_a, Matrix<T, device>& mat_b) {
  using namespace triangular_rlt;
  using pika::threads::thread_priority;

  SizeType m = mat_b.nrTiles().rows();
  SizeType n = mat_b.nrTiles().cols();

  for (SizeType k = 0; k < n; ++k) {
    for (SizeType i = 0; i < m; ++i) {
      auto ik = LocalTileIndex{i, k};

      // Triangular solve of k-th col Panel of B
      trsmBPanelTile<backend>(thread_priority::high, op, diag, alpha,
                              mat_a.read_sender(LocalTileIndex{k, k}), mat_b.readwrite_sender(ik));

      for (SizeType j = k + 1; j < n; ++j) {
        // Choose queue priority
        const auto trailing_priority = (j == k + 1) ? thread_priority::high : thread_priority::normal;

        auto beta = static_cast<T>(-1.0) / alpha;
        // Update trailing matrix
        gemmTrailingMatrixTile<backend>(trailing_priority, op, beta, mat_b.read_sender(ik),
                                        mat_a.read_sender(LocalTileIndex{j, k}),
                                        mat_b.readwrite_sender(LocalTileIndex{i, j}));
      }
    }
  }
}

template <Backend backend, Device device, class T>
void Triangular<backend, device, T>::call_RUN(blas::Diag diag, T alpha, Matrix<const T, device>& mat_a,
                                              Matrix<T, device>& mat_b) {
  using namespace triangular_run;
  using pika::threads::thread_priority;

  SizeType m = mat_b.nrTiles().rows();
  SizeType n = mat_b.nrTiles().cols();

  for (SizeType k = 0; k < n; ++k) {
    for (SizeType i = 0; i < m; ++i) {
      auto ik = LocalTileIndex{i, k};

      // Triangular solve of k-th col Panel of B
      trsmBPanelTile<backend>(thread_priority::high, diag, alpha,
                              mat_a.read_sender(LocalTileIndex{k, k}), mat_b.readwrite_sender(ik));

      for (SizeType j = k + 1; j < n; ++j) {
        // Choose queue priority
        const auto trailing_priority = (j == k + 1) ? thread_priority::high : thread_priority::normal;
        auto beta = static_cast<T>(-1.0) / alpha;
        // Update trailing matrix
        gemmTrailingMatrixTile<backend>(trailing_priority, beta, mat_b.read_sender(ik),
                                        mat_a.read_sender(LocalTileIndex{k, j}),
                                        mat_b.readwrite_sender(LocalTileIndex{i, j}));
      }
    }
  }
}

template <Backend backend, Device device, class T>
void Triangular<backend, device, T>::call_RUT(blas::Op op, blas::Diag diag, T alpha,
                                              Matrix<const T, device>& mat_a, Matrix<T, device>& mat_b) {
  using namespace triangular_rut;
  using pika::threads::thread_priority;

  SizeType m = mat_b.nrTiles().rows();
  SizeType n = mat_b.nrTiles().cols();

  for (SizeType k = n - 1; k >= 0; --k) {
    for (SizeType i = m - 1; i >= 0; --i) {
      auto ik = LocalTileIndex{i, k};

      // Triangular solve of k-th col Panel of B
      trsmBPanelTile<backend>(thread_priority::high, op, diag, alpha,
                              mat_a.read_sender(LocalTileIndex{k, k}), mat_b.readwrite_sender(ik));

      for (SizeType j = k - 1; j >= 0; --j) {
        // Choose queue priority
        const auto trailing_priority = (j == k - 1) ? thread_priority::high : thread_priority::normal;

        auto beta = static_cast<T>(-1.0) / alpha;
        // Update trailing matrix
        gemmTrailingMatrixTile<backend>(trailing_priority, op, beta, mat_b.read_sender(ik),
                                        mat_a.read_sender(LocalTileIndex{j, k}),
                                        mat_b.readwrite_sender(LocalTileIndex{i, j}));
      }
    }
  }
}

template <Backend backend, Device device, class T>
void Triangular<backend, device, T>::call_LLN(comm::CommunicatorGrid grid, blas::Diag diag, T alpha,
                                              Matrix<const T, device>& mat_a, Matrix<T, device>& mat_b) {
  using namespace triangular_lln;
  using pika::threads::thread_priority;

  using common::internal::vector;

  const comm::Index2D this_rank = grid.rank();

  const matrix::Distribution& distr_a = mat_a.distribution();
  const matrix::Distribution& distr_b = mat_b.distribution();

  // If mat_b is empty return immediately
  if (mat_b.size().isEmpty())
    return;

  // Set up MPI executor pipelines
  common::Pipeline<comm::Communicator> mpi_row_task_chain(grid.rowCommunicator().clone());
  common::Pipeline<comm::Communicator> mpi_col_task_chain(grid.colCommunicator().clone());

  constexpr std::size_t n_workspaces = 2;
  common::RoundRobin<matrix::Panel<Coord::Col, T, device>> a_panels(n_workspaces, distr_a);
  common::RoundRobin<matrix::Panel<Coord::Row, T, device>> b_panels(n_workspaces, distr_b);

  for (SizeType k = 0; k < mat_a.nrTiles().rows(); ++k) {
    const GlobalTileIndex kk(k, k);
    auto kk_rank = distr_a.rankGlobalTile(kk);

    const LocalTileIndex kk_offset{
        distr_a.nextLocalTileFromGlobalTile<Coord::Row>(k),
        distr_a.nextLocalTileFromGlobalTile<Coord::Col>(k),
    };

    const LocalTileIndex bt_offset{distr_b.nextLocalTileFromGlobalTile<Coord::Row>(k + 1), 0};

    auto& a_panel = a_panels.nextResource();
    auto& b_panel = b_panels.nextResource();
    a_panel.setRangeStart(kk);
    if (k == mat_a.nrTiles().rows() - 1) {
      a_panel.setWidth(mat_a.tileSize(kk).rows());
      b_panel.setHeight(mat_a.tileSize(kk).cols());
    }

    if (kk_rank.col() == this_rank.col()) {
      for (SizeType i_local = kk_offset.row(); i_local < distr_a.localNrTiles().rows(); ++i_local) {
        const LocalTileIndex ik_panel(Coord::Row, i_local);
        const LocalTileIndex ik(i_local, kk_offset.col());
        a_panel.setTile(ik_panel, mat_a.read(ik));
      }
    }
    broadcast(kk_rank.col(), a_panel, mpi_row_task_chain);

    for (SizeType j_local = 0; j_local < distr_b.localNrTiles().cols(); ++j_local) {
      // Triangular solve B's k-th row panel and broadcast B(kj) column-wise
      if (kk_rank.row() == this_rank.row()) {
        auto k_local_row = distr_b.localTileFromGlobalTile<Coord::Row>(k);
        const LocalTileIndex kk_panel(Coord::Row, k_local_row);
        const LocalTileIndex kj(k_local_row, j_local);
        const LocalTileIndex kj_panel(Coord::Col, j_local);

        trsmBPanelTile<backend>(thread_priority::high, diag, alpha, a_panel.read_sender(kk_panel),
                                mat_b.readwrite_sender(kj));
        b_panel.setTile(kj_panel, mat_b.read(kj));
      }
    }
    // Nothing else to do if the trailing matrix is empty.
    if (k == mat_a.nrTiles().rows() - 1)
      continue;

    broadcast(kk_rank.row(), b_panel, mpi_col_task_chain);

    for (SizeType i_local = bt_offset.row(); i_local < distr_a.localNrTiles().rows(); ++i_local) {
      // Choose queue priority
      auto i = distr_a.globalTileFromLocalTile<Coord::Row>(i_local);
      const auto trailing_priority = (i == k + 1) ? thread_priority::high : thread_priority::normal;

      const LocalTileIndex ik_panel(Coord::Row, i_local);

      // Update trailing matrix
      for (SizeType j_local = 0; j_local < distr_b.localNrTiles().cols(); ++j_local) {
        const LocalTileIndex kj_panel(Coord::Col, j_local);
        const LocalTileIndex ij(i_local, j_local);
        const T beta = T(-1.0) / alpha;

        gemmTrailingMatrixTile<backend>(trailing_priority, beta, a_panel.read_sender(ik_panel),
                                        b_panel.read_sender(kj_panel), mat_b.readwrite_sender(ij));
      }
    }
    a_panel.reset();
    b_panel.reset();
  }
}

template <Backend backend, Device D, class T>
void Triangular<backend, D, T>::call_LLT(comm::CommunicatorGrid grid, blas::Op op, blas::Diag diag,
                                         T alpha, Matrix<const T, D>& mat_a, Matrix<T, D>& mat_b) {
  using namespace triangular_llt;
  namespace ex = pika::execution::experimental;
  using pika::threads::thread_priority;

  const comm::Index2D this_rank = grid.rank();

  const matrix::Distribution& distr_a = mat_a.distribution();
  const matrix::Distribution& distr_b = mat_b.distribution();

  if (mat_b.size().isEmpty())
    return;

  common::Pipeline<comm::Communicator> mpi_row_task_chain(grid.rowCommunicator().clone());
  common::Pipeline<comm::Communicator> mpi_col_task_chain(grid.colCommunicator().clone());

  constexpr std::size_t n_workspaces = 2;
  common::RoundRobin<matrix::Panel<Coord::Col, T, D>> a_panels(n_workspaces, distr_a);
  common::RoundRobin<matrix::Panel<Coord::Row, T, D>> b_panels(n_workspaces, distr_b);

  for (SizeType k = mat_a.nrTiles().cols() - 1; k >= 0; --k) {
    const GlobalTileIndex kk{k, k};

    const LocalTileIndex kk_offset{distr_a.nextLocalTileFromGlobalTile<Coord::Row>(kk.row()),
                                   distr_a.nextLocalTileFromGlobalTile<Coord::Col>(kk.col())};
    const LocalTileIndex bt_offset(distr_b.nextLocalTileFromGlobalTile<Coord::Row>(kk.row() + 1), 0);

    auto& a_panel = a_panels.nextResource();
    auto& b_panel = b_panels.nextResource();

    a_panel.setRangeStart(kk);

    if (kk.row() == mat_a.nrTiles().rows() - 1) {
      a_panel.setWidth(mat_a.tileSize(kk).cols());
      b_panel.setHeight(mat_a.tileSize(kk).cols());
    }

    const auto rank_kk = distr_a.rankGlobalTile(kk);
    if (this_rank.col() == rank_kk.col()) {
      for (SizeType i_loc = kk_offset.row(); i_loc < distr_a.localNrTiles().rows(); ++i_loc) {
        const LocalTileIndex ik{i_loc, kk_offset.col()};
        a_panel.setTile(ik, mat_a.read(ik));
      }
    }
    comm::broadcast(rank_kk.col(), a_panel, mpi_row_task_chain);

    matrix::util::set0<backend>(thread_priority::normal, b_panel);

    for (const auto& ij : common::iterate_range2d(bt_offset, indexFromOrigin(distr_b.localNrTiles())))
      gemmTrailingMatrixTile<backend>(ij.row() == bt_offset.row() ? thread_priority::high
                                                                  : thread_priority::normal,
                                      op, T(1) / alpha, a_panel.read_sender(ij), mat_b.read_sender(ij),
                                      b_panel.readwrite_sender(ij));

<<<<<<< HEAD
    for (const auto& idx : b_panel.iteratorLocal()) {
      if (this_rank.row() == rank_kk.row())
        ex::start_detached(comm::scheduleReduceRecvInPlace(mpi_col_task_chain(), MPI_SUM,
                                                           b_panel.readwrite_sender(idx)));
      else
        ex::start_detached(comm::scheduleReduceSend(rank_kk.row(), mpi_col_task_chain(), MPI_SUM,
                                                    b_panel.read_sender(idx)));
=======
    if (grid.colCommunicator().size() != 1) {
      for (const auto& idx : b_panel.iteratorLocal()) {
        if (this_rank.row() == rank_kk.row())
          comm::scheduleReduceRecvInPlace(mpi_col_task_chain(), MPI_SUM, b_panel(idx));
        else
          comm::scheduleReduceSend(rank_kk.row(), mpi_col_task_chain(), MPI_SUM, b_panel.read(idx));
      }
>>>>>>> 386c707a
    }

    if (this_rank.row() == rank_kk.row()) {
      for (SizeType j_loc = 0; j_loc < distr_b.localNrTiles().cols(); ++j_loc) {
        const LocalTileIndex kj(kk_offset.row(), j_loc);
        const auto& priority = thread_priority::high;

        dlaf::internal::whenAllLift(T(-1), b_panel.read_sender(kj), mat_b.readwrite_sender(kj)) |
            tile::add(dlaf::internal::Policy<backend>(priority)) |
            pika::execution::experimental::start_detached();

        trsmBPanelTile<backend>(priority, op, diag, alpha, a_panel.read_sender(kk_offset),
                                mat_b.readwrite_sender(kj));
      }
    }

    b_panel.reset();
    a_panel.reset();
  }
}

template <Backend backend, Device device, class T>
void Triangular<backend, device, T>::call_LUN(comm::CommunicatorGrid grid, blas::Diag diag, T alpha,
                                              Matrix<const T, device>& mat_a, Matrix<T, device>& mat_b) {
  using namespace triangular_lun;
  using pika::threads::thread_priority;

  const comm::Index2D this_rank = grid.rank();

  const matrix::Distribution& distr_a = mat_a.distribution();
  const matrix::Distribution& distr_b = mat_b.distribution();

  // If mat_b is empty return immediately
  if (mat_b.size().isEmpty())
    return;

  // Set up MPI executor pipelines
  common::Pipeline<comm::Communicator> mpi_row_task_chain(grid.rowCommunicator().clone());
  common::Pipeline<comm::Communicator> mpi_col_task_chain(grid.colCommunicator().clone());

  constexpr std::size_t n_workspaces = 2;
  common::RoundRobin<matrix::Panel<Coord::Col, T, device>> a_panels(n_workspaces, distr_a);
  common::RoundRobin<matrix::Panel<Coord::Row, T, device>> b_panels(n_workspaces, distr_b);

  for (SizeType k = mat_a.nrTiles().rows() - 1; k >= 0; --k) {
    const GlobalTileIndex kk(k, k);
    auto kk_rank = distr_a.rankGlobalTile(kk);

    const LocalTileIndex kk_offset{
        distr_a.nextLocalTileFromGlobalTile<Coord::Row>(k + 1),
        distr_a.nextLocalTileFromGlobalTile<Coord::Col>(k),
    };

    const LocalTileIndex bt_offset{distr_b.nextLocalTileFromGlobalTile<Coord::Row>(k), 0};

    auto& a_panel = a_panels.nextResource();
    auto& b_panel = b_panels.nextResource();
    if (k == mat_a.nrTiles().rows() - 1) {
      a_panel.setWidth(mat_a.tileSize(kk).rows());
      b_panel.setHeight(mat_a.tileSize(kk).cols());
    }

    if (kk_rank.col() == this_rank.col()) {
      for (SizeType i_local = kk_offset.row() - 1; i_local >= 0; --i_local) {
        const LocalTileIndex ik_panel(Coord::Row, i_local);
        const LocalTileIndex ik(i_local, kk_offset.col());
        a_panel.setTile(ik_panel, mat_a.read(ik));
      }
    }
    broadcast(kk_rank.col(), a_panel, mpi_row_task_chain);

    for (SizeType j_local = distr_b.localNrTiles().cols() - 1; j_local >= 0; --j_local) {
      // Triangular solve B's k-th row panel and broadcast B(kj) column-wise
      if (kk_rank.row() == this_rank.row()) {
        auto k_local_row = distr_b.localTileFromGlobalTile<Coord::Row>(k);
        const LocalTileIndex kk_panel(Coord::Row, k_local_row);
        const LocalTileIndex kj(k_local_row, j_local);
        const LocalTileIndex kj_panel(Coord::Col, j_local);

        trsmBPanelTile<backend>(thread_priority::high, diag, alpha, a_panel.read_sender(kk_panel),
                                mat_b.readwrite_sender(kj));
        b_panel.setTile(kj_panel, mat_b.read(kj));
      }
    }
    // Nothing else to do if the trailing matrix is empty.
    if (k == 0)
      continue;

    broadcast(kk_rank.row(), b_panel, mpi_col_task_chain);

    for (SizeType i_local = bt_offset.row() - 1; i_local >= 0; --i_local) {
      // Choose queue priority
      auto i = distr_a.globalTileFromLocalTile<Coord::Row>(i_local);
      const auto trailing_priority = (i == k - 1) ? thread_priority::high : thread_priority::normal;

      const LocalTileIndex ik_panel(Coord::Row, i_local);

      // Update trailing matrix
      for (SizeType j_local = distr_b.localNrTiles().cols() - 1; j_local >= 0; --j_local) {
        const LocalTileIndex kj_panel(Coord::Col, j_local);
        const LocalTileIndex ij(i_local, j_local);
        const T beta = T(-1.0) / alpha;

        gemmTrailingMatrixTile<backend>(trailing_priority, beta, a_panel.read_sender(ik_panel),
                                        b_panel.read_sender(kj_panel), mat_b.readwrite_sender(ij));
      }
    }
    a_panel.reset();
    b_panel.reset();
  }
}

template <Backend backend, Device D, class T>
void Triangular<backend, D, T>::call_LUT(comm::CommunicatorGrid grid, blas::Op op, blas::Diag diag,
                                         T alpha, Matrix<const T, D>& mat_a, Matrix<T, D>& mat_b) {
  using namespace triangular_lut;
  using pika::threads::thread_priority;

  const comm::Index2D this_rank = grid.rank();

  const matrix::Distribution& distr_a = mat_a.distribution();
  const matrix::Distribution& distr_b = mat_b.distribution();

  if (mat_b.size().isEmpty())
    return;

  common::Pipeline<comm::Communicator> mpi_row_task_chain(grid.rowCommunicator().clone());
  common::Pipeline<comm::Communicator> mpi_col_task_chain(grid.colCommunicator().clone());

  constexpr std::size_t n_workspaces = 2;
  common::RoundRobin<matrix::Panel<Coord::Col, T, D>> a_panels(n_workspaces, distr_a);
  common::RoundRobin<matrix::Panel<Coord::Row, T, D>> b_panels(n_workspaces, distr_b);

  for (SizeType k = 0; k < mat_a.nrTiles().rows(); ++k) {
    const GlobalTileIndex kk{k, k};

    const LocalTileIndex kk_offset{distr_a.nextLocalTileFromGlobalTile<Coord::Row>(kk.row() + 1),
                                   distr_a.nextLocalTileFromGlobalTile<Coord::Col>(kk.col())};
    const LocalTileIndex bt_offset(distr_b.nextLocalTileFromGlobalTile<Coord::Row>(kk.row()), 0);

    auto& a_panel = a_panels.nextResource();
    auto& b_panel = b_panels.nextResource();

    if (kk.row() == mat_a.nrTiles().rows() - 1) {
      a_panel.setWidth(mat_a.tileSize(kk).cols());
      b_panel.setHeight(mat_a.tileSize(kk).cols());
    }

    const auto rank_kk = distr_a.rankGlobalTile(kk);
    if (this_rank.col() == rank_kk.col()) {
      for (SizeType i_loc = kk_offset.row() - 1; i_loc >= 0; --i_loc) {
        const LocalTileIndex ik{i_loc, kk_offset.col()};
        a_panel.setTile(ik, mat_a.read(ik));
      }
    }
    comm::broadcast(rank_kk.col(), a_panel, mpi_row_task_chain);

    matrix::util::set0<backend>(thread_priority::normal, b_panel);

    for (const auto& ij :
         common::iterate_range2d(LocalTileIndex{bt_offset.row(), distr_b.localNrTiles().cols()}))
      gemmTrailingMatrixTile<backend>(ij.row() == bt_offset.row() ? thread_priority::high
                                                                  : thread_priority::normal,
                                      op, T(1) / alpha, a_panel.read_sender(ij), mat_b.read_sender(ij),
                                      b_panel.readwrite_sender(ij));

    if (grid.colCommunicator().size() != 1) {
      for (const auto& idx : b_panel.iteratorLocal()) {
        if (this_rank.row() == rank_kk.row())
          comm::scheduleReduceRecvInPlace(mpi_col_task_chain(), MPI_SUM, b_panel(idx));
        else
          comm::scheduleReduceSend(rank_kk.row(), mpi_col_task_chain(), MPI_SUM, b_panel.read(idx));
      }
    }

    if (this_rank.row() == rank_kk.row()) {
      for (SizeType j_loc = distr_b.localNrTiles().cols() - 1; j_loc >= 0; --j_loc) {
        const LocalTileIndex kj(bt_offset.row(), j_loc);
        const auto& priority = thread_priority::high;

        dlaf::internal::whenAllLift(T(-1), b_panel.read_sender(kj), mat_b.readwrite_sender(kj)) |
            tile::add(dlaf::internal::Policy<backend>(priority)) |
            pika::execution::experimental::start_detached();

        trsmBPanelTile<backend>(priority, op, diag, alpha,
                                a_panel.read_sender(LocalTileIndex{bt_offset.row(), kk_offset.col()}),
                                mat_b.readwrite_sender(kj));
      }
    }

    b_panel.reset();
    a_panel.reset();
  }
}

template <Backend backend, Device device, class T>
void Triangular<backend, device, T>::call_RLN(comm::CommunicatorGrid grid, blas::Diag diag, T alpha,
                                              Matrix<const T, device>& mat_a, Matrix<T, device>& mat_b) {
  using namespace triangular_rln;
  using pika::threads::thread_priority;

  const comm::Index2D this_rank = grid.rank();

  const matrix::Distribution& distr_a = mat_a.distribution();
  const matrix::Distribution& distr_b = mat_b.distribution();

  // If mat_b is empty return immediately
  if (mat_b.size().isEmpty())
    return;

  // Set up MPI executor pipelines
  common::Pipeline<comm::Communicator> mpi_row_task_chain(grid.rowCommunicator().clone());
  common::Pipeline<comm::Communicator> mpi_col_task_chain(grid.colCommunicator().clone());

  constexpr std::size_t n_workspaces = 2;
  common::RoundRobin<matrix::Panel<Coord::Row, T, device>> a_panels(n_workspaces, distr_a);
  common::RoundRobin<matrix::Panel<Coord::Col, T, device>> b_panels(n_workspaces, distr_b);

  for (SizeType k = mat_a.nrTiles().cols() - 1; k >= 0; --k) {
    const GlobalTileIndex kk(k, k);
    auto kk_rank = distr_a.rankGlobalTile(kk);

    const LocalTileIndex kk_offset{
        distr_a.nextLocalTileFromGlobalTile<Coord::Row>(k),
        distr_a.nextLocalTileFromGlobalTile<Coord::Col>(k + 1),
    };

    const LocalTileIndex bt_offset{0, distr_b.nextLocalTileFromGlobalTile<Coord::Col>(k)};

    auto& a_panel = a_panels.nextResource();
    auto& b_panel = b_panels.nextResource();
    if (k == mat_a.nrTiles().cols() - 1) {
      a_panel.setHeight(mat_a.tileSize(kk).cols());
      b_panel.setWidth(mat_a.tileSize(kk).rows());
    }

    if (kk_rank.row() == this_rank.row()) {
      for (SizeType j_local = kk_offset.col() - 1; j_local >= 0; --j_local) {
        const LocalTileIndex kj_panel(Coord::Col, j_local);
        const LocalTileIndex kj(kk_offset.row(), j_local);
        a_panel.setTile(kj_panel, mat_a.read(kj));
      }
    }
    broadcast(kk_rank.row(), a_panel, mpi_col_task_chain);

    for (SizeType i_local = distr_b.localNrTiles().rows() - 1; i_local >= 0; --i_local) {
      // Triangular solve B's k-th col panel and broadcast B(ik) row-wise
      if (kk_rank.col() == this_rank.col()) {
        auto k_local_col = distr_b.localTileFromGlobalTile<Coord::Col>(k);
        const LocalTileIndex kk_panel(Coord::Col, k_local_col);
        const LocalTileIndex ik(i_local, k_local_col);
        const LocalTileIndex ik_panel(Coord::Row, i_local);

        trsmBPanelTile<backend>(thread_priority::high, diag, alpha, a_panel.read_sender(kk_panel),
                                mat_b.readwrite_sender(ik));
        b_panel.setTile(ik_panel, mat_b.read(ik));
      }
    }
    // Nothing else to do if the trailing matrix is empty.
    if (k == 0)
      continue;

    broadcast(kk_rank.col(), b_panel, mpi_row_task_chain);

    for (SizeType j_local = bt_offset.col() - 1; j_local >= 0; --j_local) {
      // Choose queue priority
      auto j = distr_a.globalTileFromLocalTile<Coord::Col>(j_local);
      const auto trailing_priority = (j == k - 1) ? thread_priority::high : thread_priority::normal;

      const LocalTileIndex kj_panel(Coord::Col, j_local);

      // Update trailing matrix
      for (SizeType i_local = distr_b.localNrTiles().rows() - 1; i_local >= 0; --i_local) {
        const LocalTileIndex ik_panel(Coord::Row, i_local);
        const LocalTileIndex ij(i_local, j_local);
        const T beta = T(-1.0) / alpha;

        gemmTrailingMatrixTile<backend>(trailing_priority, beta, b_panel.read_sender(ik_panel),
                                        a_panel.read_sender(kj_panel), mat_b.readwrite_sender(ij));
      }
    }
    a_panel.reset();
    b_panel.reset();
  }
}

template <Backend backend, Device D, class T>
void Triangular<backend, D, T>::call_RLT(comm::CommunicatorGrid grid, blas::Op op, blas::Diag diag,
                                         T alpha, Matrix<const T, D>& mat_a, Matrix<T, D>& mat_b) {
  using namespace triangular_rlt;
  using pika::threads::thread_priority;

  const comm::Index2D this_rank = grid.rank();

  const matrix::Distribution& distr_a = mat_a.distribution();
  const matrix::Distribution& distr_b = mat_b.distribution();

  if (mat_b.size().isEmpty())
    return;

  common::Pipeline<comm::Communicator> mpi_row_task_chain(grid.rowCommunicator().clone());
  common::Pipeline<comm::Communicator> mpi_col_task_chain(grid.colCommunicator().clone());

  constexpr std::size_t n_workspaces = 2;
  common::RoundRobin<matrix::Panel<Coord::Row, T, D>> a_panels(n_workspaces, distr_a);
  common::RoundRobin<matrix::Panel<Coord::Col, T, D>> b_panels(n_workspaces, distr_b);

  for (SizeType k = 0; k < mat_a.nrTiles().cols(); ++k) {
    const GlobalTileIndex kk{k, k};

    const LocalTileIndex kk_offset{distr_a.nextLocalTileFromGlobalTile<Coord::Row>(kk.row()),
                                   distr_a.nextLocalTileFromGlobalTile<Coord::Col>(kk.col() + 1)};
    const LocalTileIndex bt_offset(0, distr_b.nextLocalTileFromGlobalTile<Coord::Col>(kk.col()));

    auto& a_panel = a_panels.nextResource();
    auto& b_panel = b_panels.nextResource();

    if (kk.row() == mat_a.nrTiles().rows() - 1) {
      a_panel.setHeight(mat_a.tileSize(kk).rows());
      b_panel.setWidth(mat_a.tileSize(kk).rows());
    }

    const auto rank_kk = distr_a.rankGlobalTile(kk);
    if (this_rank.row() == rank_kk.row()) {
      for (SizeType j_loc = kk_offset.col() - 1; j_loc >= 0; --j_loc) {
        const LocalTileIndex kj{kk_offset.row(), j_loc};
        a_panel.setTile(kj, mat_a.read(kj));
      }
    }
    comm::broadcast(rank_kk.row(), a_panel, mpi_col_task_chain);

    matrix::util::set0<backend>(thread_priority::normal, b_panel);

    for (const auto& ij :
         common::iterate_range2d(LocalTileIndex{distr_b.localNrTiles().rows(), bt_offset.col()}))
      gemmTrailingMatrixTile<backend>(ij.col() == bt_offset.col() ? thread_priority::high
                                                                  : thread_priority::normal,
                                      op, T(-1) / alpha, mat_b.read_sender(ij), a_panel.read_sender(ij),
                                      b_panel.readwrite_sender(ij));

    if (grid.rowCommunicator().size() != 1) {
      for (const auto& idx : b_panel.iteratorLocal()) {
        if (this_rank.col() == rank_kk.col())
          comm::scheduleReduceRecvInPlace(mpi_row_task_chain(), MPI_SUM, b_panel(idx));
        else
          comm::scheduleReduceSend(rank_kk.col(), mpi_row_task_chain(), MPI_SUM, b_panel.read(idx));
      }
    }

    if (this_rank.col() == rank_kk.col()) {
      for (SizeType i_loc = distr_b.localNrTiles().rows() - 1; i_loc >= 0; --i_loc) {
        const LocalTileIndex ik(i_loc, bt_offset.col());
        const auto& priority = thread_priority::high;

        dlaf::internal::whenAllLift(T(1), b_panel.read_sender(ik), mat_b.readwrite_sender(ik)) |
            tile::add(dlaf::internal::Policy<backend>(priority)) |
            pika::execution::experimental::start_detached();

        trsmBPanelTile<backend>(priority, op, diag, alpha,
                                a_panel.read_sender(LocalTileIndex{kk_offset.row(), bt_offset.col()}),
                                mat_b.readwrite_sender(ik));
      }
    }

    b_panel.reset();
    a_panel.reset();
  }
}

template <Backend backend, Device device, class T>
void Triangular<backend, device, T>::call_RUN(comm::CommunicatorGrid grid, blas::Diag diag, T alpha,
                                              Matrix<const T, device>& mat_a, Matrix<T, device>& mat_b) {
  using namespace triangular_run;
  using pika::threads::thread_priority;

  const comm::Index2D this_rank = grid.rank();

  const matrix::Distribution& distr_a = mat_a.distribution();
  const matrix::Distribution& distr_b = mat_b.distribution();

  // If mat_b is empty return immediately
  if (mat_b.size().isEmpty())
    return;

  // Set up MPI executor pipelines
  common::Pipeline<comm::Communicator> mpi_row_task_chain(grid.rowCommunicator().clone());
  common::Pipeline<comm::Communicator> mpi_col_task_chain(grid.colCommunicator().clone());

  constexpr std::size_t n_workspaces = 2;
  common::RoundRobin<matrix::Panel<Coord::Row, T, device>> a_panels(n_workspaces, distr_a);
  common::RoundRobin<matrix::Panel<Coord::Col, T, device>> b_panels(n_workspaces, distr_b);

  for (SizeType k = 0; k < mat_a.nrTiles().cols(); ++k) {
    const GlobalTileIndex kk(k, k);
    auto kk_rank = distr_a.rankGlobalTile(kk);

    const LocalTileIndex kk_offset{
        distr_a.nextLocalTileFromGlobalTile<Coord::Row>(k),
        distr_a.nextLocalTileFromGlobalTile<Coord::Col>(k),
    };

    const LocalTileIndex bt_offset{0, distr_b.nextLocalTileFromGlobalTile<Coord::Col>(k + 1)};

    auto& a_panel = a_panels.nextResource();
    auto& b_panel = b_panels.nextResource();
    a_panel.setRangeStart(kk);
    if (k == mat_a.nrTiles().cols() - 1) {
      a_panel.setHeight(mat_a.tileSize(kk).rows());
      b_panel.setWidth(mat_a.tileSize(kk).cols());
    }

    if (kk_rank.row() == this_rank.row()) {
      for (SizeType j_local = kk_offset.col(); j_local < distr_a.localNrTiles().cols(); ++j_local) {
        const LocalTileIndex kj_panel(Coord::Col, j_local);
        const LocalTileIndex kj(kk_offset.row(), j_local);
        a_panel.setTile(kj_panel, mat_a.read(kj));
      }
    }
    broadcast(kk_rank.row(), a_panel, mpi_col_task_chain);

    for (SizeType i_local = 0; i_local < distr_b.localNrTiles().rows(); ++i_local) {
      // Triangular solve B's k-th row panel and broadcast B(kj) column-wise
      if (kk_rank.col() == this_rank.col()) {
        auto k_local_col = distr_b.localTileFromGlobalTile<Coord::Col>(k);
        const LocalTileIndex kk_panel(Coord::Col, k_local_col);
        const LocalTileIndex ik(i_local, k_local_col);
        const LocalTileIndex ik_panel(Coord::Row, i_local);

        trsmBPanelTile<backend>(thread_priority::high, diag, alpha, a_panel.read_sender(kk_panel),
                                mat_b.readwrite_sender(ik));
        b_panel.setTile(ik_panel, mat_b.read(ik));
      }
    }
    // Nothing else to do if the trailing matrix is empty.
    if (k == mat_a.nrTiles().cols() - 1)
      continue;

    broadcast(kk_rank.col(), b_panel, mpi_row_task_chain);

    for (SizeType j_local = bt_offset.col(); j_local < distr_a.localNrTiles().cols(); ++j_local) {
      // Choose queue priority
      auto j = distr_a.globalTileFromLocalTile<Coord::Col>(j_local);
      const auto trailing_priority = (j == k + 1) ? thread_priority::high : thread_priority::normal;

      const LocalTileIndex kj_panel(Coord::Col, j_local);

      // Update trailing matrix
      for (SizeType i_local = 0; i_local < distr_b.localNrTiles().rows(); ++i_local) {
        const LocalTileIndex ik_panel(Coord::Row, i_local);
        const LocalTileIndex ij(i_local, j_local);
        const T beta = T(-1.0) / alpha;

        gemmTrailingMatrixTile<backend>(trailing_priority, beta, b_panel.read_sender(ik_panel),
                                        a_panel.read_sender(kj_panel), mat_b.readwrite_sender(ij));
      }
    }
    a_panel.reset();
    b_panel.reset();
  }
}

template <Backend backend, Device D, class T>
void Triangular<backend, D, T>::call_RUT(comm::CommunicatorGrid grid, blas::Op op, blas::Diag diag,
                                         T alpha, Matrix<const T, D>& mat_a, Matrix<T, D>& mat_b) {
  using namespace triangular_rut;
  using pika::threads::thread_priority;

  const comm::Index2D this_rank = grid.rank();

  const matrix::Distribution& distr_a = mat_a.distribution();
  const matrix::Distribution& distr_b = mat_b.distribution();

  if (mat_b.size().isEmpty())
    return;

  common::Pipeline<comm::Communicator> mpi_row_task_chain(grid.rowCommunicator().clone());
  common::Pipeline<comm::Communicator> mpi_col_task_chain(grid.colCommunicator().clone());

  constexpr std::size_t n_workspaces = 2;
  common::RoundRobin<matrix::Panel<Coord::Row, T, D>> a_panels(n_workspaces, distr_a);
  common::RoundRobin<matrix::Panel<Coord::Col, T, D>> b_panels(n_workspaces, distr_b);

  for (SizeType k = mat_a.nrTiles().cols() - 1; k >= 0; --k) {
    const GlobalTileIndex kk{k, k};

    const LocalTileIndex kk_offset{distr_a.nextLocalTileFromGlobalTile<Coord::Row>(kk.row()),
                                   distr_a.nextLocalTileFromGlobalTile<Coord::Col>(kk.col())};
    const LocalTileIndex bt_offset(0, distr_b.nextLocalTileFromGlobalTile<Coord::Col>(kk.col() + 1));

    auto& a_panel = a_panels.nextResource();
    auto& b_panel = b_panels.nextResource();

    a_panel.setRangeStart(kk);
    if (kk.row() == mat_a.nrTiles().rows() - 1) {
      a_panel.setHeight(mat_a.tileSize(kk).rows());
      b_panel.setWidth(mat_a.tileSize(kk).rows());
    }

    const auto rank_kk = distr_a.rankGlobalTile(kk);
    if (this_rank.row() == rank_kk.row()) {
      for (SizeType j_loc = kk_offset.col(); j_loc < distr_b.localNrTiles().cols(); ++j_loc) {
        const LocalTileIndex kj{kk_offset.row(), j_loc};
        a_panel.setTile(kj, mat_a.read(kj));
      }
    }
    comm::broadcast(rank_kk.row(), a_panel, mpi_col_task_chain);

    matrix::util::set0<backend>(thread_priority::normal, b_panel);

    for (const auto& ij : common::iterate_range2d(bt_offset, indexFromOrigin(distr_b.localNrTiles())))
      gemmTrailingMatrixTile<backend>(ij.col() == bt_offset.col() ? thread_priority::high
                                                                  : thread_priority::normal,
                                      op, T(-1) / alpha, mat_b.read_sender(ij), a_panel.read_sender(ij),
                                      b_panel.readwrite_sender(ij));

    if (grid.rowCommunicator().size() != 1) {
      for (const auto& idx : b_panel.iteratorLocal()) {
        if (this_rank.col() == rank_kk.col())
          comm::scheduleReduceRecvInPlace(mpi_row_task_chain(), MPI_SUM, b_panel(idx));
        else
          comm::scheduleReduceSend(rank_kk.col(), mpi_row_task_chain(), MPI_SUM, b_panel.read(idx));
      }
    }

    if (this_rank.col() == rank_kk.col()) {
      for (SizeType i_loc = 0; i_loc < distr_b.localNrTiles().rows(); ++i_loc) {
        const LocalTileIndex ik(i_loc, kk_offset.col());
        const auto& priority = thread_priority::high;

        dlaf::internal::whenAllLift(T(1), b_panel.read_sender(ik), mat_b.readwrite_sender(ik)) |
            tile::add(dlaf::internal::Policy<backend>(priority)) |
            pika::execution::experimental::start_detached();

        trsmBPanelTile<backend>(priority, op, diag, alpha, a_panel.read_sender(kk_offset),
                                mat_b.readwrite_sender(ik));
      }
    }

    b_panel.reset();
    a_panel.reset();
  }
}

}
}
}<|MERGE_RESOLUTION|>--- conflicted
+++ resolved
@@ -589,23 +589,17 @@
                                       op, T(1) / alpha, a_panel.read_sender(ij), mat_b.read_sender(ij),
                                       b_panel.readwrite_sender(ij));
 
-<<<<<<< HEAD
-    for (const auto& idx : b_panel.iteratorLocal()) {
-      if (this_rank.row() == rank_kk.row())
-        ex::start_detached(comm::scheduleReduceRecvInPlace(mpi_col_task_chain(), MPI_SUM,
-                                                           b_panel.readwrite_sender(idx)));
-      else
-        ex::start_detached(comm::scheduleReduceSend(rank_kk.row(), mpi_col_task_chain(), MPI_SUM,
-                                                    b_panel.read_sender(idx)));
-=======
     if (grid.colCommunicator().size() != 1) {
       for (const auto& idx : b_panel.iteratorLocal()) {
-        if (this_rank.row() == rank_kk.row())
-          comm::scheduleReduceRecvInPlace(mpi_col_task_chain(), MPI_SUM, b_panel(idx));
-        else
-          comm::scheduleReduceSend(rank_kk.row(), mpi_col_task_chain(), MPI_SUM, b_panel.read(idx));
-      }
->>>>>>> 386c707a
+        if (this_rank.row() == rank_kk.row()) {
+          ex::start_detached(comm::scheduleReduceRecvInPlace(mpi_col_task_chain(), MPI_SUM,
+                                                             b_panel.readwrite_sender(idx)));
+        }
+        else {
+          ex::start_detached(comm::scheduleReduceSend(rank_kk.row(), mpi_col_task_chain(), MPI_SUM,
+                                                      b_panel.read_sender(idx)));
+        }
+      }
     }
 
     if (this_rank.row() == rank_kk.row()) {
@@ -721,6 +715,7 @@
 template <Backend backend, Device D, class T>
 void Triangular<backend, D, T>::call_LUT(comm::CommunicatorGrid grid, blas::Op op, blas::Diag diag,
                                          T alpha, Matrix<const T, D>& mat_a, Matrix<T, D>& mat_b) {
+  namespace ex = pika::execution::experimental;
   using namespace triangular_lut;
   using pika::threads::thread_priority;
 
@@ -774,10 +769,14 @@
 
     if (grid.colCommunicator().size() != 1) {
       for (const auto& idx : b_panel.iteratorLocal()) {
-        if (this_rank.row() == rank_kk.row())
-          comm::scheduleReduceRecvInPlace(mpi_col_task_chain(), MPI_SUM, b_panel(idx));
-        else
-          comm::scheduleReduceSend(rank_kk.row(), mpi_col_task_chain(), MPI_SUM, b_panel.read(idx));
+        if (this_rank.row() == rank_kk.row()) {
+          ex::start_detached(comm::scheduleReduceRecvInPlace(mpi_col_task_chain(), MPI_SUM,
+                                                             b_panel.readwrite_sender(idx)));
+        }
+        else {
+          ex::start_detached(comm::scheduleReduceSend(rank_kk.row(), mpi_col_task_chain(), MPI_SUM,
+                                                      b_panel.read_sender(idx)));
+        }
       }
     }
 
@@ -895,6 +894,7 @@
 template <Backend backend, Device D, class T>
 void Triangular<backend, D, T>::call_RLT(comm::CommunicatorGrid grid, blas::Op op, blas::Diag diag,
                                          T alpha, Matrix<const T, D>& mat_a, Matrix<T, D>& mat_b) {
+  namespace ex = pika::execution::experimental;
   using namespace triangular_rlt;
   using pika::threads::thread_priority;
 
@@ -948,10 +948,14 @@
 
     if (grid.rowCommunicator().size() != 1) {
       for (const auto& idx : b_panel.iteratorLocal()) {
-        if (this_rank.col() == rank_kk.col())
-          comm::scheduleReduceRecvInPlace(mpi_row_task_chain(), MPI_SUM, b_panel(idx));
-        else
-          comm::scheduleReduceSend(rank_kk.col(), mpi_row_task_chain(), MPI_SUM, b_panel.read(idx));
+        if (this_rank.col() == rank_kk.col()) {
+          ex::start_detached(comm::scheduleReduceRecvInPlace(mpi_row_task_chain(), MPI_SUM,
+                                                             b_panel.readwrite_sender(idx)));
+        }
+        else {
+          ex::start_detached(comm::scheduleReduceSend(rank_kk.col(), mpi_row_task_chain(), MPI_SUM,
+                                                      b_panel.read_sender(idx)));
+        }
       }
     }
 
@@ -1070,6 +1074,7 @@
 template <Backend backend, Device D, class T>
 void Triangular<backend, D, T>::call_RUT(comm::CommunicatorGrid grid, blas::Op op, blas::Diag diag,
                                          T alpha, Matrix<const T, D>& mat_a, Matrix<T, D>& mat_b) {
+  namespace ex = pika::execution::experimental;
   using namespace triangular_rut;
   using pika::threads::thread_priority;
 
@@ -1123,10 +1128,14 @@
 
     if (grid.rowCommunicator().size() != 1) {
       for (const auto& idx : b_panel.iteratorLocal()) {
-        if (this_rank.col() == rank_kk.col())
-          comm::scheduleReduceRecvInPlace(mpi_row_task_chain(), MPI_SUM, b_panel(idx));
-        else
-          comm::scheduleReduceSend(rank_kk.col(), mpi_row_task_chain(), MPI_SUM, b_panel.read(idx));
+        if (this_rank.col() == rank_kk.col()) {
+          ex::start_detached(comm::scheduleReduceRecvInPlace(mpi_row_task_chain(), MPI_SUM,
+                                                             b_panel.readwrite_sender(idx)));
+        }
+        else {
+          ex::start_detached(comm::scheduleReduceSend(rank_kk.col(), mpi_row_task_chain(), MPI_SUM,
+                                                      b_panel.read_sender(idx)));
+        }
       }
     }
 
@@ -1148,7 +1157,6 @@
     a_panel.reset();
   }
 }
-
 }
 }
 }