--- conflicted
+++ resolved
@@ -21,14 +21,10 @@
 #include "dlaf/common/vector.h"
 #include "dlaf/communication/communicator.h"
 #include "dlaf/communication/communicator_grid.h"
-<<<<<<< HEAD
 #include "dlaf/communication/executor.h"
 #include "dlaf/communication/kernels.h"
 #include "dlaf/communication/mech.h"
-=======
-#include "dlaf/communication/functions_sync.h"
 #include "dlaf/executors.h"
->>>>>>> c3fd6e9e
 #include "dlaf/lapack_tile.h"
 #include "dlaf/matrix/distribution.h"
 #include "dlaf/matrix/matrix.h"
@@ -86,17 +82,8 @@
 void Triangular<Backend::MC, Device::CPU, T>::call_LLN(blas::Diag diag, T alpha,
                                                        Matrix<const T, Device::CPU>& mat_a,
                                                        Matrix<T, Device::CPU>& mat_b) {
-<<<<<<< HEAD
-  using hpx::execution::parallel_executor;
-  using hpx::resource::get_thread_pool;
-  using hpx::threads::thread_priority;
-
-  parallel_executor executor_hp(&get_thread_pool("default"), thread_priority::high);
-  parallel_executor executor_normal(&get_thread_pool("default"), thread_priority::default_);
-=======
-  auto executor_hp = dlaf::getHpExecutor<Backend::MC>();
-  auto executor_np = dlaf::getNpExecutor<Backend::MC>();
->>>>>>> c3fd6e9e
+  auto executor_hp = dlaf::getHpExecutor<Backend::MC>();
+  auto executor_np = dlaf::getNpExecutor<Backend::MC>();
 
   SizeType m = mat_b.nrTiles().rows();
   SizeType n = mat_b.nrTiles().cols();
@@ -128,17 +115,8 @@
   constexpr auto Lower = blas::Uplo::Lower;
   constexpr auto NoTrans = blas::Op::NoTrans;
 
-<<<<<<< HEAD
-  using hpx::execution::parallel_executor;
-  using hpx::resource::get_thread_pool;
-  using hpx::threads::thread_priority;
-
-  parallel_executor executor_hp(&get_thread_pool("default"), thread_priority::high);
-  parallel_executor executor_normal(&get_thread_pool("default"), thread_priority::default_);
-=======
-  auto executor_hp = dlaf::getHpExecutor<Backend::MC>();
-  auto executor_np = dlaf::getNpExecutor<Backend::MC>();
->>>>>>> c3fd6e9e
+  auto executor_hp = dlaf::getHpExecutor<Backend::MC>();
+  auto executor_np = dlaf::getNpExecutor<Backend::MC>();
 
   SizeType m = mat_b.nrTiles().rows();
   SizeType n = mat_b.nrTiles().cols();
@@ -172,17 +150,8 @@
   constexpr auto Upper = blas::Uplo::Upper;
   constexpr auto NoTrans = blas::Op::NoTrans;
 
-<<<<<<< HEAD
-  using hpx::execution::parallel_executor;
-  using hpx::resource::get_thread_pool;
-  using hpx::threads::thread_priority;
-
-  parallel_executor executor_hp(&get_thread_pool("default"), thread_priority::high);
-  parallel_executor executor_normal(&get_thread_pool("default"), thread_priority::default_);
-=======
-  auto executor_hp = dlaf::getHpExecutor<Backend::MC>();
-  auto executor_np = dlaf::getNpExecutor<Backend::MC>();
->>>>>>> c3fd6e9e
+  auto executor_hp = dlaf::getHpExecutor<Backend::MC>();
+  auto executor_np = dlaf::getNpExecutor<Backend::MC>();
 
   SizeType m = mat_b.nrTiles().rows();
   SizeType n = mat_b.nrTiles().cols();
@@ -216,17 +185,8 @@
   constexpr auto Upper = blas::Uplo::Upper;
   constexpr auto NoTrans = blas::Op::NoTrans;
 
-<<<<<<< HEAD
-  using hpx::execution::parallel_executor;
-  using hpx::resource::get_thread_pool;
-  using hpx::threads::thread_priority;
-
-  parallel_executor executor_hp(&get_thread_pool("default"), thread_priority::high);
-  parallel_executor executor_normal(&get_thread_pool("default"), thread_priority::default_);
-=======
-  auto executor_hp = dlaf::getHpExecutor<Backend::MC>();
-  auto executor_np = dlaf::getNpExecutor<Backend::MC>();
->>>>>>> c3fd6e9e
+  auto executor_hp = dlaf::getHpExecutor<Backend::MC>();
+  auto executor_np = dlaf::getNpExecutor<Backend::MC>();
 
   SizeType m = mat_b.nrTiles().rows();
   SizeType n = mat_b.nrTiles().cols();
@@ -261,17 +221,8 @@
   constexpr auto Lower = blas::Uplo::Lower;
   constexpr auto NoTrans = blas::Op::NoTrans;
 
-<<<<<<< HEAD
-  using hpx::execution::parallel_executor;
-  using hpx::resource::get_thread_pool;
-  using hpx::threads::thread_priority;
-
-  parallel_executor executor_hp(&get_thread_pool("default"), thread_priority::high);
-  parallel_executor executor_normal(&get_thread_pool("default"), thread_priority::default_);
-=======
-  auto executor_hp = dlaf::getHpExecutor<Backend::MC>();
-  auto executor_np = dlaf::getNpExecutor<Backend::MC>();
->>>>>>> c3fd6e9e
+  auto executor_hp = dlaf::getHpExecutor<Backend::MC>();
+  auto executor_np = dlaf::getNpExecutor<Backend::MC>();
 
   SizeType m = mat_b.nrTiles().rows();
   SizeType n = mat_b.nrTiles().cols();
@@ -306,17 +257,8 @@
   constexpr auto Lower = blas::Uplo::Lower;
   constexpr auto NoTrans = blas::Op::NoTrans;
 
-<<<<<<< HEAD
-  using hpx::execution::parallel_executor;
-  using hpx::resource::get_thread_pool;
-  using hpx::threads::thread_priority;
-
-  parallel_executor executor_hp(&get_thread_pool("default"), thread_priority::high);
-  parallel_executor executor_normal(&get_thread_pool("default"), thread_priority::default_);
-=======
-  auto executor_hp = dlaf::getHpExecutor<Backend::MC>();
-  auto executor_np = dlaf::getNpExecutor<Backend::MC>();
->>>>>>> c3fd6e9e
+  auto executor_hp = dlaf::getHpExecutor<Backend::MC>();
+  auto executor_np = dlaf::getNpExecutor<Backend::MC>();
 
   SizeType m = mat_b.nrTiles().rows();
   SizeType n = mat_b.nrTiles().cols();
@@ -351,17 +293,8 @@
   constexpr auto Upper = blas::Uplo::Upper;
   constexpr auto NoTrans = blas::Op::NoTrans;
 
-<<<<<<< HEAD
-  using hpx::execution::parallel_executor;
-  using hpx::resource::get_thread_pool;
-  using hpx::threads::thread_priority;
-
-  parallel_executor executor_hp(&get_thread_pool("default"), thread_priority::high);
-  parallel_executor executor_normal(&get_thread_pool("default"), thread_priority::default_);
-=======
-  auto executor_hp = dlaf::getHpExecutor<Backend::MC>();
-  auto executor_np = dlaf::getNpExecutor<Backend::MC>();
->>>>>>> c3fd6e9e
+  auto executor_hp = dlaf::getHpExecutor<Backend::MC>();
+  auto executor_np = dlaf::getNpExecutor<Backend::MC>();
 
   SizeType m = mat_b.nrTiles().rows();
   SizeType n = mat_b.nrTiles().cols();
@@ -396,17 +329,8 @@
   constexpr auto Upper = blas::Uplo::Upper;
   constexpr auto NoTrans = blas::Op::NoTrans;
 
-<<<<<<< HEAD
-  using hpx::execution::parallel_executor;
-  using hpx::resource::get_thread_pool;
-  using hpx::threads::thread_priority;
-
-  parallel_executor executor_hp(&get_thread_pool("default"), thread_priority::high);
-  parallel_executor executor_normal(&get_thread_pool("default"), thread_priority::default_);
-=======
-  auto executor_hp = dlaf::getHpExecutor<Backend::MC>();
-  auto executor_np = dlaf::getNpExecutor<Backend::MC>();
->>>>>>> c3fd6e9e
+  auto executor_hp = dlaf::getHpExecutor<Backend::MC>();
+  auto executor_np = dlaf::getNpExecutor<Backend::MC>();
 
   SizeType m = mat_b.nrTiles().rows();
   SizeType n = mat_b.nrTiles().cols();
@@ -436,23 +360,15 @@
 template <class T>
 void Triangular<Backend::MC, Device::CPU, T>::call_LLN(comm::CommunicatorGrid grid, blas::Diag diag,
                                                        T alpha, Matrix<const T, Device::CPU>& mat_a,
-<<<<<<< HEAD
                                                        Matrix<T, Device::CPU>& mat_b,
                                                        comm::MPIMech mech) {
-  using hpx::execution::parallel_executor;
-  using hpx::resource::get_thread_pool;
   using hpx::resource::pool_exists;
-  using hpx::threads::thread_priority;
-=======
-                                                       Matrix<T, Device::CPU>& mat_b) {
->>>>>>> c3fd6e9e
   using common::internal::vector;
   using ConstTileType = typename Matrix<T, Device::CPU>::ConstTileType;
   using hpx::util::unwrapping;
 
-<<<<<<< HEAD
-  parallel_executor executor_hp(&get_thread_pool("default"), thread_priority::high);
-  parallel_executor executor_normal(&get_thread_pool("default"), thread_priority::default_);
+  auto executor_hp = dlaf::getHpExecutor<Backend::MC>();
+  auto executor_np = dlaf::getNpExecutor<Backend::MC>();
 
   // Set up MPI
   std::string mpi_pool = (hpx::resource::pool_exists("mpi")) ? "mpi" : "default";
@@ -460,13 +376,6 @@
   comm::Executor executor_mpi_row(mpi_pool, mech);
   common::Pipeline<comm::Communicator> mpi_col_task_chain(grid.colCommunicator());
   common::Pipeline<comm::Communicator> mpi_row_task_chain(grid.rowCommunicator());
-=======
-  auto executor_hp = dlaf::getHpExecutor<Backend::MC>();
-  auto executor_np = dlaf::getNpExecutor<Backend::MC>();
-  auto executor_mpi = dlaf::getMPIExecutor<Backend::MC>();
-
-  common::Pipeline<comm::CommunicatorGrid> serial_comm(std::move(grid));
->>>>>>> c3fd6e9e
 
   const matrix::Distribution& distr_a = mat_a.distribution();
   const matrix::Distribution& distr_b = mat_b.distribution();
@@ -491,20 +400,12 @@
         auto k_local_col = distr_a.localTileFromGlobalTile<Coord::Col>(k);
         auto kk = LocalTileIndex{k_local_row, k_local_col};
         kk_tile = mat_a.read(kk);
-<<<<<<< HEAD
         hpx::dataflow(executor_mpi_row, unwrapping(comm::bcast_send<T>), mat_a.read(kk),
                       mpi_row_task_chain());
       }
       else {
         kk_tile = hpx::dataflow(executor_mpi_row, unwrapping(comm::bcast_recv<T>),
                                 mat_a.tileSize(GlobalTileIndex(k, k)), k_rank_col, mpi_row_task_chain());
-=======
-        dataflow(executor_mpi, comm::sendTile_o, serial_comm(), Coord::Row, mat_a.read(kk));
-      }
-      else {
-        kk_tile = dataflow(executor_mpi, comm::recvAllocTile<T>, serial_comm(), Coord::Row,
-                           mat_a.tileSize(GlobalTileIndex(k, k)), k_rank_col);
->>>>>>> c3fd6e9e
       }
     }
 
@@ -518,24 +419,15 @@
         lln::trsm_B_panel_tile(executor_hp, diag, alpha, kk_tile, mat_b(kj));
         panel[j_local] = mat_b.read(kj);
         if (k != (mat_b.nrTiles().rows() - 1)) {
-<<<<<<< HEAD
           hpx::dataflow(executor_mpi_col, unwrapping(comm::bcast_send<T>), panel[j_local],
                         mpi_col_task_chain());
-=======
-          dataflow(executor_mpi, comm::sendTile_o, serial_comm(), Coord::Col, panel[j_local]);
->>>>>>> c3fd6e9e
         }
       }
       else {
         if (k != (mat_b.nrTiles().rows() - 1)) {
-<<<<<<< HEAD
           panel[j_local] =
               hpx::dataflow(executor_mpi_col, unwrapping(comm::bcast_recv<T>),
                             mat_b.tileSize(GlobalTileIndex(k, j)), k_rank_row, mpi_col_task_chain());
-=======
-          panel[j_local] = dataflow(executor_mpi, comm::recvAllocTile<T>, serial_comm(), Coord::Col,
-                                    mat_b.tileSize(GlobalTileIndex(k, j)), k_rank_row);
->>>>>>> c3fd6e9e
         }
       }
     }
@@ -554,20 +446,12 @@
         auto k_local_col = distr_a.localTileFromGlobalTile<Coord::Col>(k);
         auto ik = LocalTileIndex{i_local, k_local_col};
         ik_tile = mat_a.read(ik);
-<<<<<<< HEAD
         hpx::dataflow(executor_mpi_row, unwrapping(comm::bcast_send<T>), mat_a.read(ik),
                       mpi_row_task_chain());
       }
       else {
         ik_tile = hpx::dataflow(executor_mpi_row, unwrapping(comm::bcast_recv<T>),
                                 mat_a.tileSize(GlobalTileIndex(i, k)), k_rank_col, mpi_row_task_chain());
-=======
-        dataflow(executor_mpi, comm::sendTile_o, serial_comm(), Coord::Row, mat_a.read(ik));
-      }
-      else {
-        ik_tile = dataflow(executor_mpi, comm::recvAllocTile<T>, serial_comm(), Coord::Row,
-                           mat_a.tileSize(GlobalTileIndex(i, k)), k_rank_col);
->>>>>>> c3fd6e9e
       }
 
       // Update trailing matrix
