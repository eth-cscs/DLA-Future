--- conflicted
+++ resolved
@@ -19,24 +19,16 @@
 enum class Device { CPU, GPU };
 
 template <class T>
-<<<<<<< HEAD
-struct TypeInfo {
-  using BaseType = T;
-  using Type = T;
-  using ComplexType = std::complex<T>;
-=======
 struct TypeInfo;
 
 template <class T>
 struct TypeInfo<const T> : public TypeInfo<T> {};
 
-template <>
-struct TypeInfo<float> {
-  using BaseType = float;
-  using Type = float;
-  using ComplexType = std::complex<float>;
-};
->>>>>>> e47649c5
+template <class T>
+struct TypeInfo {
+  using BaseType = T;
+  using Type = T;
+  using ComplexType = std::complex<T>;
 
   static constexpr int ops_add = 1;
   static constexpr int ops_mul = 1;
@@ -58,7 +50,6 @@
 template <class T>
 using ComplexType = typename TypeInfo<T>::ComplexType;
 
-<<<<<<< HEAD
 /// Compute the number of operations
 ///
 /// Given the number of additions and multiplications of type @tparam T
@@ -66,7 +57,8 @@
 template <class T>
 constexpr size_t total_ops(const size_t add, const size_t mul) {
   return TypeInfo<T>::ops_add * add + TypeInfo<T>::ops_mul * mul;
-=======
+}
+
 /// Return complex conjugate of a complex number
 template <class T>
 std::complex<T> conj(const std::complex<T> number) {
@@ -80,6 +72,5 @@
 template <class T>
 T conj(const T number) {
   return number;
->>>>>>> e47649c5
 }
 }