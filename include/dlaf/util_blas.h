//
// Distributed Linear Algebra with Future (DLAF)
//
// Copyright (c) 2018-2021, ETH Zurich
// All rights reserved.
//
// Please, refer to the LICENSE file in the root directory.
// SPDX-License-Identifier: BSD-3-Clause
//

#pragma once

#include <blas.hh>

#include <dlaf/common/assert.h>
#include <dlaf/matrix/tile.h>
#include <dlaf/types.h>
#include <dlaf/util_tile.h>

namespace dlaf {
namespace tile {
namespace internal {

struct gemmSizes {
  const SizeType m;
  const SizeType n;
  const SizeType k;
};

template <typename T, Device device>
gemmSizes getGemmSizes(const blas::Op op_a, const blas::Op op_b,
                       const dlaf::matrix::Tile<const T, device>& a,
                       const dlaf::matrix::Tile<const T, device>& b,
                       const dlaf::matrix::Tile<T, device>& c) {
  SizeType m;
  SizeType n;
  SizeType k;

  if (op_a == blas::Op::NoTrans) {
    m = a.size().rows();
    k = a.size().cols();
  }
  else {
    m = a.size().cols();
    k = a.size().rows();
  }

  SizeType k2;
  if (op_b == blas::Op::NoTrans) {
    k2 = b.size().rows();
    n = b.size().cols();
  }
  else {
    k2 = b.size().cols();
    n = b.size().rows();
  }

  DLAF_ASSERT(m == c.size().rows(), op_a, a, c);
  DLAF_ASSERT(n == c.size().cols(), op_b, b, c);
  DLAF_ASSERT(k == k2, op_a, a, op_b, b);

  return {m, n, k};
}

struct hemmSizes {
  const SizeType m;
  const SizeType n;
};

template <typename T, Device device>
hemmSizes getHemmSizes(const blas::Side side, const dlaf::matrix::Tile<const T, device>& a,
                       const dlaf::matrix::Tile<const T, device>& b,
                       const dlaf::matrix::Tile<T, device>& c) {
  const hemmSizes s{c.size().rows(), c.size().cols()};

  if (side == blas::Side::Left) {
    DLAF_ASSERT(s.m == a.size().rows(), c, a);
    DLAF_ASSERT(s.n == b.size().cols(), c, b);
    DLAF_ASSERT(a.size().cols() == b.size().rows(), a, b);
  }
  else if (side == blas::Side::Right) {
    DLAF_ASSERT(s.m == b.size().rows(), c, b);
    DLAF_ASSERT(s.n == a.size().cols(), c, a);
    DLAF_ASSERT(a.size().rows() == b.size().cols(), a, b);
  }

  return s;
}

struct her2kSizes {
  const SizeType n;
  const SizeType k;
};

template <typename T, Device device>

her2kSizes getHer2kSizes(blas::Op op, const dlaf::matrix::Tile<const T, device>& a,
                         const dlaf::matrix::Tile<const T, device>& b,
                         const dlaf::matrix::Tile<T, device>& c) {
  const SizeType rows = a.size().rows();
  const SizeType cols = a.size().cols();
  const auto s = (op == blas::Op::NoTrans) ? her2kSizes{rows, cols} : her2kSizes{cols, rows};

  DLAF_ASSERT(tile_complex_trans<T>(op), op);

  DLAF_ASSERT(square_size(c), c);
  DLAF_ASSERT(a.size() == b.size(), a, b);
  DLAF_ASSERT(c.size().rows() == s.n, c, op, a);

  return s;
}

struct herkSizes {
  const SizeType n;
  const SizeType k;
};

template <typename T, Device device>
herkSizes getHerkSizes(const blas::Op op, const dlaf::matrix::Tile<const T, device>& a,
                       const dlaf::matrix::Tile<T, device>& c) {
  const SizeType rows = a.size().rows();
  const SizeType cols = a.size().cols();
  const auto s = (op == blas::Op::NoTrans) ? herkSizes{rows, cols} : herkSizes{cols, rows};

  DLAF_ASSERT(tile_complex_trans<T>(op), op);
  DLAF_ASSERT(square_size(c), c);
  DLAF_ASSERT(c.size().rows() == s.n, c, op, a);

  return s;
}

struct trmmSizes {
  const SizeType m;
  const SizeType n;
};

template <typename T, Device device>
trmmSizes getTrmmSizes(const blas::Side side, const dlaf::matrix::Tile<const T, device>& a,
                       const dlaf::matrix::Tile<T, device>& b) {
<<<<<<< HEAD
  DLAF_ASSERT(square_size(a), a);

  trmmSizes s{b.size().rows(), b.size().cols()};

  const auto b_side = (side == blas::Side::Left ? s.m : s.n);

=======
  trmmSizes s{b.size().rows(), b.size().cols()};
  const auto b_side = (side == blas::Side::Left ? s.m : s.n);

  DLAF_ASSERT(square_size(a), a);
>>>>>>> 41ded01d
  DLAF_ASSERT(a.size().rows() == b_side, a, side, b);

  return s;
}

struct trsmSizes {
  const SizeType m;
  const SizeType n;
};

template <typename T, Device device>
trsmSizes getTrsmSizes(const blas::Side side, const dlaf::matrix::Tile<const T, device>& a,
                       const dlaf::matrix::Tile<T, device>& b) {
  trsmSizes s{b.size().rows(), b.size().cols()};

  DLAF_ASSERT(square_size(a), a);

  const auto left_side = (side == blas::Side::Left ? s.m : s.n);
  DLAF_ASSERT(a.size().rows() == left_side, a, side, b);

  return s;
}

}
}
}<|MERGE_RESOLUTION|>--- conflicted
+++ resolved
@@ -137,19 +137,10 @@
 template <typename T, Device device>
 trmmSizes getTrmmSizes(const blas::Side side, const dlaf::matrix::Tile<const T, device>& a,
                        const dlaf::matrix::Tile<T, device>& b) {
-<<<<<<< HEAD
-  DLAF_ASSERT(square_size(a), a);
-
-  trmmSizes s{b.size().rows(), b.size().cols()};
-
-  const auto b_side = (side == blas::Side::Left ? s.m : s.n);
-
-=======
   trmmSizes s{b.size().rows(), b.size().cols()};
   const auto b_side = (side == blas::Side::Left ? s.m : s.n);
 
   DLAF_ASSERT(square_size(a), a);
->>>>>>> 41ded01d
   DLAF_ASSERT(a.size().rows() == b_side, a, side, b);
 
   return s;
