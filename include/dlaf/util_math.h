--- conflicted
+++ resolved
@@ -94,19 +94,11 @@
 
 /// Perform the sum on integer types in ptrdiff_t arithmetic.
 ///
-<<<<<<< HEAD
-/// It casts operands to ssize type and then performs the sum
-/// @tparam TA and @tparam TB must be integer types (signed or unsigned)
-/// @return @p a + @p b
-/// @pre @p a and @p b can be stored in ssize
-/// @pre it must be possible to store the result in ssize
-=======
 /// It casts operands to std::ptrdiff_t type and then performs the sum.
 /// @tparam TA and @tparam TB must be integer types (signed or unsigned),
 /// @return @p a + @p b.
 /// @pre @p a and @p b can be stored in std::ptrdiff_t,
 /// @pre it must be possible to store the result in std::ptrdiff_t.
->>>>>>> 837ebbfb
 template <typename TA, typename TB>
 ssize sum(const TA a, const TB b) {
   return dlaf::util::internal::generic_integer_op<ssize>(a, b, std::plus<ssize>());
@@ -114,19 +106,11 @@
 
 /// Perform the multiplication on integer types in ptrdiff_t arithmetic.
 ///
-<<<<<<< HEAD
-/// It casts operands to ssize type and then performs the multiplication
-/// @tparam TA and @tparam TB must be integer types (signed or unsigned)
-/// @return @p a * @p b
-/// @pre @p a and @p b can be stored in ssize
-/// @pre it must be possible to store the result in ssize
-=======
 /// It casts operands to std::ptrdiff_t type and then performs the multiplication.
 /// @tparam TA and @tparam TB must be integer types (signed or unsigned),
 /// @return @p a * @p b.
 /// @pre @p a and @p b can be stored in std::ptrdiff_t,
 /// @pre it must be possible to store the result in std::ptrdiff_t.
->>>>>>> 837ebbfb
 template <typename TA, typename TB>
 ssize mul(const TA a, const TB b) {
   return dlaf::util::internal::generic_integer_op<ssize>(a, b, std::multiplies<ssize>());
