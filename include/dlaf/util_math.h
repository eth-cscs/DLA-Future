//
// Distributed Linear Algebra with Future (DLAF)
//
// Copyright (c) 2018-2022, ETH Zurich
// All rights reserved.
//
// Please, refer to the LICENSE file in the root directory.
// SPDX-License-Identifier: BSD-3-Clause
//

#pragma once

#include <cstddef>
#include <functional>
#include <type_traits>

#include "dlaf/types.h"

/// @file

namespace dlaf::util {

// Interleaves two intervals of length `l` split in blocks of size `b` starting at offsets `o1` and
// `o2` respectively and returns an array of indices where the splits have occured.
//
// o1
//  │
//  └► │   │   │   │   │
//    ─┴───┴───┴───┴───┴───  ◄─┐
//               ▲             │
// o2      b ─┬──┘              l
// │          │                │
// └─►  │   │ ▼ │   │   │      │
//    ──┴───┴───┴───┴───┴──  ◄─┘
//
inline std::vector<SizeType> interleaveSplits(SizeType l, SizeType b, SizeType o1, SizeType o2) {
  DLAF_ASSERT(l > 0, l);
  DLAF_ASSERT(b > 0, b);
<<<<<<< HEAD
  DLAF_ASSERT(o1 >= 0, o1);
  DLAF_ASSERT(o2 >= 0, o2);
=======
  DLAF_ASSERT(o1 >= 0 && o1 <= b, o1, b);
  DLAF_ASSERT(o2 >= 0 && o2 <= b, o2, b);
>>>>>>> 2557ff5a

  // Set small and big from offsets o1 and o2 s.t small <= big
  SizeType small = o1;
  SizeType big = o2;
  if (small > big)
    std::swap(small, big);

  // Reserve enough memory for array of splits
  std::vector<SizeType> splits;
  splits.reserve(2 * to_sizet(l / b) + 2);

  splits.push_back(0);
  for (SizeType i = small, j = big; i < l || j < l; i += b, j += b) {
    if (splits.back() != i && i < l)
      splits.push_back(i);
    if (splits.back() != j && j < l)
      splits.push_back(j);
  }
  splits.push_back(l);
  return splits;
}

/// Returns ceiling(num/den) for integer types.
///
/// It accepts both signed and unsigned integer types, but as precondition states both values must
/// not be negative (additionally, @p den must not be zero either).
///
/// @tparam IntType must be a signed or unsigned integer type,
/// @param num,
/// @param den,
/// @return ceiled division of type @a IntType.
///
/// @pre @a num >= 0 and @a den > 0,
/// @pre @a num + @a den - 1 must not overflow @a IntType max value.
#ifdef DLAF_DOXYGEN
template <typename IntType>
constexpr IntType ceilDiv(const IntType num, const IntType den);
#else
template <typename IntType>
constexpr auto ceilDiv(const IntType num, const IntType den)
    -> std::enable_if_t<std::is_integral_v<IntType>, IntType> {
  return (num + den - 1) / den;
}
#endif

/// Returns true if @p a and @p b are both positive or both negative
template <class T>
bool sameSign(T a, T b) {
  static_assert(std::is_same_v<T, float> || std::is_same_v<T, double>, "T must be a real number.");
  return std::signbit(a) == std::signbit(b);
}

namespace internal {

/// Perform the given binary operation on integer types in @tparam ArithmeticT arithmetic.
///
/// It casts operands to @tparam ArithmeticT type and then performs the given binary operation @p op.
/// @tparam TA and @tparam TB must be integer types (signed or unsigned),
/// @return @p a @p op @p b.
/// @pre @p a and @p b can be stored in the type @tparam ArithmeticT,
/// @pre it must be possible to store the result in @tparam ArithmeticT.
template <class ArithmeticT, class TA, class TB, class BinaryOp>
constexpr ArithmeticT generic_integer_op(const TA a, const TB b, BinaryOp op) {
  return op(integral_cast<ArithmeticT>(a), integral_cast<ArithmeticT>(b));
}

}

namespace size_t {

/// Perform the sum on integer types in size_t arithmetic.
///
/// It casts operands to std::size_t type and then performs the sum.
/// @tparam TA and @tparam TB must be integer types (signed or unsigned),
/// @return @p a + @p b.
/// @pre @p a >= 0,
/// @pre @p b >= 0,
/// @pre it must be possible to store the result in std::size_t.
template <typename TA, typename TB>
std::size_t sum(const TA a, const TB b) {
  return dlaf::util::internal::generic_integer_op<std::size_t>(a, b, std::plus<std::size_t>());
}

/// Perform the multiplication on integer types in size_t arithmetic.
///
/// It casts operands to std::size_t type and then performs the multiplication.
/// @tparam TA and @tparam TB must be integer types (signed or unsigned),
/// @return @p a * @p b.
/// @pre @p a >= 0,
/// @pre @p b >= 0,
/// @pre it must be possible to store the result in std::size_t.
template <typename TA, typename TB>
std::size_t mul(const TA a, const TB b) {
  return dlaf::util::internal::generic_integer_op<std::size_t>(a, b, std::multiplies<std::size_t>());
}

}

namespace ptrdiff_t {

/// Perform the sum on integer types in ptrdiff_t arithmetic.
///
/// It casts operands to std::ptrdiff_t type and then performs the sum.
/// @tparam TA and @tparam TB must be integer types (signed or unsigned),
/// @return @p a + @p b.
/// @pre @p a and @p b can be stored in std::ptrdiff_t,
/// @pre it must be possible to store the result in std::ptrdiff_t.
template <typename TA, typename TB>
SizeType sum(const TA a, const TB b) {
  return dlaf::util::internal::generic_integer_op<SizeType>(a, b, std::plus<SizeType>());
}

/// Perform the multiplication on integer types in ptrdiff_t arithmetic.
///
/// It casts operands to std::ptrdiff_t type and then performs the multiplication.
/// @tparam TA and @tparam TB must be integer types (signed or unsigned),
/// @return @p a * @p b.
/// @pre @p a and @p b can be stored in std::ptrdiff_t,
/// @pre it must be possible to store the result in std::ptrdiff_t.
template <typename TA, typename TB>
SizeType mul(const TA a, const TB b) {
  return dlaf::util::internal::generic_integer_op<SizeType>(a, b, std::multiplies<SizeType>());
}

}
}<|MERGE_RESOLUTION|>--- conflicted
+++ resolved
@@ -36,13 +36,8 @@
 inline std::vector<SizeType> interleaveSplits(SizeType l, SizeType b, SizeType o1, SizeType o2) {
   DLAF_ASSERT(l > 0, l);
   DLAF_ASSERT(b > 0, b);
-<<<<<<< HEAD
-  DLAF_ASSERT(o1 >= 0, o1);
-  DLAF_ASSERT(o2 >= 0, o2);
-=======
   DLAF_ASSERT(o1 >= 0 && o1 <= b, o1, b);
   DLAF_ASSERT(o2 >= 0 && o2 <= b, o2, b);
->>>>>>> 2557ff5a
 
   // Set small and big from offsets o1 and o2 s.t small <= big
   SizeType small = o1;
