//
// Distributed Linear Algebra with Future (DLAF)
//
// Copyright (c) 2018-2022, ETH Zurich
// All rights reserved.
//
// Please, refer to the LICENSE file in the root directory.
// SPDX-License-Identifier: BSD-3-Clause
//
#pragma once

#include <cmath>
#include <exception>
#include <random>
#include <string>

#ifndef M_PI
constexpr double M_PI = 3.141592;
#endif

#include <blas.hh>
#include <pika/future.hpp>

#include "dlaf/blas/enum_output.h"
#include "dlaf/common/assert.h"
#include "dlaf/common/index2d.h"
#include "dlaf/common/range2d.h"
#include "dlaf/lapack/tile.h"
#include "dlaf/matrix/matrix.h"
#include "dlaf/matrix/panel.h"
#include "dlaf/sender/transform.h"
#include "dlaf/types.h"

/// @file

namespace dlaf {
namespace matrix {

/// Returns true if the matrix is square.
template <class MatrixLike>
bool square_size(const MatrixLike& m) noexcept {
  return m.size().rows() == m.size().cols();
}

/// Returns true if the matrix block size is square.
template <class MatrixLike>
bool square_blocksize(const MatrixLike& m) noexcept {
  return m.blockSize().rows() == m.blockSize().cols();
}

/// Returns true if matrices have equal sizes.
template <class MatrixLikeA, class MatrixLikeB>
bool equal_size(const MatrixLikeA& lhs, const MatrixLikeB& rhs) noexcept {
  return lhs.size() == rhs.size();
}

/// Returns true if matrices have equal blocksizes.
template <class T, Device D1, Device D2>
bool equal_blocksize(const Matrix<const T, D1>& lhs, Matrix<const T, D2>& rhs) noexcept {
  return lhs.blockSize() == rhs.blockSize();
}

/// Returns true if the matrix is local to a process.
template <class T, Device D>
bool local_matrix(const Matrix<const T, D>& m) noexcept {
  return m.commGridSize() == comm::Size2D(1, 1);
}

/// Returns true if the matrix is distributed on the communication grid.
template <class T, Device D>
bool equal_process_grid(const Matrix<const T, D>& m, comm::CommunicatorGrid const& g) noexcept {
  return m.commGridSize() == g.size() && m.rankIndex() == g.rank();
}

/// Returns true if the matrices are distributed the same way.
template <class T, Device D1, Device D2>
bool equal_distributions(const Matrix<const T, D1>& lhs, const Matrix<const T, D2>& rhs) noexcept {
  return lhs.distribution() == rhs.distribution();
}

/// Returns true if the sizes are compatible for matrix multiplication.
template <class IndexT, class Tag>
bool multipliable_sizes(common::Size2D<IndexT, Tag> a, common::Size2D<IndexT, Tag> b,
                        common::Size2D<IndexT, Tag> c, const blas::Op opA, const blas::Op opB) noexcept {
  if (opA != blas::Op::NoTrans)
    a.transpose();
  if (opB != blas::Op::NoTrans)
    b.transpose();

  return a.rows() == c.rows() && a.cols() == b.rows() && b.cols() == c.cols();
}

/// Returns true if matrices `a`, `b` and `c` have matrix multipliable sizes and block sizes.
template <class T, Device D>
bool multipliable(const Matrix<const T, D>& a, const Matrix<const T, D>& b, const Matrix<const T, D>& c,
                  const blas::Op opA, const blas::Op opB) noexcept {
  return multipliable_sizes(a.size(), b.size(), c.size(), opA, opB) &&
         multipliable_sizes(a.blockSize(), b.blockSize(), c.blockSize(), opA, opB);
}

namespace util {
namespace internal {

/// Callable that returns random values in the range [-1, 1].
template <class T>
class getter_random {
  static_assert(std::is_same_v<T, float> || std::is_same_v<T, double>,
                "T is not compatible with random generator used.");

public:
  getter_random() : random_engine_(std::minstd_rand::default_seed) {}
  getter_random(SizeType seed) : random_engine_(static_cast<std::size_t>(seed)) {
    DLAF_ASSERT(seed >= 0, "");
  }

  T operator()() {
    return random_sampler_(random_engine_);
  }

private:
  std::mt19937_64 random_engine_;
  std::uniform_real_distribution<T> random_sampler_{-1, 1};
};

/// Callable that returns random complex numbers whose absolute values are less than 1.
template <class T>
class getter_random<std::complex<T>> : private getter_random<T> {
public:
  using getter_random<T>::getter_random;

  std::complex<T> operator()() {
    return std::polar<T>(std::abs(getter_random<T>::operator()()),
                         static_cast<T>(M_PI) * getter_random<T>::operator()());
  }
};

}

/// Sets to zero the subset of local tiles of @p matrix in the 2D range starting at @p begin with size @p sz.
///
template <Backend backend, class T, Device D>
void set0(pika::execution::thread_priority priority, LocalTileIndex begin, LocalTileSize sz,
          Matrix<T, D>& matrix) {
  using dlaf::internal::Policy;
  using pika::execution::experimental::start_detached;

  for (const auto& idx : iterate_range2d(begin, sz))
    start_detached(matrix.readwrite_sender_tile(idx) | tile::set0(Policy<backend>(priority)));
}

/// \overload set0
///
/// This overload sets all tiles @p matrix to zero.
///
template <Backend backend, class T, Device D>
void set0(pika::execution::thread_priority priority, Matrix<T, D>& matrix) {
  set0<backend>(priority, LocalTileIndex(0, 0), matrix.distribution().localNrTiles(), matrix);
}

/// Sets all the elements of all the tiles in the active range to zero
template <Backend backend, class T, Coord axis, Device D, StoreTransposed storage>
void set0(pika::execution::thread_priority priority, Panel<axis, T, D, storage>& panel) {
  using dlaf::internal::Policy;
  using pika::execution::experimental::start_detached;

  for (const auto& tile_idx : panel.iteratorLocal())
    start_detached(panel.readwrite_sender_tile(tile_idx) | tile::set0(Policy<backend>(priority)));
}

/// Set the elements of the matrix.
///
/// The (i, j)-element of the matrix is set to el({i, j}).
/// @param el_f a copy is given to each tile,
/// @pre el_f argument is an index of type const GlobalElementIndex&,
/// @pre el_f return type should be T.
template <class T, class ElementGetter>
void set(Matrix<T, Device::CPU>& matrix, ElementGetter el_f) {
  const Distribution& dist = matrix.distribution();
  for (auto tile_wrt_local : iterate_range2d(dist.localNrTiles())) {
    GlobalTileIndex tile_wrt_global = dist.globalTileIndex(tile_wrt_local);
    auto tl_index = dist.globalElementIndex(tile_wrt_global, {0, 0});

    using TileType = typename std::decay_t<decltype(matrix)>::TileType;
    auto set_f = [tl_index, el_f = el_f](const TileType& tile) {
      for (auto el_idx_l : iterate_range2d(tile.size())) {
        GlobalElementIndex el_idx_g(el_idx_l.row() + tl_index.row(), el_idx_l.col() + tl_index.col());
        tile(el_idx_l) = el_f(el_idx_g);
      }
    };

    dlaf::internal::transformDetach(dlaf::internal::Policy<Backend::MC>(), std::move(set_f),
                                    matrix.readwrite_sender_tile(tile_wrt_local));
  }
}

/// Set the elements of the matrix according to transposition operator
///
/// The (i, j)-element of the matrix is set to op(el)(i, j).
/// i.e. `matrix = op(el_f)`
///
/// @param el_f a copy is given to each tile,
/// @param op transposition operator to apply to @p el_f before setting the value
/// @pre el_f argument is an index of type const GlobalElementIndex&,
/// @pre el_f return type should be T.
template <class T, class ElementGetter>
void set(Matrix<T, Device::CPU>& matrix, ElementGetter el_f, const blas::Op op) {
  auto el_op_f = [op, el_f](const GlobalElementIndex& index) -> T {
    using blas::Op;
    switch (op) {
      case Op::NoTrans:
        return el_f(index);
      case Op::Trans:
        return el_f(transposed(index));
      case Op::ConjTrans:
        return dlaf::conj(el_f(transposed(index)));
      default:
        DLAF_UNIMPLEMENTED(op);
        return T{};
    }
  };

  set(matrix, el_op_f);
}

/// Set the matrix with random values whose absolute values are less than 1.
///
/// Values will be random numbers in:
/// - real:     [-1, 1]
/// - complex:  a circle of radius 1 centered at origin.
///
/// Each tile creates its own random generator engine with a unique seed
/// which is computed as a function of the tile global index.
/// This means that a specific tile index, no matter on which rank it will be,
/// will have the same set of values.
template <class T>
void set_random(Matrix<T, Device::CPU>& matrix) {
  const Distribution& dist = matrix.distribution();
  for (auto tile_wrt_local : iterate_range2d(dist.localNrTiles())) {
    GlobalTileIndex tile_wrt_global = dist.globalTileIndex(tile_wrt_local);
    auto tl_index = dist.globalElementIndex(tile_wrt_global, {0, 0});
    auto seed = tl_index.col() + tl_index.row() * matrix.size().cols();

    using TileType = typename std::decay_t<decltype(matrix)>::TileType;
    auto rnd_f = [seed](TileType&& tile) {
      internal::getter_random<T> random_value(seed);
      for (auto el_idx : iterate_range2d(tile.size())) {
        tile(el_idx) = random_value();
      }
    };

    dlaf::internal::transformDetach(dlaf::internal::Policy<Backend::MC>(), std::move(rnd_f),
                                    matrix.readwrite_sender_tile(tile_wrt_local));
  }
}

namespace internal {

template <class T>
void set_diagonal_tile(const Tile<T, Device::CPU>& tile, internal::getter_random<T>& random_value,
                       SizeType offset_value) {
  // DIAGONAL
  // for diagonal tiles get just lower matrix values and set value for both
  // straight and transposed indices
  for (SizeType j = 0; j < tile.size().cols(); ++j) {
    for (SizeType i = 0; i < j; ++i) {
      auto value = random_value();

      tile(TileElementIndex{i, j}) = value;
      tile(TileElementIndex{j, i}) = dlaf::conj(value);
    }
    tile(TileElementIndex{j, j}) = std::real(random_value()) + offset_value;
  }
}

template <class T>
void set_lower_and_upper_tile(const Tile<T, Device::CPU>& tile, internal::getter_random<T>& random_value,
                              TileElementSize full_tile_size, GlobalTileIndex tile_wrt_global) {
  // LOWER or UPPER (except DIAGONAL)
  // random values are requested in the same order for both original and transposed
  for (SizeType j = 0; j < full_tile_size.cols(); ++j) {
    for (SizeType i = 0; i < full_tile_size.rows(); ++i) {
      auto value = random_value();

      // but they are set row-wise in the original tile and col-wise in the
      // transposed one
      if (tile_wrt_global.row() > tile_wrt_global.col()) {  // LOWER
        TileElementIndex index{i, j};
        if (index.isIn(tile.size()))
          tile(index) = value;
      }
      else {  // UPPER
        TileElementIndex index{j, i};
        if (index.isIn(tile.size()))
          tile(index) = dlaf::conj(value);
      }
    }
  }
}

/// Set a matrix with random values assuring it will be hermitian with an offset added to diagonal elements
///
/// Values on the diagonal are added offset_value to a random value in the range [-1, 1].
/// In case of complex values, the imaginary part is 0.
///
/// Values not on the diagonal will be random numbers in:
/// - real:     [-1, 1]
/// - complex:  a circle of radius 1 centered at origin.
///
/// Each tile creates its own random generator engine with a unique seed
/// which is computed as a function of the tile global index.
/// This means that the elements of a specific tile, no matter how the matrix is distributed,
/// will be set with the same set of values.
///
/// @pre @param matrix is a square matrix,
/// @pre @param matrix has a square blocksize.
template <class T>
void set_random_hermitian_with_offset(Matrix<T, Device::CPU>& matrix, const SizeType offset_value) {
  // note:
  // By assuming square blocksizes, it is easier to locate elements. In fact:
  // - Elements on the diagonal are stored in the diagonal of the diagonal tiles
  // - Tiles under the diagonal store elements of the lower triangular matrix
  // - Tiles over the diagonal store elements of the upper triangular matrix

  const Distribution& dist = matrix.distribution();

  DLAF_ASSERT(square_size(matrix), matrix);
  DLAF_ASSERT(square_blocksize(matrix), matrix);

  auto full_tile_size = matrix.blockSize();

  for (auto tile_wrt_local : iterate_range2d(dist.localNrTiles())) {
    GlobalTileIndex tile_wrt_global = dist.globalTileIndex(tile_wrt_local);

    auto tl_index = dist.globalElementIndex(tile_wrt_global, {0, 0});

    // compute the same seed for original and "transposed" tiles, so transposed ones will know the
    // values of the original one without the need of accessing real values (nor communication in case
    // of distributed matrices)
    SizeType seed;
    if (tile_wrt_global.row() >= tile_wrt_global.col())  // LOWER or DIAGONAL
      seed = tl_index.col() + tl_index.row() * matrix.size().cols();
    else
      seed = tl_index.row() + tl_index.col() * matrix.size().rows();

    using TileType = typename std::decay_t<decltype(matrix)>::TileType;
    auto set_hp_f = [=](const TileType& tile) {
      internal::getter_random<T> random_value(seed);
      if (tile_wrt_global.row() == tile_wrt_global.col())
        internal::set_diagonal_tile(tile, random_value, offset_value);
      else
        internal::set_lower_and_upper_tile(tile, random_value, full_tile_size, tile_wrt_global);
    };

    dlaf::internal::transformDetach(dlaf::internal::Policy<Backend::MC>(), std::move(set_hp_f),
                                    matrix.readwrite_sender_tile(tile_wrt_local));
  }
}

}

/// Set a matrix with random values assuring it will be hermitian
///
/// Values will be random numbers in:
/// - real:     [-1, 1]
/// - complex:  a circle of radius 1 centered at origin
///
/// Each tile creates its own random generator engine with a unique seed
/// which is computed as a function of the tile global index.
/// This means that the elements of a specific tile, no matter how the matrix is distributed,
/// will be set with the same set of values.
///
/// @pre @param matrix is a square matrix,
/// @pre @param matrix has a square blocksize.
template <class T>
void set_random_hermitian(Matrix<T, Device::CPU>& matrix) {
  internal::set_random_hermitian_with_offset(matrix, 0);
}

/// Set a matrix with random values assuring it will be hermitian and positive definite.
///
/// Values on the diagonal are 2*n added to a random value in the range [-1, 1], where
/// n is the matrix size. In case of complex values, the imaginary part is 0.
///
/// Values not on the diagonal will be random numbers in:
/// - real:     [-1, 1]
/// - complex:  a circle of radius 1 centered at origin
///
/// Each tile creates its own random generator engine with a unique seed
/// which is computed as a function of the tile global index.
/// This means that the elements of a specific tile, no matter how the matrix is distributed,
/// will be set with the same set of values.
///
/// @pre @param matrix is a square matrix,
/// @pre @param matrix has a square blocksize.
template <class T>
void set_random_hermitian_positive_definite(Matrix<T, Device::CPU>& matrix) {
  internal::set_random_hermitian_with_offset(matrix, 2 * matrix.size().rows());
}

/// The tiles are returned in column major order
template <class T, Device D>
auto collectReadWriteTiles(LocalTileIndex begin, LocalTileSize sz, Matrix<T, D>& mat) {
  std::vector<decltype(mat.readwrite_sender_tile(std::declval<LocalTileIndex>()))> tiles;
  tiles.reserve(to_sizet(sz.linear_size()));
  for (auto idx : iterate_range2d(begin, sz)) {
<<<<<<< HEAD
    tiles.push_back(mat.readwrite_sender_tile(idx));
=======
    tiles.push_back(mat.readwrite_sender(idx));
>>>>>>> bb657bae
  }
  return tiles;
}

/// The tiles are returned in column major order
template <class T, Device D>
auto collectReadTiles(LocalTileIndex begin, LocalTileSize sz, Matrix<const T, D>& mat) {
  std::vector<decltype(mat.read_sender2(std::declval<LocalTileIndex>()))> tiles;
  tiles.reserve(to_sizet(sz.linear_size()));
  for (auto idx : iterate_range2d(begin, sz)) {
    tiles.push_back(mat.read_sender2(idx));
  }
  return tiles;
}

}
}
}<|MERGE_RESOLUTION|>--- conflicted
+++ resolved
@@ -403,11 +403,7 @@
   std::vector<decltype(mat.readwrite_sender_tile(std::declval<LocalTileIndex>()))> tiles;
   tiles.reserve(to_sizet(sz.linear_size()));
   for (auto idx : iterate_range2d(begin, sz)) {
-<<<<<<< HEAD
     tiles.push_back(mat.readwrite_sender_tile(idx));
-=======
-    tiles.push_back(mat.readwrite_sender(idx));
->>>>>>> bb657bae
   }
   return tiles;
 }
