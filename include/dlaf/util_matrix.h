//
// Distributed Linear Algebra with Future (DLAF)
//
// Copyright (c) 2018-2019, ETH Zurich
// All rights reserved.
//
// Please, refer to the LICENSE file in the root directory.
// SPDX-License-Identifier: BSD-3-Clause
//
#pragma once

#include <cmath>
#include <exception>
#include <random>
#include <string>

#ifndef M_PI
constexpr double M_PI = 3.141592;
#endif

#include <blas.hh>
#include <hpx/hpx.hpp>

#include "dlaf/common/index2d.h"
#include "dlaf/matrix.h"
#include "dlaf/types.h"

/// @file

namespace dlaf {
namespace util_matrix {

/// @brief Verify if dlaf::Matrix is square
///
/// @tparam Matrix refers to a dlaf::Matrix object
/// @throws std::invalid_argument if the matrix is not squared
template <class Matrix>
void assertSizeSquare(const Matrix& matrix, std::string function, std::string mat_name) {
  if (matrix.size().rows() != matrix.size().cols())
    throw std::invalid_argument(function + ": " + "Matrix " + mat_name + " is not square.");
}

/// @brief Verify if dlaf::Matrix tile is square
///
/// @tparam Matrix refers to a dlaf::Matrix object
/// @throws std::invalid_argument if the matrix block is not squared
template <class Matrix>
void assertBlocksizeSquare(const Matrix& matrix, std::string function, std::string mat_name) {
  if (matrix.blockSize().rows() != matrix.blockSize().cols())
    throw std::invalid_argument(function + ": " + "Block size in matrix " + mat_name +
                                " is not square.");
}

/// @brief Verify if dlaf::Matrix is distributed on a (1x1) grid (i.e. if it is a local matrix).
///
/// @tparam Matrix refers to a dlaf::Matrix object
/// @throws std::invalid_argument if the matrix is not local
template <class Matrix>
void assertLocalMatrix(const Matrix& matrix, std::string function, std::string mat_name) {
  if (matrix.distribution().commGridSize() != comm::Size2D{1, 1})
    throw std::invalid_argument(function + ": " + "Matrix " + mat_name + " is not local.");
}

/// @brief Verify that the matrix is distributed according to the given communicator grid.
///
/// @tparam Matrix refers to a dlaf::Matrix object
/// @throws std::invalid_argument if the matrix is not distributed correctly
template <class Matrix>
void assertMatrixDistributedOnGrid(const comm::CommunicatorGrid& grid, const Matrix& matrix,
                                   std::string function, std::string mat_name, std::string grid_name) {
  if ((matrix.distribution().commGridSize() != grid.size()) ||
      (matrix.distribution().rankIndex() != grid.rank()))
    throw std::invalid_argument(function + ": " + "The matrix " + mat_name +
                                " is not distributed according to the communicator grid " + grid_name +
                                ".");
}

/// @brief Verify that matrices A and B are multipliable,
///
/// @tparam A refers to a dlaf::Matrix object
/// @tparam B refers to a dlaf::Matrix object
/// @throws std::invalid_argument if matrices A and B are not multipliable, taking into account the Side
/// (Left/Right) and the Op (NoTrans/Trans/ConjTrans) of the multiplication itself
template <class MatrixConst, class Matrix>
void assertMultipliableMatrices(const MatrixConst& mat_a, const Matrix& mat_b, blas::Side side,
                                blas::Op op, std::string function, std::string mat_a_name,
                                std::string mat_b_name) {
  if (side == blas::Side::Left) {
    if (op == blas::Op::NoTrans) {
      if (mat_a.nrTiles().cols() != mat_b.nrTiles().rows()) {
        throw std::invalid_argument(
            function + ": " + "The matrices " + mat_a_name + " and " + mat_b_name +
            " are not left multipliable (cols of matrix A not equal to rows of matrix B).");
      }
      if (mat_a.size().cols() != mat_b.size().rows()) {
        throw std::invalid_argument(
            function + ": " + "The matrices " + mat_a_name + " and " + mat_b_name +
            " are not left multipliable (size of matrix A not equal to that of matrix B).");
      }
      if (mat_a.blockSize().cols() != mat_b.blockSize().rows()) {
        throw std::invalid_argument(
            function + ": " + "The matrices " + mat_a_name + " and " + mat_b_name +
            " are not left multipliable (blocksize of matrix A not equal to that of matrix B).");
      }
    }
    else if (op == blas::Op::Trans || op == blas::Op::ConjTrans) {
      if (mat_a.nrTiles().rows() != mat_b.nrTiles().rows()) {
        throw std::invalid_argument(
            function + ": " + "The matrices " + mat_a_name + " and " + mat_b_name +
            " are not left multipliable (cols of matrix A not equal to rows of matrix B).");
      }
      if (mat_a.size().rows() != mat_b.size().rows()) {
        throw std::invalid_argument(
            function + ": " + "The matrices " + mat_a_name + " and " + mat_b_name +
            " are not left multipliable (size of matrix A not equal to that of matrix B).");
      }
      if (mat_a.blockSize().rows() != mat_b.blockSize().rows()) {
        throw std::invalid_argument(
            function + ": " + "The matrices " + mat_a_name + " and " + mat_b_name +
            " are not left multipliable (blocksize of matrix A not equal to that of matrix B).");
      }
    }
  }
  else if (side == blas::Side::Right) {
    if (op == blas::Op::NoTrans) {
      if (mat_a.nrTiles().rows() != mat_b.nrTiles().cols()) {
        throw std::invalid_argument(
            function + ": " + "The matrices " + mat_a_name + " and " + mat_b_name +
            " are not right multipliable (rows of matrix A not equal to cols of matrix B).");
      }
      if (mat_a.size().rows() != mat_b.size().cols()) {
        throw std::invalid_argument(
            function + ": " + "The matrices " + mat_a_name + " and " + mat_b_name +
            " are not right multipliable (size of matrix A not equal to that of matrix B).");
      }
      if (mat_a.blockSize().rows() != mat_b.blockSize().cols()) {
        throw std::invalid_argument(
            function + ": " + "The matrices " + mat_a_name + " and " + mat_b_name +
            " are not right multipliable (blocksize of matrix A not equal to that of matrix B).");
      }
    }
    else if (op == blas::Op::Trans || op == blas::Op::ConjTrans) {
      if (mat_a.nrTiles().cols() != mat_b.nrTiles().cols()) {
        throw std::invalid_argument(
            function + ": " + "The matrices " + mat_a_name + " and " + mat_b_name +
            " are not right multipliable (rows of matrix A not equal to cols of matrix B).");
      }
      if (mat_a.size().cols() != mat_b.size().cols()) {
        throw std::invalid_argument(
            function + ": " + "The matrices " + mat_a_name + " and " + mat_b_name +
            " are not right multipliable (size of matrix A not equal to that of matrix B).");
      }
      if (mat_a.blockSize().cols() != mat_b.blockSize().cols()) {
        throw std::invalid_argument(
            function + ": " + "The matrices " + mat_a_name + " and " + mat_b_name +
            " are not right multipliable (blocksize of matrix A not equal to that of matrix B).");
      }
    }
  }
}

}

namespace matrix {
namespace util {
namespace internal {

/// Callable that returns random values in the range [-1, 1]
template <class T>
class getter_random {
  static_assert(std::is_same<T, float>::value || std::is_same<T, double>::value,
                "T is not compatible with random generator used.");

public:
  getter_random(const unsigned long seed = std::minstd_rand::default_seed) : random_engine_(seed) {}

  T operator()() {
    return random_sampler_(random_engine_);
  }

private:
  std::mt19937_64 random_engine_;
  std::uniform_real_distribution<T> random_sampler_{-1, 1};
};

/// Callable that returns random complex numbers whose absolute values are less than 1
template <class T>
class getter_random<std::complex<T>> : private getter_random<T> {
public:
  using getter_random<T>::getter_random;

  std::complex<T> operator()() {
    return std::polar<T>(std::abs(getter_random<T>::operator()()),
                         static_cast<T>(M_PI) * getter_random<T>::operator()());
  }
};

}

/// @brief Set the elements of the matrix
///
/// The (i, j)-element of the matrix is set to el({i, j}).
/// @param el a copy is given to each tile
/// @pre el argument is an index of type const GlobalElementIndex&.
/// @pre el return type should be T.
template <class T, class ElementGetter>
void set(Matrix<T, Device::CPU>& matrix, const ElementGetter& el) {
  const matrix::Distribution& dist = matrix.distribution();
  for (SizeType tile_j = 0; tile_j < dist.localNrTiles().cols(); ++tile_j) {
    for (SizeType tile_i = 0; tile_i < dist.localNrTiles().rows(); ++tile_i) {
      LocalTileIndex tile_wrt_local{tile_i, tile_j};
      GlobalTileIndex tile_wrt_global = dist.globalTileIndex(tile_wrt_local);

      auto tl_index = dist.globalElementIndex(tile_wrt_global, {0, 0});

      hpx::dataflow(hpx::util::unwrapping([tl_index, el = el](auto&& tile) {
                      for (SizeType j = 0; j < tile.size().cols(); ++j)
                        for (SizeType i = 0; i < tile.size().rows(); ++i)
                          tile({i, j}) = el(GlobalElementIndex{i + tl_index.row(), j + tl_index.col()});
                    }),
                    matrix(tile_wrt_local));
    }
  }
}

/// Set the matrix with random values whose absolute values are less than 1.
///
/// Values will be random numbers in:
/// - real:     [-1, 1]
/// - complex:  a circle of radius 1 centered at origin
///
/// Each tile creates its own random generator engine with a unique seed
/// which is computed as a function of the tile global index.
/// This means that a specific tile index, no matter on which rank it will be,
/// will have the same set of values.
template <class T>
void set_random(Matrix<T, Device::CPU>& matrix) {
  using namespace dlaf::util::size_t;

  const matrix::Distribution& dist = matrix.distribution();

  for (SizeType tile_j = 0; tile_j < dist.localNrTiles().cols(); ++tile_j) {
    for (SizeType tile_i = 0; tile_i < dist.localNrTiles().rows(); ++tile_i) {
      LocalTileIndex tile_wrt_local{tile_i, tile_j};
      GlobalTileIndex tile_wrt_global = dist.globalTileIndex(tile_wrt_local);

      auto tl_index = dist.globalElementIndex(tile_wrt_global, {0, 0});
<<<<<<< HEAD
      std::size_t seed = to_sizet(tl_index.row() * matrix.size().cols() + tl_index.col());
=======
      auto seed = sum(tl_index.col(), mul(tl_index.row(), matrix.size().cols()));
>>>>>>> 9e7d990f

      hpx::dataflow(hpx::util::unwrapping([seed](auto&& tile) {
                      internal::getter_random<T> random_value(seed);

                      for (SizeType j = 0; j < tile.size().cols(); ++j)
                        for (SizeType i = 0; i < tile.size().rows(); ++i)
                          tile(TileElementIndex{i, j}) = random_value();
                    }),
                    matrix(tile_wrt_local));
    }
  }
}

/// Set a matrix with random values assuring it will be hermitian and positive definite.
///
/// Values on the diagonal are 2*n added to a random value in the range [-1, 1], where
/// n is the matrix size. In case of complex values, the imaginary part is 0.
///
/// Values not on the diagonal will be random numbers in:
/// - real:     [-1, 1]
/// - complex:  a circle of radius 1 centered at origin
///
/// Each tile creates its own random generator engine with a unique seed
/// which is computed as a function of the tile global index.
/// This means that the elements of a specific tile, no matter how the matrix is distributed,
/// will be set with the same set of values.
///
/// @pre @param matrix is a square matrix
/// @pre @param matrix has a square blocksize
template <class T>
void set_random_hermitian_positive_definite(Matrix<T, Device::CPU>& matrix) {
  // note:
  // By assuming square blocksizes, it is easier to locate elements. In fact:
  // - Elements on the diagonal are stored in the diagonal of the diagonal tiles
  // - Tiles under the diagonal store elements of the lower triangular matrix
  // - Tiles over the diagonal store elements of the upper triangular matrix

  using namespace dlaf::util::size_t;

  const matrix::Distribution& dist = matrix.distribution();

  // Check if matrix is square
  util_matrix::assertSizeSquare(matrix, "set_hermitian_random_positive_definite", "matrix");
  // Check if block matrix is square
  util_matrix::assertBlocksizeSquare(matrix, "set_hermitian_random_positive_definite", "matrix");

<<<<<<< HEAD
  std::size_t offset_value = 2 * to_sizet(matrix.size().rows());
=======
  auto offset_value = mul(2, to_sizet(matrix.size().rows()));
>>>>>>> 9e7d990f

  for (SizeType tile_j = 0; tile_j < dist.localNrTiles().cols(); ++tile_j) {
    for (SizeType tile_i = 0; tile_i < dist.localNrTiles().rows(); ++tile_i) {
      LocalTileIndex tile_wrt_local{tile_i, tile_j};
      GlobalTileIndex tile_wrt_global = dist.globalTileIndex(tile_wrt_local);

      auto tl_index = dist.globalElementIndex(tile_wrt_global, {0, 0});

      // compute the same seed for original and "transposed" tiles, so transposed ones will know the
      // values of the original one without the need of accessing real values (nor communication in case
      // of distributed matrices)
      size_t seed;
      if (tile_wrt_global.row() >= tile_wrt_global.col())  // LOWER or DIAGONAL
<<<<<<< HEAD
        seed = to_sizet(tl_index.row() * matrix.size().cols() + tl_index.col());
      else
        seed = to_sizet(tl_index.col() * matrix.size().rows() + tl_index.row());
=======
        seed = sum(tl_index.col(), mul(tl_index.row(), matrix.size().cols()));
      else
        seed = sum(tl_index.row(), mul(tl_index.col(), matrix.size().rows()));
>>>>>>> 9e7d990f

      hpx::dataflow(hpx::util::unwrapping([tile_wrt_global, seed, offset_value](auto&& tile) {
                      internal::getter_random<T> random_value(seed);

                      if (tile_wrt_global.row() == tile_wrt_global.col()) {  // DIAGONAL
                        // for diagonal tiles get just lower matrix values and set value for both
                        // straight and transposed indices
                        for (SizeType j = 0; j < tile.size().cols(); ++j) {
                          for (SizeType i = 0; i < j; ++i) {
                            auto value = random_value();

                            tile(TileElementIndex{i, j}) = value;
                            tile(TileElementIndex{j, i}) = dlaf::conj(value);
                          }
                          tile(TileElementIndex{j, j}) = std::real(random_value()) + offset_value;
                        }
                      }
                      else {  // LOWER or UPPER (except DIAGONAL)
                        // random values are requested in the same order for both original and transposed
                        for (SizeType j = 0; j < tile.size().cols(); ++j) {
                          for (SizeType i = 0; i < tile.size().rows(); ++i) {
                            auto value = random_value();

                            // but they are set row-wise in the original tile and col-wise in the transposed one
                            if (tile_wrt_global.row() > tile_wrt_global.col())  // LOWER
                              tile(TileElementIndex{i, j}) = value;
                            else  // UPPER
                              tile(TileElementIndex{j, i}) = dlaf::conj(value);
                          }
                        }
                      }
                    }),
                    matrix(tile_wrt_local));
    }
  }
}

}
}
}<|MERGE_RESOLUTION|>--- conflicted
+++ resolved
@@ -245,11 +245,7 @@
       GlobalTileIndex tile_wrt_global = dist.globalTileIndex(tile_wrt_local);
 
       auto tl_index = dist.globalElementIndex(tile_wrt_global, {0, 0});
-<<<<<<< HEAD
-      std::size_t seed = to_sizet(tl_index.row() * matrix.size().cols() + tl_index.col());
-=======
       auto seed = sum(tl_index.col(), mul(tl_index.row(), matrix.size().cols()));
->>>>>>> 9e7d990f
 
       hpx::dataflow(hpx::util::unwrapping([seed](auto&& tile) {
                       internal::getter_random<T> random_value(seed);
@@ -296,11 +292,7 @@
   // Check if block matrix is square
   util_matrix::assertBlocksizeSquare(matrix, "set_hermitian_random_positive_definite", "matrix");
 
-<<<<<<< HEAD
-  std::size_t offset_value = 2 * to_sizet(matrix.size().rows());
-=======
   auto offset_value = mul(2, to_sizet(matrix.size().rows()));
->>>>>>> 9e7d990f
 
   for (SizeType tile_j = 0; tile_j < dist.localNrTiles().cols(); ++tile_j) {
     for (SizeType tile_i = 0; tile_i < dist.localNrTiles().rows(); ++tile_i) {
@@ -314,15 +306,9 @@
       // of distributed matrices)
       size_t seed;
       if (tile_wrt_global.row() >= tile_wrt_global.col())  // LOWER or DIAGONAL
-<<<<<<< HEAD
-        seed = to_sizet(tl_index.row() * matrix.size().cols() + tl_index.col());
-      else
-        seed = to_sizet(tl_index.col() * matrix.size().rows() + tl_index.row());
-=======
         seed = sum(tl_index.col(), mul(tl_index.row(), matrix.size().cols()));
       else
         seed = sum(tl_index.row(), mul(tl_index.col(), matrix.size().rows()));
->>>>>>> 9e7d990f
 
       hpx::dataflow(hpx::util::unwrapping([tile_wrt_global, seed, offset_value](auto&& tile) {
                       internal::getter_random<T> random_value(seed);
