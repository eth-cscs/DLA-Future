--- conflicted
+++ resolved
@@ -79,17 +79,13 @@
   return m.commGridSize() == g.size() && m.rankIndex() == g.rank();
 }
 
-<<<<<<< HEAD
 /// Returns true if the matrix is distributed on the grid of the pipeline.
 template <class T, Device D, comm::CommunicatorType CT>
 bool equal_process_grid(const Matrix<const T, D>& m, const comm::CommunicatorPipeline<CT>& p) noexcept {
   return m.commGridSize() == p.size_2d() && m.rankIndex() == p.rank_2d();
 }
 
-/// Returns true if the matrix is distributed on the communication grid.
-=======
 /// Returns true if the two matrices are distributed on the same grid
->>>>>>> e311f6af
 template <template <class, Device> class MatrixLikeA, template <class, Device> class MatrixLikeB,
           class T, Device D1, Device D2>
 bool same_process_grid(const MatrixLikeA<const T, D1>& a, const MatrixLikeB<const T, D2>& b) noexcept {
