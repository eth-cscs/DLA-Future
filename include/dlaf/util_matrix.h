//
// Distributed Linear Algebra with Future (DLAF)
//
// Copyright (c) 2018-2022, ETH Zurich
// All rights reserved.
//
// Please, refer to the LICENSE file in the root directory.
// SPDX-License-Identifier: BSD-3-Clause
//
#pragma once

#include <cmath>
#include <exception>
#include <random>
#include <string>

#ifndef M_PI
constexpr double M_PI = 3.141592;
#endif

#include <blas.hh>
#include <pika/future.hpp>
#include <pika/unwrap.hpp>

#include "dlaf/blas/enum_output.h"
#include "dlaf/common/assert.h"
#include "dlaf/common/index2d.h"
#include "dlaf/common/range2d.h"
#include "dlaf/lapack/tile.h"
#include "dlaf/matrix/matrix.h"
#include "dlaf/matrix/panel.h"
#include "dlaf/sender/transform.h"
#include "dlaf/types.h"

/// @file

namespace dlaf {
namespace matrix {

/// Returns true if the matrix is square.
template <class MatrixLike>
bool square_size(const MatrixLike& m) noexcept {
  return m.size().rows() == m.size().cols();
}

/// Returns true if the matrix block size is square.
template <class MatrixLike>
bool square_blocksize(const MatrixLike& m) noexcept {
  return m.blockSize().rows() == m.blockSize().cols();
}

/// Returns true if matrices have equal sizes.
template <class MatrixLikeA, class MatrixLikeB>
bool equal_size(const MatrixLikeA& lhs, const MatrixLikeB& rhs) noexcept {
  return lhs.size() == rhs.size();
}

/// Returns true if matrices have equal blocksizes.
template <class T, Device D1, Device D2>
bool equal_blocksize(const Matrix<const T, D1>& lhs, Matrix<const T, D2>& rhs) noexcept {
  return lhs.blockSize() == rhs.blockSize();
}

/// Returns true if the matrix is local to a process.
template <class T, Device D>
bool local_matrix(const Matrix<const T, D>& m) noexcept {
  return m.commGridSize() == comm::Size2D(1, 1);
}

/// Returns true if the matrix is distributed on the communication grid.
template <class T, Device D>
bool equal_process_grid(const Matrix<const T, D>& m, comm::CommunicatorGrid const& g) noexcept {
  return m.commGridSize() == g.size() && m.rankIndex() == g.rank();
}

/// Returns true if the matrices are distributed the same way.
template <class T, Device D1, Device D2>
bool equal_distributions(const Matrix<const T, D1>& lhs, const Matrix<const T, D2>& rhs) noexcept {
  return lhs.distribution() == rhs.distribution();
}

/// Returns true if the sizes are compatible for matrix multiplication.
template <class IndexT, class Tag>
bool multipliable_sizes(common::Size2D<IndexT, Tag> a, common::Size2D<IndexT, Tag> b,
                        common::Size2D<IndexT, Tag> c, const blas::Op opA, const blas::Op opB) noexcept {
  if (opA != blas::Op::NoTrans)
    a.transpose();
  if (opB != blas::Op::NoTrans)
    b.transpose();

  return a.rows() == c.rows() && a.cols() == b.rows() && b.cols() == c.cols();
}

/// Returns true if matrices `a`, `b` and `c` have matrix multipliable sizes and block sizes.
template <class T, Device D>
bool multipliable(const Matrix<const T, D>& a, const Matrix<const T, D>& b, const Matrix<const T, D>& c,
                  const blas::Op opA, const blas::Op opB) noexcept {
  return multipliable_sizes(a.size(), b.size(), c.size(), opA, opB) &&
         multipliable_sizes(a.blockSize(), b.blockSize(), c.blockSize(), opA, opB);
}

namespace util {
namespace internal {

/// Callable that returns random values in the range [-1, 1].
template <class T>
class getter_random {
  static_assert(std::is_same_v<T, float> || std::is_same_v<T, double>,
                "T is not compatible with random generator used.");

public:
  getter_random() : random_engine_(std::minstd_rand::default_seed) {}
  getter_random(SizeType seed) : random_engine_(static_cast<std::size_t>(seed)) {
    DLAF_ASSERT(seed >= 0, "");
  }

  T operator()() {
    return random_sampler_(random_engine_);
  }

private:
  std::mt19937_64 random_engine_;
  std::uniform_real_distribution<T> random_sampler_{-1, 1};
};

/// Callable that returns random complex numbers whose absolute values are less than 1.
template <class T>
class getter_random<std::complex<T>> : private getter_random<T> {
public:
  using getter_random<T>::getter_random;

  std::complex<T> operator()() {
    return std::polar<T>(std::abs(getter_random<T>::operator()()),
                         static_cast<T>(M_PI) * getter_random<T>::operator()());
  }
};

}

/// Sets all the elements of all the tiles to zero
template <Backend backend, class T, Device D>
void set0(pika::threads::thread_priority priority, Matrix<T, D>& matrix) {
  using dlaf::internal::Policy;
  using pika::execution::experimental::start_detached;

  for (const auto& idx : iterate_range2d(matrix.distribution().localNrTiles()))
    matrix.readwrite_sender(idx) | tile::set0(Policy<backend>(priority)) | start_detached();
}

/// Sets all the elements of all the tiles in the active range to zero
template <Backend backend, class T, Coord axis, Device D>
void set0(pika::threads::thread_priority priority, Panel<axis, T, D>& panel) {
  using dlaf::internal::Policy;
  using pika::execution::experimental::start_detached;

  for (const auto& tile_idx : panel.iteratorLocal())
    panel.readwrite_sender(tile_idx) | tile::set0(Policy<backend>(priority)) | start_detached();
}

/// Set the elements of the matrix.
///
/// The (i, j)-element of the matrix is set to el({i, j}).
/// @param el_f a copy is given to each tile,
/// @pre el_f argument is an index of type const GlobalElementIndex&,
/// @pre el_f return type should be T.
template <class T, class ElementGetter>
void set(Matrix<T, Device::CPU>& matrix, ElementGetter el_f) {
  const Distribution& dist = matrix.distribution();
  for (auto tile_wrt_local : iterate_range2d(dist.localNrTiles())) {
    GlobalTileIndex tile_wrt_global = dist.globalTileIndex(tile_wrt_local);
    auto tl_index = dist.globalElementIndex(tile_wrt_global, {0, 0});

    using TileType = typename std::decay_t<decltype(matrix)>::TileType;
    auto set_f = [tl_index, el_f = el_f](TileType&& tile) {
      for (auto el_idx_l : iterate_range2d(tile.size())) {
        GlobalElementIndex el_idx_g(el_idx_l.row() + tl_index.row(), el_idx_l.col() + tl_index.col());
        tile(el_idx_l) = el_f(el_idx_g);
      }
    };

    dlaf::internal::transformDetach(dlaf::internal::Policy<Backend::MC>(), std::move(set_f),
                                    matrix.readwrite_sender(tile_wrt_local));
  }
}

/// Set the elements of the matrix according to transposition operator
///
/// The (i, j)-element of the matrix is set to op(el)(i, j).
/// i.e. `matrix = op(el_f)`
///
/// @param el_f a copy is given to each tile,
/// @param op transposition operator to apply to @p el_f before setting the value
/// @pre el_f argument is an index of type const GlobalElementIndex&,
/// @pre el_f return type should be T.
template <class T, class ElementGetter>
void set(Matrix<T, Device::CPU>& matrix, ElementGetter el_f, const blas::Op op) {
  auto el_op_f = [op, el_f](const GlobalElementIndex& index) -> T {
    using blas::Op;
    switch (op) {
      case Op::NoTrans:
        return el_f(index);
      case Op::Trans:
        return el_f(transposed(index));
      case Op::ConjTrans:
        return dlaf::conj(el_f(transposed(index)));
      default:
        DLAF_UNIMPLEMENTED(op);
        return T{};
    }
  };

  set(matrix, el_op_f);
}

/// Set the matrix with random values whose absolute values are less than 1.
///
/// Values will be random numbers in:
/// - real:     [-1, 1]
/// - complex:  a circle of radius 1 centered at origin.
///
/// Each tile creates its own random generator engine with a unique seed
/// which is computed as a function of the tile global index.
/// This means that a specific tile index, no matter on which rank it will be,
/// will have the same set of values.
template <class T>
void set_random(Matrix<T, Device::CPU>& matrix) {
  const Distribution& dist = matrix.distribution();
  for (auto tile_wrt_local : iterate_range2d(dist.localNrTiles())) {
    GlobalTileIndex tile_wrt_global = dist.globalTileIndex(tile_wrt_local);
    auto tl_index = dist.globalElementIndex(tile_wrt_global, {0, 0});
    auto seed = tl_index.col() + tl_index.row() * matrix.size().cols();

    using TileType = typename std::decay_t<decltype(matrix)>::TileType;
    auto rnd_f = [seed](TileType&& tile) {
      internal::getter_random<T> random_value(seed);
      for (auto el_idx : iterate_range2d(tile.size())) {
        tile(el_idx) = random_value();
      }
    };

    dlaf::internal::transformDetach(dlaf::internal::Policy<Backend::MC>(), std::move(rnd_f),
                                    matrix.readwrite_sender(tile_wrt_local));
  }
}

namespace internal {

template <class T>
void set_diagonal_tile(Tile<T, Device::CPU>& tile, internal::getter_random<T>& random_value,
                       SizeType offset_value) {
  // DIAGONAL
  // for diagonal tiles get just lower matrix values and set value for both
  // straight and transposed indices
  for (SizeType j = 0; j < tile.size().cols(); ++j) {
    for (SizeType i = 0; i < j; ++i) {
      auto value = random_value();

      tile(TileElementIndex{i, j}) = value;
      tile(TileElementIndex{j, i}) = dlaf::conj(value);
    }
    tile(TileElementIndex{j, j}) = std::real(random_value()) + offset_value;
  }
}

template <class T>
void set_lower_and_upper_tile(Tile<T, Device::CPU>& tile, internal::getter_random<T>& random_value,
                              TileElementSize full_tile_size, GlobalTileIndex tile_wrt_global) {
  // LOWER or UPPER (except DIAGONAL)
  // random values are requested in the same order for both original and transposed
  for (SizeType j = 0; j < full_tile_size.cols(); ++j) {
    for (SizeType i = 0; i < full_tile_size.rows(); ++i) {
      auto value = random_value();

      // but they are set row-wise in the original tile and col-wise in the
      // transposed one
      if (tile_wrt_global.row() > tile_wrt_global.col()) {  // LOWER
        TileElementIndex index{i, j};
        if (index.isIn(tile.size()))
          tile(index) = value;
      }
      else {  // UPPER
        TileElementIndex index{j, i};
        if (index.isIn(tile.size()))
          tile(index) = dlaf::conj(value);
      }
    }
  }
}

/// Set a matrix with random values assuring it will be hermitian with an offset added to diagonal elements
///
/// Values on the diagonal are added offset_value to a random value in the range [-1, 1].
/// In case of complex values, the imaginary part is 0.
///
/// Values not on the diagonal will be random numbers in:
/// - real:     [-1, 1]
/// - complex:  a circle of radius 1 centered at origin.
///
/// Each tile creates its own random generator engine with a unique seed
/// which is computed as a function of the tile global index.
/// This means that the elements of a specific tile, no matter how the matrix is distributed,
/// will be set with the same set of values.
///
/// @pre @param matrix is a square matrix,
/// @pre @param matrix has a square blocksize.
template <class T>
void set_random_hermitian_with_offset(Matrix<T, Device::CPU>& matrix, const SizeType offset_value) {
  // note:
  // By assuming square blocksizes, it is easier to locate elements. In fact:
  // - Elements on the diagonal are stored in the diagonal of the diagonal tiles
  // - Tiles under the diagonal store elements of the lower triangular matrix
  // - Tiles over the diagonal store elements of the upper triangular matrix

  const Distribution& dist = matrix.distribution();

  DLAF_ASSERT(square_size(matrix), matrix);
  DLAF_ASSERT(square_blocksize(matrix), matrix);

  auto full_tile_size = matrix.blockSize();

  for (auto tile_wrt_local : iterate_range2d(dist.localNrTiles())) {
    GlobalTileIndex tile_wrt_global = dist.globalTileIndex(tile_wrt_local);

    auto tl_index = dist.globalElementIndex(tile_wrt_global, {0, 0});

    // compute the same seed for original and "transposed" tiles, so transposed ones will know the
    // values of the original one without the need of accessing real values (nor communication in case
    // of distributed matrices)
    SizeType seed;
    if (tile_wrt_global.row() >= tile_wrt_global.col())  // LOWER or DIAGONAL
      seed = tl_index.col() + tl_index.row() * matrix.size().cols();
    else
      seed = tl_index.row() + tl_index.col() * matrix.size().rows();

    using TileType = typename std::decay_t<decltype(matrix)>::TileType;
    auto set_hp_f = [=](TileType&& tile) {
      internal::getter_random<T> random_value(seed);
      if (tile_wrt_global.row() == tile_wrt_global.col())
        internal::set_diagonal_tile(tile, random_value, offset_value);
      else
        internal::set_lower_and_upper_tile(tile, random_value, full_tile_size, tile_wrt_global);
    };

    dlaf::internal::transformDetach(dlaf::internal::Policy<Backend::MC>(), std::move(set_hp_f),
                                    matrix.readwrite_sender(tile_wrt_local));
  }
}

}

/// Set a matrix with random values assuring it will be hermitian
///
/// Values will be random numbers in:
/// - real:     [-1, 1]
/// - complex:  a circle of radius 1 centered at origin
///
/// Each tile creates its own random generator engine with a unique seed
/// which is computed as a function of the tile global index.
/// This means that the elements of a specific tile, no matter how the matrix is distributed,
/// will be set with the same set of values.
///
/// @pre @param matrix is a square matrix,
/// @pre @param matrix has a square blocksize.
template <class T>
void set_random_hermitian(Matrix<T, Device::CPU>& matrix) {
  internal::set_random_hermitian_with_offset(matrix, 0);
}

/// Set a matrix with random values assuring it will be hermitian and positive definite.
///
/// Values on the diagonal are 2*n added to a random value in the range [-1, 1], where
/// n is the matrix size. In case of complex values, the imaginary part is 0.
///
/// Values not on the diagonal will be random numbers in:
/// - real:     [-1, 1]
/// - complex:  a circle of radius 1 centered at origin
///
/// Each tile creates its own random generator engine with a unique seed
/// which is computed as a function of the tile global index.
/// This means that the elements of a specific tile, no matter how the matrix is distributed,
/// will be set with the same set of values.
///
/// @pre @param matrix is a square matrix,
/// @pre @param matrix has a square blocksize.
template <class T>
void set_random_hermitian_positive_definite(Matrix<T, Device::CPU>& matrix) {
  internal::set_random_hermitian_with_offset(matrix, 2 * matrix.size().rows());
}

/// The tiles are returned in column major order
template <class T, Device D>
<<<<<<< HEAD
std::vector<pika::future<matrix::Tile<T, D>>> collectReadWriteTiles(GlobalTileIndex begin,
                                                                    GlobalTileSize sz,
                                                                    Matrix<T, D>& mat) {
  std::vector<pika::future<matrix::Tile<T, D>>> tiles;
=======
auto collectReadWriteTiles(GlobalTileIndex begin, GlobalTileSize sz, Matrix<T, D>& mat) {
  std::vector<decltype(mat.readwrite_sender(std::declval<LocalTileIndex>()))> tiles;
>>>>>>> 2557ff5a
  tiles.reserve(to_sizet(sz.linear_size()));
  for (auto idx : iterate_range2d(begin, sz)) {
    tiles.push_back(mat(idx));
  }
  return tiles;
}

/// The tiles are returned in column major order
template <class T, Device D>
<<<<<<< HEAD
std::vector<pika::shared_future<matrix::Tile<const T, D>>> collectReadTiles(GlobalTileIndex begin,
                                                                            GlobalTileSize sz,
                                                                            Matrix<const T, D>& mat) {
  std::vector<pika::shared_future<matrix::Tile<const T, D>>> tiles;
  tiles.reserve(to_sizet(sz.linear_size()));
  for (auto idx : iterate_range2d(begin, sz)) {
    tiles.push_back(mat.read(idx));
  }
  return tiles;
}

/// The tiles are returned in column major order
template <class T, Device D>
auto collectReadTileSenders(GlobalTileIndex begin, GlobalTileSize sz, Matrix<const T, D>& mat) {
  using pika::execution::experimental::keep_future;

  std::vector<decltype(keep_future(pika::shared_future<matrix::Tile<const T, D>>()))> tiles;
=======
auto collectReadTiles(GlobalTileIndex begin, GlobalTileSize sz, Matrix<const T, D>& mat) {
  std::vector<decltype(mat.read_sender(std::declval<LocalTileIndex>()))> tiles;
>>>>>>> 2557ff5a
  tiles.reserve(to_sizet(sz.linear_size()));
  for (auto idx : iterate_range2d(begin, sz)) {
    tiles.push_back(mat.read_sender(idx));
  }
  return tiles;
}

}
}
}<|MERGE_RESOLUTION|>--- conflicted
+++ resolved
@@ -389,15 +389,8 @@
 
 /// The tiles are returned in column major order
 template <class T, Device D>
-<<<<<<< HEAD
-std::vector<pika::future<matrix::Tile<T, D>>> collectReadWriteTiles(GlobalTileIndex begin,
-                                                                    GlobalTileSize sz,
-                                                                    Matrix<T, D>& mat) {
-  std::vector<pika::future<matrix::Tile<T, D>>> tiles;
-=======
 auto collectReadWriteTiles(GlobalTileIndex begin, GlobalTileSize sz, Matrix<T, D>& mat) {
   std::vector<decltype(mat.readwrite_sender(std::declval<LocalTileIndex>()))> tiles;
->>>>>>> 2557ff5a
   tiles.reserve(to_sizet(sz.linear_size()));
   for (auto idx : iterate_range2d(begin, sz)) {
     tiles.push_back(mat(idx));
@@ -407,10 +400,18 @@
 
 /// The tiles are returned in column major order
 template <class T, Device D>
-<<<<<<< HEAD
-std::vector<pika::shared_future<matrix::Tile<const T, D>>> collectReadTiles(GlobalTileIndex begin,
-                                                                            GlobalTileSize sz,
-                                                                            Matrix<const T, D>& mat) {
+auto collectReadTiles(GlobalTileIndex begin, GlobalTileSize sz, Matrix<const T, D>& mat) {
+  std::vector<decltype(mat.read_sender(std::declval<LocalTileIndex>()))> tiles;
+  tiles.reserve(to_sizet(sz.linear_size()));
+  for (auto idx : iterate_range2d(begin, sz)) {
+    tiles.push_back(mat.read_sender(idx));
+  }
+  return tiles;
+}
+
+template <class T, Device D>
+std::vector<pika::shared_future<matrix::Tile<const T, D>>> collectReadTileFutures(
+    GlobalTileIndex begin, GlobalTileSize sz, Matrix<const T, D>& mat) {
   std::vector<pika::shared_future<matrix::Tile<const T, D>>> tiles;
   tiles.reserve(to_sizet(sz.linear_size()));
   for (auto idx : iterate_range2d(begin, sz)) {
@@ -419,19 +420,14 @@
   return tiles;
 }
 
-/// The tiles are returned in column major order
-template <class T, Device D>
-auto collectReadTileSenders(GlobalTileIndex begin, GlobalTileSize sz, Matrix<const T, D>& mat) {
-  using pika::execution::experimental::keep_future;
-
-  std::vector<decltype(keep_future(pika::shared_future<matrix::Tile<const T, D>>()))> tiles;
-=======
-auto collectReadTiles(GlobalTileIndex begin, GlobalTileSize sz, Matrix<const T, D>& mat) {
-  std::vector<decltype(mat.read_sender(std::declval<LocalTileIndex>()))> tiles;
->>>>>>> 2557ff5a
+template <class T, Device D>
+std::vector<pika::future<matrix::Tile<T, D>>> collectReadWriteTileFutures(GlobalTileIndex begin,
+                                                                          GlobalTileSize sz,
+                                                                          Matrix<T, D>& mat) {
+  std::vector<pika::future<matrix::Tile<T, D>>> tiles;
   tiles.reserve(to_sizet(sz.linear_size()));
   for (auto idx : iterate_range2d(begin, sz)) {
-    tiles.push_back(mat.read_sender(idx));
+    tiles.push_back(mat(idx));
   }
   return tiles;
 }
