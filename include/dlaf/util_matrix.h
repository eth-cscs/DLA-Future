--- conflicted
+++ resolved
@@ -136,22 +136,14 @@
 
 }
 
-<<<<<<< HEAD
-=======
 /// Sets all the elements of all the tiles to zero
->>>>>>> 99887d71
 template <class T, class ExecutorOrPolicy>
 void set0(ExecutorOrPolicy ex, Matrix<T, Device::CPU>& matrix) {
   for (const auto& idx : iterate_range2d(matrix.distribution().localNrTiles()))
     matrix(idx).then(ex, hpx::unwrapping(tile::set0<T>));
 }
 
-<<<<<<< HEAD
-/// This functions sets all the elements of the tiles in the range to zero without inhibiting to set the
-/// tile as external afterward (e.g. the tile is set to zero without changing its state to "already used")
-=======
 /// Sets all the elements of all the tiles in the active range to zero
->>>>>>> 99887d71
 template <class T, Coord axis, class ExecutorOrPolicy>
 void set0(ExecutorOrPolicy ex, Panel<axis, T, Device::CPU>& panel) {
   for (const auto& tile_idx : panel.iteratorLocal())
