//
// Distributed Linear Algebra with Future (DLAF)
//
// Copyright (c) 2018-2024, ETH Zurich
// All rights reserved.
//
// Please, refer to the LICENSE file in the root directory.
// SPDX-License-Identifier: BSD-3-Clause
//

#pragma once

#include <algorithm>
#include <cctype>
#include <cstddef>
#include <exception>
#include <iostream>
#include <sstream>
#include <string>
#include <type_traits>
#include <vector>

#include <blas.hh>

#include <pika/program_options.hpp>

#include <dlaf/common/assert.h>
#include <dlaf/common/format_short.h>
#include <dlaf/types.h>

#define DLAF_MINIAPP_UNSUPPORTED_OPTION_VALUE(option, actual)                             \
  std::cout << "Valid but unsupported option for " << option << ": '" << actual << "\'."; \
  std::terminate();

#define DLAF_MINIAPP_INVALID_OPTION_VALUE(option, actual, expected)                                 \
  std::cout << "Invalid option for " << option << ". Got \'" << actual << "\' but expected one of " \
            << expected << ".";                                                                     \
  std::terminate();

namespace dlaf::miniapp {
inline Backend parseBackend(const std::string& backend) {
  if (backend == "default")
    return Backend::Default;
  else if (backend == "mc")
    return Backend::MC;
  else if (backend == "gpu") {
#if !defined(DLAF_WITH_GPU)
    std::cout << "Asked for --backend=gpu but both DLAF_WITH_CUDA and DLAF_WITH_HIP are disabled!"
              << std::endl;
    std::terminate();
#endif
    return Backend::GPU;
  }

  DLAF_MINIAPP_INVALID_OPTION_VALUE("--backend", backend, "'default', 'mc', 'gpu' (if available)");
  return DLAF_UNREACHABLE(Backend);
}

enum class SupportReal { No, Yes };
enum class SupportComplex { No, Yes };
enum class ElementType { Single, Double, ComplexSingle, ComplexDouble };

template <SupportReal support_real, SupportComplex support_complex>
ElementType parseElementType(const std::string& type) {
  if (type.size() == 1) {
    const auto type_lower = std::tolower(type[0]);

    if constexpr (support_real == SupportReal::Yes) {
      if (type_lower == 's')
        return ElementType::Single;
      else if (type_lower == 'd')
        return ElementType::Double;
    }
    else {
      if (type_lower == 's' || type_lower == 'd') {
        DLAF_MINIAPP_UNSUPPORTED_OPTION_VALUE("--type", type);
      }
    }

    if constexpr (support_complex == SupportComplex::Yes) {
      if (type_lower == 'c')
        return ElementType::ComplexSingle;
      else if (type_lower == 'z')
        return ElementType::ComplexDouble;
    }
    else {
      if (type_lower == 'c' || type_lower == 'z') {
        DLAF_MINIAPP_UNSUPPORTED_OPTION_VALUE("--type", type);
      }
    }
  }

  DLAF_MINIAPP_INVALID_OPTION_VALUE("--type", type, "'s', 'd', 'c', 'z'");
  return DLAF_UNREACHABLE(ElementType);
}

inline std::ostream& operator<<(std::ostream& os, const ElementType& type) {
  switch (type) {
    case ElementType::Single:
      os << "Single";
      break;
    case ElementType::Double:
      os << "Double";
      break;
    case ElementType::ComplexSingle:
      os << "ComplexSingle";
      break;
    case ElementType::ComplexDouble:
      os << "ComplexDouble";
      break;
    default:
      os << "unknown type (" << static_cast<std::underlying_type_t<ElementType>>(type) << ")";
  }
  return os;
}

inline std::ostream& operator<<(std::ostream& os, const dlaf::internal::FormatShort<ElementType>& type) {
  switch (type.value) {
    case ElementType::Single:
      os << "s";
      break;
    case ElementType::Double:
      os << "d";
      break;
    case ElementType::ComplexSingle:
      os << "c";
      break;
    case ElementType::ComplexDouble:
      os << "z";
      break;
    default:
      os << "?";
  }
  return os;
}

enum class CheckIterFreq { None, Last, All };

inline CheckIterFreq parseCheckIterFreq(const std::string& check) {
  if (check == "all")
    return CheckIterFreq::All;
  else if (check == "last")
    return CheckIterFreq::Last;
  else if (check == "none")
    return CheckIterFreq::None;

  DLAF_MINIAPP_INVALID_OPTION_VALUE("--check-result", check, "'none', 'last', 'all'");
  return DLAF_UNREACHABLE(CheckIterFreq);
}

namespace internal {
// This is a helper function for converting a command line option value (as a
// string) into a blaspp enum value. It assumes that the first character can be
// directly cast to the given enum type.
template <typename T>
T stringToBlasEnum(const std::string& option_name, const std::string& x,
                   const std::vector<char>& valid_values) {
  // A valid value contains exactly one character and matches one of the given
  // valid values, ignoring case.
  bool valid = x.size() == 1 && (valid_values.end() !=
                                 std::find_if(valid_values.begin(), valid_values.end(), [&](char v) {
                                   return std::toupper(v) == std::toupper(x[0]);
                                 }));
  if (!valid) {
    std::ostringstream valid_values_stream;
    for (std::size_t i = 0; i < valid_values.size(); ++i) {
      valid_values_stream << "'" << valid_values[i] << "'";
      if (i != valid_values.size() - 1) {
        valid_values_stream << ", ";
      }
    }
    std::string option_name_dashes = "--" + option_name;
    DLAF_MINIAPP_INVALID_OPTION_VALUE(option_name, x, valid_values_stream.str());
  }

  return static_cast<T>(std::toupper(x[0]));
}
}

inline blas::Layout parseLayout(const std::string& layout) {
  return internal::stringToBlasEnum<blas::Layout>("layout", layout, {'C', 'R'});
}

inline blas::Op parseOp(const std::string& op) {
  return internal::stringToBlasEnum<blas::Op>("op", op, {'N', 'T', 'C'});
}

inline blas::Uplo parseUplo(const std::string& uplo) {
  return internal::stringToBlasEnum<blas::Uplo>("uplo", uplo, {'L', 'U', 'G'});
}

inline blas::Diag parseDiag(const std::string& diag) {
  return internal::stringToBlasEnum<blas::Diag>("diag", diag, {'N', 'U'});
}

inline blas::Side parseSide(const std::string& side) {
  return internal::stringToBlasEnum<blas::Side>("side", side, {'L', 'R'});
}

template <SupportReal support_r, SupportComplex support_c>
struct MiniappOptions {
  static constexpr SupportReal support_real = support_r;
  static constexpr SupportComplex support_complex = support_c;

  Backend backend;
  ElementType type;
  int grid_rows;
  int grid_cols;
  bool local;
  int64_t nruns;
  int64_t nwarmups;
  CheckIterFreq do_check;
  bool csv_output;
  std::string info;

  MiniappOptions(const pika::program_options::variables_map& vm)
      : backend(parseBackend(vm["backend"].as<std::string>())),
        type(parseElementType<support_real, support_complex>(vm["type"].as<std::string>())),
        grid_rows(vm["grid-rows"].as<int>()), grid_cols(vm["grid-cols"].as<int>()),
        local(vm["local"].as<bool>()), nruns(vm["nruns"].as<int64_t>()),
        nwarmups(vm["nwarmups"].as<int64_t>()),
        do_check(parseCheckIterFreq(vm["check-result"].as<std::string>())),
        csv_output(vm["csv"].as<bool>()), info(vm["pp-info"].as<std::string>()) {
    DLAF_ASSERT(grid_rows > 0, grid_rows);
    DLAF_ASSERT(grid_cols > 0, grid_cols);
    DLAF_ASSERT(!local || grid_cols * grid_rows == 1, local, grid_rows, grid_cols);
    DLAF_ASSERT(nruns > 0, nruns);
    DLAF_ASSERT(nwarmups >= 0, nwarmups);
  }

  MiniappOptions(MiniappOptions&&) = default;
  MiniappOptions(const MiniappOptions&) = default;
  MiniappOptions& operator=(MiniappOptions&&) = default;
  MiniappOptions& operator=(const MiniappOptions&) = default;
};

inline pika::program_options::options_description getMiniappOptionsDescription() {
  pika::program_options::options_description desc("DLA-Future miniapp options");

  desc.add_options()(
      "backend", pika::program_options::value<std::string>()->default_value("default"),
      "Backend to use ('default' ('gpu' if available, otherwise 'mc'), 'mc', 'gpu' (if available))");
  desc.add_options()(
      "type", pika::program_options::value<std::string>()->default_value("d"),
      "Element type to use ('s' (float), 'd' (double), 'c' (std::complex<single>), 'z' (std::complex<double>))");
  desc.add_options()("grid-rows", pika::program_options::value<int>()->default_value(1),
                     "Number of row processes in the 2D communicator");
  desc.add_options()("grid-cols", pika::program_options::value<int>()->default_value(1),
                     "Number of column processes in the 2D communicator");
  desc.add_options()("local", pika::program_options::bool_switch()->default_value(false),
                     "Use the local implementation if available. (Requires a (1x1) communicator)");
  desc.add_options()("nruns", pika::program_options::value<int64_t>()->default_value(1),
                     "Number of runs");
  desc.add_options()("nwarmups", pika::program_options::value<int64_t>()->default_value(1),
                     "Number of warmup runs");
  desc.add_options()("check-result", pika::program_options::value<std::string>()->default_value("none"),
                     "Enable result checking ('none', 'all', 'last')");
  desc.add_options()("csv", pika::program_options::bool_switch()->default_value(false),
                     "Enable CSV output of values");
  desc.add_options()("pp-info", pika::program_options::value<std::string>()->default_value(""),
                     "Info for postprocessing scripts appended to csv output (if enabled)");
  return desc;
}

template <SupportReal support_r, SupportComplex support_c>
struct MiniappKernelOptions {
  static constexpr SupportReal support_real = support_r;
  static constexpr SupportComplex support_complex = support_c;

  Backend backend;
  ElementType type;
  int64_t nruns;
  int64_t nparallel;
  int64_t count;
  CheckIterFreq do_check;

  MiniappKernelOptions(const pika::program_options::variables_map& vm)
      : backend(parseBackend(vm["backend"].as<std::string>())),
        type(parseElementType<support_real, support_complex>(vm["type"].as<std::string>())),
        nruns(vm["nruns"].as<int64_t>()), nparallel(vm["nparallel"].as<int64_t>()),
        count(vm["count"].as<int64_t>()),
        do_check(parseCheckIterFreq(vm["check-result"].as<std::string>())) {
    DLAF_ASSERT(nruns > 0, nruns);
    DLAF_ASSERT(nparallel > 0, nparallel);
    DLAF_ASSERT(count > 0, count);
  }

  MiniappKernelOptions(MiniappKernelOptions&&) = default;
  MiniappKernelOptions(const MiniappKernelOptions&) = default;
  MiniappKernelOptions& operator=(MiniappKernelOptions&&) = default;
  MiniappKernelOptions& operator=(const MiniappKernelOptions&) = default;
};

inline pika::program_options::options_description getMiniappKernelOptionsDescription() {
  pika::program_options::options_description desc("DLA-Future kernel miniapp options");

  desc.add_options()("help,h", "produce help message");

  desc.add_options()(
      "backend", pika::program_options::value<std::string>()->default_value("default"),
      "Backend to use ('default' ('gpu' if available, otherwise 'mc'), 'mc', 'gpu' (if available))");
  desc.add_options()(
      "type", pika::program_options::value<std::string>()->default_value("d"),
      "Element type to use ('s' (float), 'd' (double), 'c' (std::complex<single>), 'z' (std::complex<double>))");
  desc.add_options()("nruns", pika::program_options::value<int64_t>()->default_value(1),
                     "Number of runs");
  desc.add_options()("nparallel", pika::program_options::value<int64_t>()->default_value(1),
                     "Number of operation allowed in parallel (i.e. CPU threads or CUDA streams used)");
  desc.add_options()("count", pika::program_options::value<int64_t>()->default_value(10),
                     "Total number of operations scheduled");
  desc.add_options()("check-result", pika::program_options::value<std::string>()->default_value("none"),
                     "Enable result checking ('none', 'all', 'last')");

  return desc;
}

inline void addLayoutOption(pika::program_options::options_description& desc,
                            const blas::Layout def = blas::Layout::ColMajor) {
<<<<<<< HEAD
  desc.add_options()(
      "layout", pika::program_options::value<std::string>()->default_value({blas::to_char(def)}),
      "'C' (ColMajor), 'R' (RowMajor)");
=======
  desc.add_options()("layout",
                     pika::program_options::value<std::string>()->default_value({blas::to_char(def)}),
                     "'C' (ColMajor), 'R' (RowMajor)");
>>>>>>> 82785e00
}

inline void addOpOption(pika::program_options::options_description& desc,
                        const blas::Op def = blas::Op::NoTrans) {
  desc.add_options()("op",
                     pika::program_options::value<std::string>()->default_value({blas::to_char(def)}),
                     "'N' (NoTrans), 'T' (Trans), 'C' (ConjTrans)");
}

inline void addUploOption(pika::program_options::options_description& desc,
                          const blas::Uplo def = blas::Uplo::Lower) {
  desc.add_options()("uplo",
                     pika::program_options::value<std::string>()->default_value({blas::to_char(def)}),
                     "'L' (Lower), 'U' (Upper), 'G' (General)");
}

inline void addDiagOption(pika::program_options::options_description& desc,
                          const blas::Diag def = blas::Diag::NonUnit) {
  desc.add_options()("diag",
                     pika::program_options::value<std::string>()->default_value({blas::to_char(def)}),
                     "'N' (NonUnit), 'U' (Unit)");
}

inline void addSideOption(pika::program_options::options_description& desc,
                          const blas::Side def = blas::Side::Left) {
  desc.add_options()("side",
                     pika::program_options::value<std::string>()->default_value({blas::to_char(def)}),
                     "'L' (Left), 'R' (Right)");
}
}<|MERGE_RESOLUTION|>--- conflicted
+++ resolved
@@ -316,15 +316,9 @@
 
 inline void addLayoutOption(pika::program_options::options_description& desc,
                             const blas::Layout def = blas::Layout::ColMajor) {
-<<<<<<< HEAD
-  desc.add_options()(
-      "layout", pika::program_options::value<std::string>()->default_value({blas::to_char(def)}),
-      "'C' (ColMajor), 'R' (RowMajor)");
-=======
   desc.add_options()("layout",
                      pika::program_options::value<std::string>()->default_value({blas::to_char(def)}),
                      "'C' (ColMajor), 'R' (RowMajor)");
->>>>>>> 82785e00
 }
 
 inline void addOpOption(pika::program_options::options_description& desc,
