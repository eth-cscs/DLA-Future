//
// Distributed Linear Algebra with Future (DLAF)
//
// Copyright (c) 2018-2019, ETH Zurich
// All rights reserved.
//
// Please, refer to the LICENSE file in the root directory.
// SPDX-License-Identifier: BSD-3-Clause
//

#include <iostream>

#include <mpi.h>
#include <hpx/init.hpp>

#include "dlaf/auxiliary/norm.h"
#include "dlaf/communication/communicator_grid.h"
#include "dlaf/communication/functions_sync.h"
#include "dlaf/communication/error.h"
#include "dlaf/communication/init.h"
#include "dlaf/factorization/cholesky.h"
#include "dlaf/matrix/copy.h"
#include "dlaf/matrix/matrix.h"
#include "dlaf/types.h"
#include "dlaf/util_matrix.h"

#include "dlaf/common/timer.h"

namespace {

using hpx::util::unwrapping;

using dlaf::Device;
using dlaf::Coord;
using dlaf::Backend;
using dlaf::SizeType;
using dlaf::comm::Index2D;
using dlaf::GlobalElementSize;
using dlaf::GlobalElementIndex;
using dlaf::GlobalTileIndex;
using dlaf::LocalTileIndex;
using dlaf::TileElementIndex;
using dlaf::TileElementSize;
using dlaf::common::Ordering;
using dlaf::comm::Communicator;
using dlaf::comm::CommunicatorGrid;

using T = double;
using MatrixType = dlaf::Matrix<T, Device::CPU>;
using ConstMatrixType = dlaf::Matrix<const T, Device::CPU>;
using TileType = MatrixType::TileType;
using ConstTileType = MatrixType::ConstTileType;

/// Check Cholesky Factorization results
///
/// Given a matrix A (Hermitian Positive Definite) and its Cholesky factorization in L,
/// this function checks that A == L * L'
void check_cholesky(MatrixType& A, MatrixType& L, CommunicatorGrid comm_grid);

enum class CHECK_RESULT { NONE, LAST, ALL };

struct options_t {
  SizeType m;
  SizeType mb;
  int grid_rows;
  int grid_cols;
  int64_t nruns;
  int64_t nwarmups;
  CHECK_RESULT do_check;
};

/// Handle CLI options
options_t check_options(hpx::program_options::variables_map& vm);

}

int hpx_main(hpx::program_options::variables_map& vm) {
  options_t opts = check_options(vm);

  Communicator world(MPI_COMM_WORLD);
  CommunicatorGrid comm_grid(world, opts.grid_rows, opts.grid_cols, Ordering::ColumnMajor);

  // Allocate memory for the matrix
  GlobalElementSize matrix_size(opts.m, opts.m);
  TileElementSize block_size(opts.mb, opts.mb);

  ConstMatrixType matrix_ref = [matrix_size, block_size, comm_grid]() {
    using dlaf::matrix::util::set_random_hermitian_positive_definite;

    MatrixType hermitian_pos_def(matrix_size, block_size, comm_grid);
    set_random_hermitian_positive_definite(hermitian_pos_def);

    return hermitian_pos_def;
  }();

  const auto& distribution = matrix_ref.distribution();

<<<<<<< HEAD
  for (auto run_index = 0; run_index < opts.nruns; ++run_index) {
=======
  for (int64_t run_index = -opts.nwarmups; run_index < opts.nruns; ++run_index) {
    if (0 == world.rank() && run_index >= 0)
      std::cout << "[" << run_index << "]" << std::endl;

>>>>>>> 3bba5929
    MatrixType matrix(matrix_size, block_size, comm_grid);
    copy(matrix_ref, matrix);

    // wait all setup tasks before starting benchmark
    {
      for (const auto tile_idx : dlaf::common::iterate_range2d(distribution.localNrTiles()))
        matrix(tile_idx).get();
      DLAF_MPI_CALL(MPI_Barrier(world));
    }

    dlaf::common::Timer<> timeit;
    dlaf::factorization::cholesky<Backend::MC>(comm_grid, blas::Uplo::Lower, matrix);

    // wait for last task and barrier for all ranks
    {
      GlobalTileIndex last_tile(matrix.nrTiles().rows() - 1, matrix.nrTiles().cols() - 1);
      if (matrix.rankIndex() == distribution.rankGlobalTile(last_tile))
        matrix(last_tile).get();

      DLAF_MPI_CALL(MPI_Barrier(world));
    }
    auto elapsed_time = timeit.elapsed();

    double gigaflops;
    {
      double n = matrix.size().rows();
      auto add_mul = n * n * n / 6;
      gigaflops = dlaf::total_ops<T>(add_mul, add_mul) / elapsed_time / 1e9;
    }

    // print benchmark results
    if (0 == world.rank() && run_index >= 0)
      std::cout << "[" << run_index << "]"
                << " " << elapsed_time << "s"
                << " " << gigaflops << "GFlop/s"
                << " " << matrix.size() << " " << matrix.blockSize() << " " << comm_grid.size() << " "
                << " " << hpx::get_os_thread_count() << std::endl;

    // (optional) run test
    if ((opts.do_check == CHECK_RESULT::LAST && run_index == (opts.nruns - 1)) ||
        opts.do_check == CHECK_RESULT::ALL) {
      MatrixType original(matrix_size, block_size, comm_grid);
      copy(matrix_ref, original);
      check_cholesky(original, matrix, comm_grid);
    }
  }

  return hpx::finalize();
}

int main(int argc, char** argv) {
  // Init MPI
  dlaf::comm::mpi_init mpi_initter(argc, argv, dlaf::comm::mpi_thread_level::multiple);

  // options
  using namespace hpx::program_options;
  options_description desc_commandline("Usage: " HPX_APPLICATION_STRING " [options]");

  // clang-format off
  desc_commandline.add_options()
    ("matrix-size",  value<SizeType>()   ->default_value(4096),                        "Matrix size")
    ("block-size",   value<SizeType>()   ->default_value( 256),                        "Block cyclic distribution size")
    ("grid-rows",    value<int>()        ->default_value(   1),                        "Number of row processes in the 2D communicator")
    ("grid-cols",    value<int>()        ->default_value(   1),                        "Number of column processes in the 2D communicator")
    ("nruns",        value<int64_t>()    ->default_value(   1),                        "Number of runs to compute the cholesky")
    ("nwarmups",     value<int64_t>()    ->default_value(   1),                        "Number of warmup runs")
    ("check-result", value<std::string>()->default_value(  "")->implicit_value("all"), "Enable result check ('all', 'last')")
  ;
  // clang-format on

  hpx::init_params p;
  p.desc_cmdline = desc_commandline;
  return hpx::init(argc, argv, p);
}

namespace {

/// Set to zero the upper part of the diagonal tiles
///
/// For the tiles on the diagonal (i.e. row == col), the elements in the upper triangular
/// part of each tile, diagonal excluded, are set to zero.
/// Tiles that are not on the diagonal (i.e. row != col) will not be touched or referenced
void setUpperToZeroForDiagonalTiles(MatrixType& matrix) {
  DLAF_ASSERT(dlaf::matrix::square_blocksize(matrix), "");

  const auto& distribution = matrix.distribution();

  for (int i_tile_local = 0; i_tile_local < distribution.localNrTiles().rows(); ++i_tile_local) {
    auto k_tile_global = distribution.globalTileFromLocalTile<Coord::Row>(i_tile_local);
    GlobalTileIndex diag_tile{k_tile_global, k_tile_global};

    if (distribution.rankIndex() != distribution.rankGlobalTile(diag_tile))
      continue;

    auto tile_set = unwrapping([](auto&& tile) {
      lapack::laset(lapack::MatrixType::Upper, tile.size().rows() - 1, tile.size().cols() - 1, 0, 0,
                    tile.ptr({0, 1}), tile.ld());
    });

    matrix(diag_tile).then(tile_set);
  }
}

/// Compute the absolute difference |A - L * L'|
///
/// It computes:
/// 1. L = L * L' (in-place)
/// 2. A = |A - L| (in-place, where L is the updated data from previous step)
///
/// Just the lower triangular part of the matrices will be touched/computed.
///
/// It is used to get the difference matrix between the matrix computed starting from the
/// cholesky factorization and the original one
void cholesky_diff(MatrixType& A, MatrixType& L, CommunicatorGrid comm_grid) {
  // TODO A and L must be different

  using dlaf::common::make_data;

  // compute tile * tile_to_transpose' with the option to cumulate the result
  auto gemm_f =
      unwrapping([](auto&& tile, auto&& tile_to_transpose, auto&& result, const bool accumulate_result) {
        dlaf::tile::gemm<T, Device::CPU>(blas::Op::NoTrans, blas::Op::ConjTrans, 1.0, tile,
                                         tile_to_transpose, accumulate_result ? 0.0 : 1.0, result);
      });

  // compute a = abs(a - b)
  auto tile_abs_diff = unwrapping([](auto&& a, auto&& b) {
    for (const auto el_idx : dlaf::common::iterate_range2d(a.size()))
      a(el_idx) = std::abs(a(el_idx) - b(el_idx));
  });

  DLAF_ASSERT(dlaf::matrix::square_size(A), "");
  DLAF_ASSERT(dlaf::matrix::square_blocksize(A), "");

  DLAF_ASSERT(dlaf::matrix::square_size(L), "");
  DLAF_ASSERT(dlaf::matrix::square_blocksize(L), "");

  const auto& distribution = L.distribution();
  const auto current_rank = distribution.rankIndex();

  MatrixType mul_result(L.size(), L.blockSize(), comm_grid);

  // k is a global index that keeps track of the diagonal tile
  // it is useful mainly for two reasons:
  // - as limit for when to stop multiplying (because it is triangular and symmetric)
  // - as reference for the row to be used in L, but transposed, as value for L'
  for (SizeType k = 0; k < L.nrTiles().cols(); ++k) {
    const auto k_loc = distribution.template nextLocalTileFromGlobalTile<Coord::Col>(k + 1);

    // workspace for storing the partial results for all the rows in the current rank
    // TODO this size can be reduced to just the part below the current diagonal tile
    MatrixType partial_result({distribution.localSize().rows(), L.blockSize().cols()}, L.blockSize());

    // it has to be set to zero, because ranks may not be able to contribute for each row at each step
    // so when the result will be reduced along the rows, they will not alter the final result
    dlaf::matrix::util::set(partial_result, [](auto&&) { return 0; });

    // for each local column, with the limit of the diagonal tile
    for (SizeType j_loc = 0; j_loc < k_loc; ++j_loc) {
      // identify the tile to be used as 2nd operand in the gemm
      const GlobalTileIndex
          transposed_wrt_global{k, distribution.template globalTileFromLocalTile<Coord::Col>(j_loc)};
      const auto owner_transposed = distribution.rankGlobalTile(transposed_wrt_global);

      // collect the 2nd operand, receving it from others if not available locally
      hpx::shared_future<ConstTileType> tile_to_transpose;

      if (owner_transposed == current_rank) {  // current rank already has what it needs
        tile_to_transpose = L.read(transposed_wrt_global);

        // if there are more than 1 rank for column, others will need the data from this one
        if (distribution.commGridSize().rows() > 1)
          dlaf::comm::sync::broadcast::send(comm_grid.colCommunicator(),
                                            L.read(transposed_wrt_global).get());
      }
      else {  // current rank has to receive it
        // by construction: this rank has the 1st operand, so if it does not have the 2nd one,
        // for sure another rank in the same column will have it (thanks to the regularity of the
        // distribution given by the 2D grid)
        DLAF_ASSERT_HEAVY(owner_transposed.col() == current_rank.col(), "");

        TileType workspace(L.blockSize(),
                           dlaf::memory::MemoryView<T, Device::CPU>(L.blockSize().linear_size()),
                           L.blockSize().rows());

        dlaf::comm::sync::broadcast::receive_from(owner_transposed.row(), comm_grid.colCommunicator(),
                                                  workspace);

        tile_to_transpose = hpx::make_ready_future<ConstTileType>(std::move(workspace));
      }

      // compute the part of results available locally, for each row this rank has in local
      auto i_loc = distribution.template nextLocalTileFromGlobalTile<Coord::Row>(k);
      for (; i_loc < distribution.localNrTiles().rows(); ++i_loc) {
        const LocalTileIndex tile_wrt_local{i_loc, j_loc};

        hpx::dataflow(gemm_f, L.read(tile_wrt_local), tile_to_transpose,
                      partial_result(LocalTileIndex{i_loc, 0}), j_loc == 0);
      }
    }

    // now that each rank has computed its partial result with the local data available
    // aggregate the partial result for each row in the current column k
    for (int i_loc = 0; i_loc < partial_result.nrTiles().rows(); ++i_loc) {
      const auto i = distribution.template globalTileFromLocalTile<Coord::Row>(i_loc);
      const GlobalTileIndex tile_result{i, k};
      const auto owner_result = distribution.rankGlobalTile(tile_result);

      dlaf::common::DataDescriptor<T> output_message;
      if (owner_result == current_rank)
        output_message = make_data(mul_result(tile_result).get());

      dlaf::comm::sync::reduce(owner_result.col(), comm_grid.rowCommunicator(), MPI_SUM,
                               make_data(partial_result.read(LocalTileIndex{i_loc, 0}).get()),
                               output_message);

      // L * L' for the current cell is computed
      // here the owner of the result performs the last step (difference with original)
      if (owner_result == current_rank) {
        hpx::dataflow(tile_abs_diff, A(tile_result), mul_result.read(tile_result));
      }
    }
  }
}

/// Procedure to evaluate the result of the Cholesky factorization
///
/// 1. Compute the max norm of the original matrix
/// 2. Compute the absolute difference between the original and the computed matrix using the factorization
/// 3. Compute the max norm of the difference
/// 4. Evaluate the correctness of the result using the ratio between the two matrix max norms
///
/// Prints a message with the ratio and a note about the error:
/// "":        check ok
/// "ERROR":   error is high, there is an error in the factorization
/// "WARNING": error is slightly high, there can be an error in the factorization
void check_cholesky(MatrixType& A, MatrixType& L, CommunicatorGrid comm_grid) {
  const Index2D rank_result{0, 0};

  // 1. Compute the max norm of the original matrix in A
  const auto norm_A = dlaf::auxiliary::norm<dlaf::Backend::MC>(comm_grid, rank_result, lapack::Norm::Max,
                                                               blas::Uplo::Lower, A);

  // 2.
  // L is a lower triangular, reset values in the upper part (diagonal excluded)
  // it is needed for the gemm to compute correctly the result when using
  // tiles on the diagonal treating them as all the other ones
  setUpperToZeroForDiagonalTiles(L);

  // compute diff in-place, A = A - L*L'
  cholesky_diff(A, L, comm_grid);

  // 3. Compute the max norm of the difference (it has been compute in-place in A)
  const auto norm_diff =
      dlaf::auxiliary::norm<dlaf::Backend::MC>(comm_grid, rank_result, lapack::Norm::Max,
                                               blas::Uplo::Lower, A);

  // 4.
  // Evaluation of correctness is done just by the master rank
  if (comm_grid.rank() != rank_result)
    return;

  constexpr auto eps = std::numeric_limits<T>::epsilon();
  const auto n = A.size().rows();

  const auto diff_ratio = norm_diff / norm_A;

  if (diff_ratio > 100 * eps * n)
    std::cout << "ERROR: ";
  else if (diff_ratio > eps * n)
    std::cout << "Warning: ";

  std::cout << "Max Diff / Max A: " << diff_ratio << std::endl;
}

options_t check_options(hpx::program_options::variables_map& vm) {
  // clang-format off
  options_t opts = {
<<<<<<< HEAD
      vm["matrix-size"].as<SizeType>(),
      vm["block-size"].as<SizeType>(),
      vm["grid-rows"].as<int>(),
      vm["grid-cols"].as<int>(),
      vm["nruns"].as<int64_t>(),
      CHECK_RESULT::NONE,
=======
      vm["matrix-size"].as<SizeType>(), vm["block-size"].as<SizeType>(), vm["grid-rows"].as<int>(),
      vm["grid-cols"].as<int>(),

      vm["nruns"].as<int64_t>(),        vm["nwarmups"].as<int64_t>(),    CHECK_RESULT::NONE,
>>>>>>> 3bba5929
  };
  // clang-format on

  DLAF_ASSERT(opts.m > 0, opts.m);
  DLAF_ASSERT(opts.mb > 0, opts.mb);
  DLAF_ASSERT(opts.grid_rows > 0, opts.grid_rows);
  DLAF_ASSERT(opts.grid_cols > 0, opts.grid_cols);
  DLAF_ASSERT(opts.nruns > 0, opts.nruns);
  DLAF_ASSERT(opts.nwarmups >= 0, opts.nwarmups);

  const std::string check_type = vm["check-result"].as<std::string>();

  if (check_type.compare("all") == 0)
    opts.do_check = CHECK_RESULT::ALL;
  else if (check_type.compare("last") == 0)
    opts.do_check = CHECK_RESULT::LAST;
  else if (check_type.compare("") != 0)
    throw std::runtime_error(check_type + " is not a valid value for check-result");

  if (opts.do_check != CHECK_RESULT::NONE && opts.m % opts.mb) {
    std::cerr
        << "Warning! At the moment result checking works just with matrix sizes that are multiple of the block size."
        << std::endl;
    opts.do_check = CHECK_RESULT::NONE;
  }

  return opts;
}

}<|MERGE_RESOLUTION|>--- conflicted
+++ resolved
@@ -15,8 +15,8 @@
 
 #include "dlaf/auxiliary/norm.h"
 #include "dlaf/communication/communicator_grid.h"
+#include "dlaf/communication/error.h"
 #include "dlaf/communication/functions_sync.h"
-#include "dlaf/communication/error.h"
 #include "dlaf/communication/init.h"
 #include "dlaf/factorization/cholesky.h"
 #include "dlaf/matrix/copy.h"
@@ -95,14 +95,7 @@
 
   const auto& distribution = matrix_ref.distribution();
 
-<<<<<<< HEAD
-  for (auto run_index = 0; run_index < opts.nruns; ++run_index) {
-=======
   for (int64_t run_index = -opts.nwarmups; run_index < opts.nruns; ++run_index) {
-    if (0 == world.rank() && run_index >= 0)
-      std::cout << "[" << run_index << "]" << std::endl;
-
->>>>>>> 3bba5929
     MatrixType matrix(matrix_size, block_size, comm_grid);
     copy(matrix_ref, matrix);
 
@@ -381,19 +374,13 @@
 options_t check_options(hpx::program_options::variables_map& vm) {
   // clang-format off
   options_t opts = {
-<<<<<<< HEAD
       vm["matrix-size"].as<SizeType>(),
       vm["block-size"].as<SizeType>(),
       vm["grid-rows"].as<int>(),
       vm["grid-cols"].as<int>(),
       vm["nruns"].as<int64_t>(),
+      vm["nwarmups"].as<int64_t>(),
       CHECK_RESULT::NONE,
-=======
-      vm["matrix-size"].as<SizeType>(), vm["block-size"].as<SizeType>(), vm["grid-rows"].as<int>(),
-      vm["grid-cols"].as<int>(),
-
-      vm["nruns"].as<int64_t>(),        vm["nwarmups"].as<int64_t>(),    CHECK_RESULT::NONE,
->>>>>>> 3bba5929
   };
   // clang-format on
 
