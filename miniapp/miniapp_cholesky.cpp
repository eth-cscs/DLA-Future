//
// Distributed Linear Algebra with Future (DLAF)
//
// Copyright (c) 2018-2023, ETH Zurich
// All rights reserved.
//
// Please, refer to the LICENSE file in the root directory.
// SPDX-License-Identifier: BSD-3-Clause
//

#include <blas/util.hh>
#include <cstdlib>
#include <iostream>

#include <mpi.h>
#include <pika/init.hpp>
#include <pika/program_options.hpp>
#include <pika/runtime.hpp>

#include "dlaf/auxiliary/norm.h"
#include "dlaf/blas/tile.h"
#include "dlaf/common/format_short.h"
#include "dlaf/common/single_threaded_blas.h"
#include "dlaf/common/timer.h"
#include "dlaf/communication/communicator_grid.h"
#include "dlaf/communication/error.h"
#include "dlaf/communication/init.h"
#include "dlaf/communication/sync/broadcast.h"
#include "dlaf/communication/sync/reduce.h"
#include "dlaf/factorization/cholesky.h"
#include "dlaf/init.h"
#include "dlaf/matrix/copy.h"
#include "dlaf/matrix/matrix.h"
#include "dlaf/matrix/matrix_mirror.h"
#include "dlaf/miniapp/dispatch.h"
#include "dlaf/miniapp/options.h"
#include "dlaf/types.h"
#include "dlaf/util_matrix.h"

namespace {

using pika::execution::experimental::just;
using pika::execution::experimental::make_unique_any_sender;
using pika::execution::experimental::start_detached;
using pika::execution::experimental::when_all;
using pika::this_thread::experimental::sync_wait;

using dlaf::Backend;
using dlaf::Coord;
using dlaf::DefaultDevice_v;
using dlaf::Device;
using dlaf::GlobalElementIndex;
using dlaf::GlobalElementSize;
using dlaf::GlobalTileIndex;
using dlaf::LocalTileIndex;
using dlaf::Matrix;
using dlaf::SizeType;
using dlaf::TileElementIndex;
using dlaf::TileElementSize;
using dlaf::comm::Communicator;
using dlaf::comm::CommunicatorGrid;
using dlaf::comm::Index2D;
using dlaf::common::Ordering;
using dlaf::internal::transformDetach;
using dlaf::matrix::MatrixMirror;

/// Check Cholesky Factorization results
///
/// Given a matrix A (Hermitian Positive Definite) and its Cholesky factorization in L,
/// this function checks that A == L * L'
template <typename T>
void check_cholesky(Matrix<T, Device::CPU>& A, Matrix<T, Device::CPU>& L, CommunicatorGrid comm_grid,
                    blas::Uplo uplo);

struct Options
    : dlaf::miniapp::MiniappOptions<dlaf::miniapp::SupportReal::Yes, dlaf::miniapp::SupportComplex::Yes> {
  SizeType m;
  SizeType mb;
  blas::Uplo uplo;

  Options(const pika::program_options::variables_map& vm)
      : MiniappOptions(vm), m(vm["matrix-size"].as<SizeType>()), mb(vm["block-size"].as<SizeType>()),
        uplo(dlaf::miniapp::parseUplo(vm["uplo"].as<std::string>())) {
    DLAF_ASSERT(m > 0, m);
    DLAF_ASSERT(mb > 0, mb);

    if (do_check != dlaf::miniapp::CheckIterFreq::None && m % mb) {
      std::cerr
          << "Warning! At the moment result checking works just with matrix sizes that are multiple of the block size."
          << std::endl;
      do_check = dlaf::miniapp::CheckIterFreq::None;
    }
  }

  Options(Options&&) = default;
  Options(const Options&) = default;
  Options& operator=(Options&&) = default;
  Options& operator=(const Options&) = default;
};
}

struct choleskyMiniapp {
  template <Backend backend, typename T>
  static void run(const Options& opts) {
    using MatrixMirrorType = MatrixMirror<T, DefaultDevice_v<backend>, Device::CPU>;
    using HostMatrixType = Matrix<T, Device::CPU>;
    using ConstHostMatrixType = Matrix<const T, Device::CPU>;

    Communicator world(MPI_COMM_WORLD);
    CommunicatorGrid comm_grid(world, opts.grid_rows, opts.grid_cols, Ordering::ColumnMajor);

    // Allocate memory for the matrix
    GlobalElementSize matrix_size(opts.m, opts.m);
    TileElementSize block_size(opts.mb, opts.mb);

    ConstHostMatrixType matrix_ref = [matrix_size, block_size, comm_grid]() {
      using dlaf::matrix::util::set_random_hermitian_positive_definite;

      HostMatrixType hermitian_pos_def(matrix_size, block_size, comm_grid);
      set_random_hermitian_positive_definite(hermitian_pos_def);

      return hermitian_pos_def;
    }();

    for (int64_t run_index = -opts.nwarmups; run_index < opts.nruns; ++run_index) {
      if (0 == world.rank() && run_index >= 0)
        std::cout << "[" << run_index << "]" << std::endl;

      HostMatrixType matrix_host(matrix_size, block_size, comm_grid);
      copy(matrix_ref, matrix_host);

      double elapsed_time;
      {
        MatrixMirrorType matrix(matrix_host);

        // Wait for matrix to be copied to GPU (if necessary)
        matrix.get().waitLocalTiles();
        DLAF_MPI_CHECK_ERROR(MPI_Barrier(world));

        dlaf::common::Timer<> timeit;
        if (opts.local)
          dlaf::factorization::cholesky<backend, DefaultDevice_v<backend>, T>(opts.uplo, matrix.get());
        else
          dlaf::factorization::cholesky<backend, DefaultDevice_v<backend>, T>(comm_grid, opts.uplo,
                                                                              matrix.get());

        // wait and barrier for all ranks
        matrix.get().waitLocalTiles();
        DLAF_MPI_CHECK_ERROR(MPI_Barrier(world));

        elapsed_time = timeit.elapsed();
      }

      double gigaflops;
      {
        double n = matrix_host.size().rows();
        auto add_mul = n * n * n / 6;
        gigaflops = dlaf::total_ops<T>(add_mul, add_mul) / elapsed_time / 1e9;
      }

      // print benchmark results
      if (0 == world.rank() && run_index >= 0) {
        std::cout << "[" << run_index << "]"
                  << " " << elapsed_time << "s"
                  << " " << gigaflops << "GFlop/s"
                  << " " << dlaf::internal::FormatShort{opts.type}
                  << dlaf::internal::FormatShort{opts.uplo} << " " << matrix_host.size() << " "
                  << matrix_host.blockSize() << " " << comm_grid.size() << " "
                  << pika::get_os_thread_count() << " " << backend << std::endl;
        if (opts.csv_output) {
          // CSV formatted output with column names that can be read by pandas to simplify
          // post-processing CSVData{-version}, value_0, title_0, value_1, title_1
          std::cout << "CSVData-2, "
                    << "run, " << run_index << ", "
                    << "time, " << elapsed_time << ", "
                    << "GFlops, " << gigaflops << ", "
                    << "type, " << dlaf::internal::FormatShort{opts.type}.value << ", "
                    << "UpLo, " << dlaf::internal::FormatShort{opts.uplo}.value << ", "
                    << "matrixsize, " << matrix_host.size().rows() << ", "
                    << "blocksize, " << block_size.rows() << ", "
                    << "comm_rows, " << comm_grid.size().rows() << ", "
                    << "comm_cols, " << comm_grid.size().cols() << ", "
                    << "threads, " << pika::get_os_thread_count() << ", "
                    << "backend, " << backend << ", " << opts.info << std::endl;
        }
      }
      // (optional) run test
      if ((opts.do_check == dlaf::miniapp::CheckIterFreq::Last && run_index == (opts.nruns - 1)) ||
          opts.do_check == dlaf::miniapp::CheckIterFreq::All) {
        Matrix<T, Device::CPU> original(matrix_size, block_size, comm_grid);
        copy(matrix_ref, original);
        check_cholesky(original, matrix_host, comm_grid, opts.uplo);
      }
    }
  }
};

int pika_main(pika::program_options::variables_map& vm) {
  pika::scoped_finalize pika_finalizer;
  dlaf::ScopedInitializer init(vm);

  const Options opts(vm);
  dlaf::miniapp::dispatchMiniapp<choleskyMiniapp>(opts);

  return EXIT_SUCCESS;
}

int main(int argc, char** argv) {
  // Init MPI
  dlaf::comm::mpi_init mpi_initter(argc, argv);

  // options
  using namespace pika::program_options;
  options_description desc_commandline("Usage: miniapp_cholesky [options]");
  desc_commandline.add(dlaf::miniapp::getMiniappOptionsDescription());
  desc_commandline.add(dlaf::getOptionsDescription());

  // clang-format off
  desc_commandline.add_options()
    ("matrix-size", value<SizeType>()   ->default_value(4096), "Matrix size")
    ("block-size",  value<SizeType>()   ->default_value( 256), "Block cyclic distribution size")
  ;
  // clang-format on
  dlaf::miniapp::addUploOption(desc_commandline);

  pika::init_params p;
  p.desc_cmdline = desc_commandline;
  p.rp_callback = dlaf::initResourcePartitionerHandler;
  return pika::init(pika_main, argc, argv, p);
}

namespace {

/// Set to zero the upper part of the diagonal tiles
///
/// For the tiles on the diagonal (i.e. row == col), the elements in the upper triangular
/// part of each tile, diagonal excluded, are set to zero.
/// Tiles that are not on the diagonal (i.e. row != col) will not be touched or referenced
template <typename T>
void setUpperToZeroForDiagonalTiles(Matrix<T, Device::CPU>& matrix) {
  DLAF_ASSERT(dlaf::matrix::square_blocksize(matrix), matrix);

  const auto& distribution = matrix.distribution();

  for (int i_tile_local = 0; i_tile_local < distribution.localNrTiles().rows(); ++i_tile_local) {
    auto k_tile_global = distribution.template globalTileFromLocalTile<Coord::Row>(i_tile_local);
    GlobalTileIndex diag_tile{k_tile_global, k_tile_global};

    if (distribution.rankIndex() != distribution.rankGlobalTile(diag_tile))
      continue;

<<<<<<< HEAD
    auto tile_set = [](typename Matrix<T, Device::CPU>::TileType&& tile) {
      if (tile.size().rows() > 1) {
        dlaf::common::internal::SingleThreadedBlasScope single;
=======
    auto tile_set = [](const typename Matrix<T, Device::CPU>::TileType& tile) {
      if (tile.size().rows() > 1)
>>>>>>> e50b4fa5
        lapack::laset(blas::Uplo::Upper, tile.size().rows() - 1, tile.size().cols() - 1, T{0}, T{0},
                      tile.ptr({0, 1}), tile.ld());
      }
    };

    matrix.readwrite(diag_tile) |
        transformDetach(dlaf::internal::Policy<Backend::MC>(), std::move(tile_set));
  }
}

/// Compute the absolute difference |A - L * L'|
///
/// It computes:
/// 1. L = L * L' (in-place)
/// 2. A = |A - L| (in-place, where L is the updated data from previous step)
///
/// Just the lower triangular part of the matrices will be touched/computed.
///
/// It is used to get the difference matrix between the matrix computed starting from the
/// cholesky factorization and the original one
template <typename T>
void cholesky_diff(Matrix<T, Device::CPU>& A, Matrix<T, Device::CPU>& L, CommunicatorGrid comm_grid) {
  // TODO A and L must be different

  using dlaf::common::make_data;
  using HostTileType = typename Matrix<T, Device::CPU>::TileType;
  using ReadOnlySenderType = typename Matrix<T, Device::CPU>::ReadOnlySenderType;

  // compute tile * tile_to_transpose' with the option to cumulate the result
  // compute a = abs(a - b)
  auto tile_abs_diff = [](const auto& a, const auto& b) {
    for (const auto el_idx : dlaf::common::iterate_range2d(a.size()))
      a(el_idx) = std::abs(a(el_idx) - b(el_idx));
  };

  DLAF_ASSERT(dlaf::matrix::square_size(A), A);
  DLAF_ASSERT(dlaf::matrix::square_blocksize(A), A);

  DLAF_ASSERT(dlaf::matrix::square_size(L), L);
  DLAF_ASSERT(dlaf::matrix::square_blocksize(L), L);

  const auto& distribution = L.distribution();
  const auto current_rank = distribution.rankIndex();

  Matrix<T, Device::CPU> mul_result(L.size(), L.blockSize(), comm_grid);

  // k is a global index that keeps track of the diagonal tile
  // it is useful mainly for two reasons:
  // - as limit for when to stop multiplying (because it is triangular and symmetric)
  // - as reference for the row to be used in L, but transposed, as value for L'
  for (SizeType k = 0; k < L.nrTiles().cols(); ++k) {
    const auto k_loc = distribution.template nextLocalTileFromGlobalTile<Coord::Col>(k + 1);

    // workspace for storing the partial results for all the rows in the current rank
    // TODO this size can be reduced to just the part below the current diagonal tile
    Matrix<T, Device::CPU> partial_result({distribution.localSize().rows(), L.blockSize().cols()},
                                          L.blockSize());

    // it has to be set to zero, because ranks may not be able to contribute for each row at each step
    // so when the result will be reduced along the rows, they will not alter the final result
    dlaf::matrix::util::set(partial_result, [](auto&&) { return 0; });

    // for each local column, with the limit of the diagonal tile
    for (SizeType j_loc = 0; j_loc < k_loc; ++j_loc) {
      // identify the tile to be used as 2nd operand in the gemm
      const GlobalTileIndex
          transposed_wrt_global{k, distribution.template globalTileFromLocalTile<Coord::Col>(j_loc)};
      const auto owner_transposed = distribution.rankGlobalTile(transposed_wrt_global);

      // collect the 2nd operand, receving it from others if not available locally
      ReadOnlySenderType tile_to_transpose;

      if (owner_transposed == current_rank) {  // current rank already has what it needs
        tile_to_transpose = L.read(transposed_wrt_global);

        // if there are more than 1 rank for column, others will need the data from this one
        if (distribution.commGridSize().rows() > 1)
          dlaf::comm::sync::broadcast::send(comm_grid.colCommunicator(),
                                            sync_wait(L.read(transposed_wrt_global)).get());
      }
      else {  // current rank has to receive it
        // by construction: this rank has the 1st operand, so if it does not have the 2nd one,
        // for sure another rank in the same column will have it (thanks to the regularity of the
        // distribution given by the 2D grid)
        DLAF_ASSERT_HEAVY(owner_transposed.col() == current_rank.col(), owner_transposed, current_rank);

        HostTileType workspace(L.blockSize(),
                               dlaf::memory::MemoryView<T, Device::CPU>(L.blockSize().linear_size()),
                               L.blockSize().rows());

        dlaf::comm::sync::broadcast::receive_from(owner_transposed.row(), comm_grid.colCommunicator(),
                                                  workspace);

        tile_to_transpose =
            dlaf::matrix::shareReadWriteTile(make_unique_any_sender(just(std::move(workspace))));
      }

      // compute the part of results available locally, for each row this rank has in local
      auto i_loc = distribution.template nextLocalTileFromGlobalTile<Coord::Row>(k);
      for (; i_loc < distribution.localNrTiles().rows(); ++i_loc) {
        const LocalTileIndex tile_wrt_local{i_loc, j_loc};

        start_detached(dlaf::internal::whenAllLift(blas::Op::NoTrans, blas::Op::ConjTrans, T(1.0),
                                                   L.read(tile_wrt_local), tile_to_transpose,
                                                   j_loc == 0 ? T(0.0) : T(1.0),
                                                   partial_result.readwrite(LocalTileIndex{i_loc, 0})) |
                       dlaf::tile::gemm(dlaf::internal::Policy<dlaf::Backend::MC>()));
      }

      start_detached(std::move(tile_to_transpose));
    }

    // now that each rank has computed its partial result with the local data available
    // aggregate the partial result for each row in the current column k
    for (int i_loc = 0; i_loc < partial_result.nrTiles().rows(); ++i_loc) {
      const auto i = distribution.template globalTileFromLocalTile<Coord::Row>(i_loc);
      const GlobalTileIndex tile_result{i, k};
      const auto owner_result = distribution.rankGlobalTile(tile_result);

      dlaf::common::DataDescriptor<T> output_message;
      if (owner_result == current_rank)
        output_message = make_data(sync_wait(mul_result.readwrite(tile_result)));

      dlaf::comm::sync::reduce(owner_result.col(), comm_grid.rowCommunicator(), MPI_SUM,
                               make_data(sync_wait(partial_result.read(LocalTileIndex{i_loc, 0})).get()),
                               output_message);

      // L * L' for the current cell is computed
      // here the owner of the result performs the last step (difference with original)

      if (owner_result == current_rank) {
        when_all(A.readwrite(tile_result), mul_result.read(tile_result)) |
            transformDetach(dlaf::internal::Policy<Backend::MC>(), tile_abs_diff);
      }
    }
  }
}

/// Procedure to evaluate the result of the Cholesky factorization
///
/// 1. Compute the max norm of the original matrix
/// 2. Compute the absolute difference between the original and the computed matrix using the factorization
/// 3. Compute the max norm of the difference
/// 4. Evaluate the correctness of the result using the ratio between the two matrix max norms
///
/// Prints a message with the ratio and a note about the error:
/// "":        check ok
/// "ERROR":   error is high, there is an error in the factorization
/// "WARNING": error is slightly high, there can be an error in the factorization
template <typename T>
void check_cholesky(Matrix<T, Device::CPU>& A, Matrix<T, Device::CPU>& L, CommunicatorGrid comm_grid,
                    blas::Uplo uplo) {
  const Index2D rank_result{0, 0};

  // 1. Compute the max norm of the original matrix in A
  const auto norm_A =
      dlaf::auxiliary::norm<dlaf::Backend::MC>(comm_grid, rank_result, lapack::Norm::Max, uplo, A);

  // 2.
  // L is a lower triangular, reset values in the upper part (diagonal excluded)
  // it is needed for the gemm to compute correctly the result when using
  // tiles on the diagonal treating them as all the other ones
  setUpperToZeroForDiagonalTiles(L);

  // compute diff in-place, A = A - L*L'
  cholesky_diff(A, L, comm_grid);

  // 3. Compute the max norm of the difference (it has been compute in-place in A)
  const auto norm_diff =
      dlaf::auxiliary::norm<dlaf::Backend::MC>(comm_grid, rank_result, lapack::Norm::Max, uplo, A);

  // 4.
  // Evaluation of correctness is done just by the master rank
  if (comm_grid.rank() != rank_result)
    return;

  constexpr auto eps = std::numeric_limits<dlaf::BaseType<T>>::epsilon();
  const auto n = A.size().rows();

  const auto diff_ratio = norm_diff / norm_A;

  if (diff_ratio > 100 * eps * n)
    std::cout << "ERROR: ";
  else if (diff_ratio > eps * n)
    std::cout << "Warning: ";

  std::cout << "Max Diff / Max A: " << diff_ratio << std::endl;
}
}<|MERGE_RESOLUTION|>--- conflicted
+++ resolved
@@ -249,14 +249,9 @@
     if (distribution.rankIndex() != distribution.rankGlobalTile(diag_tile))
       continue;
 
-<<<<<<< HEAD
-    auto tile_set = [](typename Matrix<T, Device::CPU>::TileType&& tile) {
+    auto tile_set = [](const typename Matrix<T, Device::CPU>::TileType& tile) {
       if (tile.size().rows() > 1) {
         dlaf::common::internal::SingleThreadedBlasScope single;
-=======
-    auto tile_set = [](const typename Matrix<T, Device::CPU>::TileType& tile) {
-      if (tile.size().rows() > 1)
->>>>>>> e50b4fa5
         lapack::laset(blas::Uplo::Upper, tile.size().rows() - 1, tile.size().cols() - 1, T{0}, T{0},
                       tile.ptr({0, 1}), tile.ld());
       }
