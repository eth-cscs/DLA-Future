//
// Distributed Linear Algebra with Future (DLAF)
//
// Copyright (c) 2018-2021, ETH Zurich
// All rights reserved.
//
// Please, refer to the LICENSE file in the root directory.
// SPDX-License-Identifier: BSD-3-Clause
//

#include <blas/util.hh>
#include <iostream>

#include <mpi.h>
#include <hpx/include/resource_partitioner.hpp>
#include <hpx/init.hpp>

#include "dlaf/auxiliary/norm.h"
#include "dlaf/common/timer.h"
#include "dlaf/communication/communicator_grid.h"
#include "dlaf/communication/error.h"
#include "dlaf/communication/executor.h"
#include "dlaf/communication/functions_sync.h"
#include "dlaf/communication/init.h"
#include "dlaf/communication/mech.h"
#include "dlaf/factorization/cholesky.h"
<<<<<<< HEAD
#include "dlaf/factorization/cholesky/mc.h"
=======
#include "dlaf/init.h"
>>>>>>> c3fd6e9e
#include "dlaf/matrix/copy.h"
#include "dlaf/matrix/matrix.h"
#include "dlaf/types.h"
#include "dlaf/util_matrix.h"

namespace {

using hpx::util::unwrapping;

using dlaf::Device;
using dlaf::Coord;
using dlaf::Backend;
using dlaf::SizeType;
using dlaf::comm::Index2D;
using dlaf::GlobalElementSize;
using dlaf::GlobalElementIndex;
using dlaf::GlobalTileIndex;
using dlaf::LocalTileIndex;
using dlaf::TileElementIndex;
using dlaf::TileElementSize;
using dlaf::common::Ordering;
using dlaf::comm::Communicator;
using dlaf::comm::CommunicatorGrid;
using dlaf::comm::MPIMech;

using T = double;
using MatrixType = dlaf::Matrix<T, Device::CPU>;
using ConstMatrixType = dlaf::Matrix<const T, Device::CPU>;
using TileType = MatrixType::TileType;
using ConstTileType = MatrixType::ConstTileType;

/// Check Cholesky Factorization results
///
/// Given a matrix A (Hermitian Positive Definite) and its Cholesky factorization in L,
/// this function checks that A == L * L'
void check_cholesky(MatrixType& A, MatrixType& L, CommunicatorGrid comm_grid);

enum class CholCheckIterFreq { None, Last, All };

struct options_t {
  SizeType m;
  SizeType mb;
  int grid_rows;
  int grid_cols;
  int64_t nruns;
  int64_t nwarmups;
  CholCheckIterFreq do_check;
  MPIMech mech;
};

/// Handle CLI options
options_t parse_options(hpx::program_options::variables_map&);

MPIMech parse_mech(const std::string&);

CholCheckIterFreq parse_chol_check(const std::string&);

}

int hpx_main(hpx::program_options::variables_map& vm) {
<<<<<<< HEAD
  options_t opts = parse_options(vm);

  // Only needed for the `polling` approach
  std::string mpi_pool = (hpx::resource::pool_exists("mpi")) ? "mpi" : "default";
  hpx::mpi::experimental::enable_user_polling internal_helper(mpi_pool);
=======
  dlaf::initialize(vm);

  options_t opts = check_options(vm);
>>>>>>> c3fd6e9e

  Communicator world(MPI_COMM_WORLD);
  CommunicatorGrid comm_grid(world, opts.grid_rows, opts.grid_cols, Ordering::ColumnMajor);

  // Allocate memory for the matrix
  GlobalElementSize matrix_size(opts.m, opts.m);
  TileElementSize block_size(opts.mb, opts.mb);

  ConstMatrixType matrix_ref = [matrix_size, block_size, comm_grid]() {
    using dlaf::matrix::util::set_random_hermitian_positive_definite;

    MatrixType hermitian_pos_def(matrix_size, block_size, comm_grid);
    set_random_hermitian_positive_definite(hermitian_pos_def);

    return hermitian_pos_def;
  }();

  const auto& distribution = matrix_ref.distribution();

  for (int64_t run_index = -opts.nwarmups; run_index < opts.nruns; ++run_index) {
    MatrixType matrix(matrix_size, block_size, comm_grid);
    copy(matrix_ref, matrix);

    // wait all setup tasks before starting benchmark
    {
      for (const auto tile_idx : dlaf::common::iterate_range2d(distribution.localNrTiles()))
        matrix(tile_idx).get();
      DLAF_MPI_CALL(MPI_Barrier(world));
    }

    dlaf::common::Timer<> timeit;
    dlaf::factorization::cholesky<Backend::MC, Device::CPU, T>(comm_grid, blas::Uplo::Lower, matrix,
                                                               opts.mech);

    // wait for last task and barrier for all ranks
    {
      GlobalTileIndex last_tile(matrix.nrTiles().rows() - 1, matrix.nrTiles().cols() - 1);
      if (matrix.rankIndex() == distribution.rankGlobalTile(last_tile))
        matrix(last_tile).get();

      DLAF_MPI_CALL(MPI_Barrier(world));
    }
    auto elapsed_time = timeit.elapsed();

    double gigaflops;
    {
      double n = matrix.size().rows();
      auto add_mul = n * n * n / 6;
      gigaflops = dlaf::total_ops<T>(add_mul, add_mul) / elapsed_time / 1e9;
    }

    // print benchmark results
    if (0 == world.rank() && run_index >= 0)
      std::cout << "[" << run_index << "]"
                << " " << elapsed_time << "s"
                << " " << gigaflops << "GFlop/s"
                << " " << matrix.size() << " " << matrix.blockSize() << " " << comm_grid.size() << " "
                << " " << hpx::get_os_thread_count() << std::endl;

    // (optional) run test
    if ((opts.do_check == CholCheckIterFreq::Last && run_index == (opts.nruns - 1)) ||
        opts.do_check == CholCheckIterFreq::All) {
      MatrixType original(matrix_size, block_size, comm_grid);
      copy(matrix_ref, original);
      check_cholesky(original, matrix, comm_grid);
    }
  }

  dlaf::finalize();

  return hpx::finalize();
}

int main(int argc, char** argv) {
  // Init MPI
  dlaf::comm::mpi_init mpi_initter(argc, argv, dlaf::comm::mpi_thread_level::multiple);

  // options
  using namespace hpx::program_options;
  options_description desc_commandline("Usage: " HPX_APPLICATION_STRING " [options]");

  // clang-format off
  desc_commandline.add_options()
    ("matrix-size",  value<SizeType>()   ->default_value(4096),       "Matrix size")
    ("block-size",   value<SizeType>()   ->default_value( 256),       "Block cyclic distribution size")
    ("grid-rows",    value<int>()        ->default_value(   1),       "Number of row processes in the 2D communicator")
    ("grid-cols",    value<int>()        ->default_value(   1),       "Number of column processes in the 2D communicator")
    ("nruns",        value<int64_t>()    ->default_value(   1),       "Number of runs to compute the cholesky")
    ("nwarmups",     value<int64_t>()    ->default_value(   1),       "Number of warmup runs")
    ("check-result", value<std::string>()->default_value("none"),     "Enable result checking ('none', 'all', 'last')")
    ("mech",         value<std::string>()->default_value("yielding"), "MPI mechanism ('yielding', 'polling', 'blocking')")
  ;
  // clang-format on

<<<<<<< HEAD
  // Create a thread pool with a single core that we will use for all
  // communication related tasks
  hpx::init_params p;
  p.desc_cmdline = desc_commandline;
  p.rp_mode = hpx::resource::mode_allow_oversubscription;
  p.rp_callback = [](auto& rp, auto) {
    bool exclusive = true;
    std::size_t num_threads = 2;
    std::string pool_name = "mpi";
    rp.create_thread_pool(pool_name, hpx::resource::scheduling_policy::static_);
    rp.add_resource(rp.numa_domains()[0].cores()[0].pus()[0], pool_name, exclusive, num_threads);
=======
  desc_commandline.add(dlaf::getOptionsDescription());

  hpx::init_params p;
  p.desc_cmdline = desc_commandline;
  p.rp_callback = [](auto& rp, auto) {
    int ntasks;
    DLAF_MPI_CALL(MPI_Comm_size(MPI_COMM_WORLD, &ntasks));
    // if the user has asked for special thread pools for communication
    // then set them up
    if (ntasks > 1) {
      // Create a thread pool with a single core that we will use for all
      // communication related tasks
      rp.create_thread_pool("mpi", hpx::resource::scheduling_policy::local_priority_fifo);
      rp.add_resource(rp.numa_domains()[0].cores()[0].pus()[0], "mpi");
    }
>>>>>>> c3fd6e9e
  };
  return hpx::init(argc, argv, p);
}

namespace {

/// Set to zero the upper part of the diagonal tiles
///
/// For the tiles on the diagonal (i.e. row == col), the elements in the upper triangular
/// part of each tile, diagonal excluded, are set to zero.
/// Tiles that are not on the diagonal (i.e. row != col) will not be touched or referenced
void setUpperToZeroForDiagonalTiles(MatrixType& matrix) {
  DLAF_ASSERT(dlaf::matrix::square_blocksize(matrix), matrix);

  const auto& distribution = matrix.distribution();

  for (int i_tile_local = 0; i_tile_local < distribution.localNrTiles().rows(); ++i_tile_local) {
    auto k_tile_global = distribution.globalTileFromLocalTile<Coord::Row>(i_tile_local);
    GlobalTileIndex diag_tile{k_tile_global, k_tile_global};

    if (distribution.rankIndex() != distribution.rankGlobalTile(diag_tile))
      continue;

    auto tile_set = unwrapping([](auto&& tile) {
      lapack::laset(lapack::MatrixType::Upper, tile.size().rows() - 1, tile.size().cols() - 1, 0, 0,
                    tile.ptr({0, 1}), tile.ld());
    });

    matrix(diag_tile).then(tile_set);
  }
}

/// Compute the absolute difference |A - L * L'|
///
/// It computes:
/// 1. L = L * L' (in-place)
/// 2. A = |A - L| (in-place, where L is the updated data from previous step)
///
/// Just the lower triangular part of the matrices will be touched/computed.
///
/// It is used to get the difference matrix between the matrix computed starting from the
/// cholesky factorization and the original one
void cholesky_diff(MatrixType& A, MatrixType& L, CommunicatorGrid comm_grid) {
  // TODO A and L must be different

  using dlaf::common::make_data;

  // compute tile * tile_to_transpose' with the option to cumulate the result
  auto gemm_f =
      unwrapping([](auto&& tile, auto&& tile_to_transpose, auto&& result, const bool accumulate_result) {
        dlaf::tile::gemm<T, Device::CPU>(blas::Op::NoTrans, blas::Op::ConjTrans, 1.0, tile,
                                         tile_to_transpose, accumulate_result ? 0.0 : 1.0, result);
      });

  // compute a = abs(a - b)
  auto tile_abs_diff = unwrapping([](auto&& a, auto&& b) {
    for (const auto el_idx : dlaf::common::iterate_range2d(a.size()))
      a(el_idx) = std::abs(a(el_idx) - b(el_idx));
  });

  DLAF_ASSERT(dlaf::matrix::square_size(A), A);
  DLAF_ASSERT(dlaf::matrix::square_blocksize(A), A);

  DLAF_ASSERT(dlaf::matrix::square_size(L), L);
  DLAF_ASSERT(dlaf::matrix::square_blocksize(L), L);

  const auto& distribution = L.distribution();
  const auto current_rank = distribution.rankIndex();

  MatrixType mul_result(L.size(), L.blockSize(), comm_grid);

  // k is a global index that keeps track of the diagonal tile
  // it is useful mainly for two reasons:
  // - as limit for when to stop multiplying (because it is triangular and symmetric)
  // - as reference for the row to be used in L, but transposed, as value for L'
  for (SizeType k = 0; k < L.nrTiles().cols(); ++k) {
    const auto k_loc = distribution.template nextLocalTileFromGlobalTile<Coord::Col>(k + 1);

    // workspace for storing the partial results for all the rows in the current rank
    // TODO this size can be reduced to just the part below the current diagonal tile
    MatrixType partial_result({distribution.localSize().rows(), L.blockSize().cols()}, L.blockSize());

    // it has to be set to zero, because ranks may not be able to contribute for each row at each step
    // so when the result will be reduced along the rows, they will not alter the final result
    dlaf::matrix::util::set(partial_result, [](auto&&) { return 0; });

    // for each local column, with the limit of the diagonal tile
    for (SizeType j_loc = 0; j_loc < k_loc; ++j_loc) {
      // identify the tile to be used as 2nd operand in the gemm
      const GlobalTileIndex
          transposed_wrt_global{k, distribution.template globalTileFromLocalTile<Coord::Col>(j_loc)};
      const auto owner_transposed = distribution.rankGlobalTile(transposed_wrt_global);

      // collect the 2nd operand, receving it from others if not available locally
      hpx::shared_future<ConstTileType> tile_to_transpose;

      if (owner_transposed == current_rank) {  // current rank already has what it needs
        tile_to_transpose = L.read(transposed_wrt_global);

        // if there are more than 1 rank for column, others will need the data from this one
        if (distribution.commGridSize().rows() > 1)
          dlaf::comm::sync::broadcast::send(comm_grid.colCommunicator(),
                                            L.read(transposed_wrt_global).get());
      }
      else {  // current rank has to receive it
        // by construction: this rank has the 1st operand, so if it does not have the 2nd one,
        // for sure another rank in the same column will have it (thanks to the regularity of the
        // distribution given by the 2D grid)
        DLAF_ASSERT_HEAVY(owner_transposed.col() == current_rank.col(), owner_transposed, current_rank);

        TileType workspace(L.blockSize(),
                           dlaf::memory::MemoryView<T, Device::CPU>(L.blockSize().linear_size()),
                           L.blockSize().rows());

        dlaf::comm::sync::broadcast::receive_from(owner_transposed.row(), comm_grid.colCommunicator(),
                                                  workspace);

        tile_to_transpose = hpx::make_ready_future<ConstTileType>(std::move(workspace));
      }

      // compute the part of results available locally, for each row this rank has in local
      auto i_loc = distribution.template nextLocalTileFromGlobalTile<Coord::Row>(k);
      for (; i_loc < distribution.localNrTiles().rows(); ++i_loc) {
        const LocalTileIndex tile_wrt_local{i_loc, j_loc};

        hpx::dataflow(gemm_f, L.read(tile_wrt_local), tile_to_transpose,
                      partial_result(LocalTileIndex{i_loc, 0}), j_loc == 0);
      }
    }

    // now that each rank has computed its partial result with the local data available
    // aggregate the partial result for each row in the current column k
    for (int i_loc = 0; i_loc < partial_result.nrTiles().rows(); ++i_loc) {
      const auto i = distribution.template globalTileFromLocalTile<Coord::Row>(i_loc);
      const GlobalTileIndex tile_result{i, k};
      const auto owner_result = distribution.rankGlobalTile(tile_result);

      dlaf::common::DataDescriptor<T> output_message;
      if (owner_result == current_rank)
        output_message = make_data(mul_result(tile_result).get());

      dlaf::comm::sync::reduce(owner_result.col(), comm_grid.rowCommunicator(), MPI_SUM,
                               make_data(partial_result.read(LocalTileIndex{i_loc, 0}).get()),
                               output_message);

      // L * L' for the current cell is computed
      // here the owner of the result performs the last step (difference with original)
      if (owner_result == current_rank) {
        hpx::dataflow(tile_abs_diff, A(tile_result), mul_result.read(tile_result));
      }
    }
  }
}

/// Procedure to evaluate the result of the Cholesky factorization
///
/// 1. Compute the max norm of the original matrix
/// 2. Compute the absolute difference between the original and the computed matrix using the factorization
/// 3. Compute the max norm of the difference
/// 4. Evaluate the correctness of the result using the ratio between the two matrix max norms
///
/// Prints a message with the ratio and a note about the error:
/// "":        check ok
/// "ERROR":   error is high, there is an error in the factorization
/// "WARNING": error is slightly high, there can be an error in the factorization
void check_cholesky(MatrixType& A, MatrixType& L, CommunicatorGrid comm_grid) {
  const Index2D rank_result{0, 0};

  // 1. Compute the max norm of the original matrix in A
  const auto norm_A = dlaf::auxiliary::norm<dlaf::Backend::MC>(comm_grid, rank_result, lapack::Norm::Max,
                                                               blas::Uplo::Lower, A);

  // 2.
  // L is a lower triangular, reset values in the upper part (diagonal excluded)
  // it is needed for the gemm to compute correctly the result when using
  // tiles on the diagonal treating them as all the other ones
  setUpperToZeroForDiagonalTiles(L);

  // compute diff in-place, A = A - L*L'
  cholesky_diff(A, L, comm_grid);

  // 3. Compute the max norm of the difference (it has been compute in-place in A)
  const auto norm_diff =
      dlaf::auxiliary::norm<dlaf::Backend::MC>(comm_grid, rank_result, lapack::Norm::Max,
                                               blas::Uplo::Lower, A);

  // 4.
  // Evaluation of correctness is done just by the master rank
  if (comm_grid.rank() != rank_result)
    return;

  constexpr auto eps = std::numeric_limits<T>::epsilon();
  const auto n = A.size().rows();

  const auto diff_ratio = norm_diff / norm_A;

  if (diff_ratio > 100 * eps * n)
    std::cout << "ERROR: ";
  else if (diff_ratio > eps * n)
    std::cout << "Warning: ";

  std::cout << "Max Diff / Max A: " << diff_ratio << std::endl;
}

options_t parse_options(hpx::program_options::variables_map& vm) {
  // clang-format off
  options_t opts = {
      vm["matrix-size"].as<SizeType>(),
      vm["block-size"].as<SizeType>(),
      vm["grid-rows"].as<int>(),
      vm["grid-cols"].as<int>(),
      vm["nruns"].as<int64_t>(),
      vm["nwarmups"].as<int64_t>(),
      parse_chol_check(vm["check-result"].as<std::string>()),
      parse_mech(vm["mech"].as<std::string>())
  };
  // clang-format on

  DLAF_ASSERT(opts.m > 0, opts.m);
  DLAF_ASSERT(opts.mb > 0, opts.mb);
  DLAF_ASSERT(opts.grid_rows > 0, opts.grid_rows);
  DLAF_ASSERT(opts.grid_cols > 0, opts.grid_cols);
  DLAF_ASSERT(opts.nruns > 0, opts.nruns);
  DLAF_ASSERT(opts.nwarmups >= 0, opts.nwarmups);

  if (opts.do_check != CholCheckIterFreq::None && opts.m % opts.mb) {
    std::cerr
        << "Warning! At the moment result checking works just with matrix sizes that are multiple of the block size."
        << std::endl;
    opts.do_check = CholCheckIterFreq::None;
  }

  return opts;
}

MPIMech parse_mech(const std::string& mech) {
  if (mech == "yielding") {
    return MPIMech::Yielding;
  }
  else if (mech == "polling") {
    return MPIMech::Polling;
  }
  else {
    DLAF_ASSERT(false, mech);
    return MPIMech::Yielding;  // unreachable
  }
}

CholCheckIterFreq parse_chol_check(const std::string& check) {
  if (check == "all")
    return CholCheckIterFreq::All;
  else if (check == "last")
    return CholCheckIterFreq::Last;
  else if (check == "none")
    return CholCheckIterFreq::None;
  DLAF_ASSERT(false, check);
  return CholCheckIterFreq::None;  // unreachable
}

}<|MERGE_RESOLUTION|>--- conflicted
+++ resolved
@@ -24,11 +24,7 @@
 #include "dlaf/communication/init.h"
 #include "dlaf/communication/mech.h"
 #include "dlaf/factorization/cholesky.h"
-<<<<<<< HEAD
-#include "dlaf/factorization/cholesky/mc.h"
-=======
 #include "dlaf/init.h"
->>>>>>> c3fd6e9e
 #include "dlaf/matrix/copy.h"
 #include "dlaf/matrix/matrix.h"
 #include "dlaf/types.h"
@@ -89,17 +85,12 @@
 }
 
 int hpx_main(hpx::program_options::variables_map& vm) {
-<<<<<<< HEAD
+  dlaf::initialize(vm);
   options_t opts = parse_options(vm);
 
   // Only needed for the `polling` approach
   std::string mpi_pool = (hpx::resource::pool_exists("mpi")) ? "mpi" : "default";
   hpx::mpi::experimental::enable_user_polling internal_helper(mpi_pool);
-=======
-  dlaf::initialize(vm);
-
-  options_t opts = check_options(vm);
->>>>>>> c3fd6e9e
 
   Communicator world(MPI_COMM_WORLD);
   CommunicatorGrid comm_grid(world, opts.grid_rows, opts.grid_cols, Ordering::ColumnMajor);
@@ -194,19 +185,6 @@
   ;
   // clang-format on
 
-<<<<<<< HEAD
-  // Create a thread pool with a single core that we will use for all
-  // communication related tasks
-  hpx::init_params p;
-  p.desc_cmdline = desc_commandline;
-  p.rp_mode = hpx::resource::mode_allow_oversubscription;
-  p.rp_callback = [](auto& rp, auto) {
-    bool exclusive = true;
-    std::size_t num_threads = 2;
-    std::string pool_name = "mpi";
-    rp.create_thread_pool(pool_name, hpx::resource::scheduling_policy::static_);
-    rp.add_resource(rp.numa_domains()[0].cores()[0].pus()[0], pool_name, exclusive, num_threads);
-=======
   desc_commandline.add(dlaf::getOptionsDescription());
 
   hpx::init_params p;
@@ -222,7 +200,6 @@
       rp.create_thread_pool("mpi", hpx::resource::scheduling_policy::local_priority_fifo);
       rp.add_resource(rp.numa_domains()[0].cores()[0].pus()[0], "mpi");
     }
->>>>>>> c3fd6e9e
   };
   return hpx::init(argc, argv, p);
 }
