--- conflicted
+++ resolved
@@ -116,11 +116,6 @@
       HostMatrixType matrix_host(matrix_size, block_size, comm_grid);
       copy(matrix_ref, matrix_host);
 
-<<<<<<< HEAD
-      // wait all setup tasks before starting benchmark
-      matrix.waitLocalTiles();
-      DLAF_MPI_CHECK_ERROR(MPI_Barrier(world));
-=======
       double elapsed_time;
       {
         MatrixMirrorType matrix_mirror(matrix_host);
@@ -129,8 +124,7 @@
 
         // wait all setup tasks before starting benchmark
         matrix_host.waitLocalTiles();
-        DLAF_MPI_CALL(MPI_Barrier(world));
->>>>>>> 91ecf530
+        DLAF_MPI_CHECK_ERROR(MPI_Barrier(world));
 
         dlaf::common::Timer<> timeit;
         auto taus = [&]() {
@@ -140,15 +134,9 @@
             return dlaf::eigensolver::reductionToBand<backend>(comm_grid, matrix);
         }();
 
-<<<<<<< HEAD
-      // wait and barrier for all ranks
-      matrix.waitLocalTiles();
-      DLAF_MPI_CHECK_ERROR(MPI_Barrier(world));
-=======
         // wait and barrier for all ranks
         matrix.waitLocalTiles();
-        DLAF_MPI_CALL(MPI_Barrier(world));
->>>>>>> 91ecf530
+        DLAF_MPI_CHECK_ERROR(MPI_Barrier(world));
 
         elapsed_time = timeit.elapsed();
       }
