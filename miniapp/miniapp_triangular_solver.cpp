//
// Distributed Linear Algebra with Future (DLAF)
//
// Copyright (c) 2018-2021, ETH Zurich
// All rights reserved.
//
// Please, refer to the LICENSE file in the root directory.
// SPDX-License-Identifier: BSD-3-Clause
//

#include <iostream>
#include <limits>
#include <type_traits>

#include <mpi.h>
#include <hpx/init.hpp>
#include <hpx/program_options.hpp>
#include <hpx/runtime.hpp>

#include <blas/util.hh>

#include "dlaf/common/index2d.h"
#include "dlaf/common/range2d.h"
#include "dlaf/common/timer.h"
#include "dlaf/communication/communicator_grid.h"
#include "dlaf/communication/init.h"
#include "dlaf/init.h"
#include "dlaf/matrix/copy.h"
#include "dlaf/matrix/index.h"
#include "dlaf/matrix/matrix_mirror.h"
#include "dlaf/solver.h"
#include "dlaf/types.h"
#include "dlaf/util_matrix.h"

#include "dlaf_test/matrix/util_matrix.h"
#include "dlaf_test/util_types.h"

namespace {

using dlaf::Backend;
using dlaf::Device;
using dlaf::GlobalElementIndex;
using dlaf::GlobalElementSize;
using dlaf::SizeType;
using dlaf::TileElementSize;
using dlaf::comm::Communicator;
using dlaf::comm::CommunicatorGrid;
using dlaf::common::Ordering;
using dlaf::comm::MPIMech;

using T = double;

struct options_t {
  SizeType m;
  SizeType n;
  SizeType mb;
  SizeType nb;
  blas::Op op;
  int grid_rows;
  int grid_cols;
  int64_t nruns;
  int64_t nwarmups;
  bool do_check;
};

options_t check_options(hpx::program_options::variables_map& vm);

using matrix_values_t = std::function<T(const GlobalElementIndex&)>;
using linear_system_t = std::tuple<matrix_values_t, matrix_values_t, matrix_values_t>;  // A, B, X
linear_system_t sampleLeftTr(blas::Uplo uplo, blas::Op op, blas::Diag diag, T alpha, SizeType m);
}

int hpx_main(hpx::program_options::variables_map& vm) {
  dlaf::initialize(vm);
  {
    options_t opts = check_options(vm);

    Communicator world(MPI_COMM_WORLD);
    CommunicatorGrid comm_grid(world, opts.grid_rows, opts.grid_cols, Ordering::ColumnMajor);

    // Allocate memory for the matrices
    dlaf::matrix::Matrix<T, Device::CPU> ah(GlobalElementSize{opts.m, opts.m},
                                            TileElementSize{opts.mb, opts.mb}, comm_grid);
    dlaf::matrix::Matrix<T, Device::CPU> bh(GlobalElementSize{opts.m, opts.n},
                                            TileElementSize{opts.mb, opts.nb}, comm_grid);

    dlaf::matrix::MatrixMirror<T, Device::Default, Device::CPU> a(ah);
    dlaf::matrix::MatrixMirror<T, Device::Default, Device::CPU> b(bh);

    auto sync_barrier = [&]() {
      a.get().waitLocalTiles();
      b.get().waitLocalTiles();
      DLAF_MPI_CALL(MPI_Barrier(world));
    };

    const auto side = blas::Side::Left;
    const auto uplo = blas::Uplo::Lower;
    const auto op = opts.op;
    const auto diag = blas::Diag::NonUnit;
    const T alpha = 2.0;

    double m = ah.size().rows();
    double n = bh.size().cols();
    auto add_mul = n * m * m / 2;
    const double total_ops = dlaf::total_ops<T>(add_mul, add_mul);

<<<<<<< HEAD
    auto [ref_a, ref_b, ref_x] = ::sampleLeftTr(uplo, op, diag, alpha, ah.size().rows());
=======
    matrix_values_t ref_op_a, ref_b, ref_x;
    std::tie(ref_op_a, ref_b, ref_x) = ::sampleLeftTr(uplo, op, diag, alpha, ah.size().rows());
>>>>>>> fd5ee4cd

    for (int64_t run_index = -opts.nwarmups; run_index < opts.nruns; ++run_index) {
      if (0 == world.rank() && run_index >= 0)
        std::cout << "[" << run_index << "]" << std::endl;

      // setup matrix A and b
      using dlaf::matrix::util::set;
      set(ah, ref_op_a, op);
      set(bh, ref_b);
      a.copySourceToTarget();
      b.copySourceToTarget();

      sync_barrier();

      dlaf::common::Timer<> timeit;
      dlaf::solver::triangular<Backend::Default, Device::Default, T>(comm_grid, side, uplo, op, diag,
                                                                     alpha, a.get(), b.get());

      sync_barrier();

      // benchmark results
      if (0 == world.rank() && run_index >= 0) {
        auto elapsed_time = timeit.elapsed();
        double gigaflops = total_ops / elapsed_time / 1e9;

        std::cout << "[" << run_index << "]"
                  << " " << elapsed_time << "s"
                  << " " << gigaflops << "GFlop/s"
                  << " " << bh.size() << " " << bh.blockSize() << " " << comm_grid.size() << " "
                  << hpx::get_os_thread_count() << std::endl;
      }

      b.copyTargetToSource();

      // (optional) run test
      if (opts.do_check) {
        // TODO do not check element by element, but evaluate the entire matrix
<<<<<<< HEAD

        static_assert(std::is_arithmetic_v<T>, "mul/add error is valid just for arithmetic types");
=======
        static_assert(std::is_arithmetic<T>::value, "mul/add error is valid just for arithmetic types");
>>>>>>> fd5ee4cd
        constexpr T muladd_error = 2 * std::numeric_limits<T>::epsilon();

        const T max_error = 20 * (bh.size().rows() + 1) * muladd_error;
        CHECK_MATRIX_NEAR(ref_x, bh, max_error, 0);
      }
    }
  }

  dlaf::finalize();

  return hpx::finalize();
}

int main(int argc, char** argv) {
  dlaf::comm::mpi_init mpi_initter(argc, argv, dlaf::comm::mpi_thread_level::multiple);

  // options
  using namespace hpx::program_options;
  options_description desc_commandline(
      "Benchmark computation of solution for A . X = 2 . B, "
      "where A is a non-unit lower triangular matrix, and B is an m by n matrix\n\n"
      "options");

  // clang-format off
  desc_commandline.add_options()
    ("m",             value<SizeType>()     ->default_value(4096),       "Matrix b rows")
    ("n",             value<SizeType>()     ->default_value(512),        "Matrix b columns")
    ("mb",            value<SizeType>()     ->default_value(256),        "Matrix b block rows")
    ("nb",            value<SizeType>()     ->default_value(512),        "Matrix b block columns")
    ("op",            value<std::string>()  ->default_value("N"),        "(N) NoTrans / (T) Trans / (C) ConjTrans")
    ("grid-rows",     value<int>()          ->default_value(1),          "Number of row processes in the 2D communicator.")
    ("grid-cols",     value<int>()          ->default_value(1),          "Number of column processes in the 2D communicator.")
    ("nruns",         value<int64_t>()      ->default_value(1),          "Number of runs to compute the cholesky")
    ("nwarmups",      value<int64_t>()      ->default_value(1),          "Number of warmup runs")
    ("check-result",  bool_switch()         ->default_value(false),      "Check the triangular system solution (for each run)")
  ;
  // clang-format on

  desc_commandline.add(dlaf::getOptionsDescription());

  hpx::init_params p;
  p.desc_cmdline = desc_commandline;
  p.rp_callback = dlaf::initResourcePartitionerHandler;
  return hpx::init(argc, argv, p);
}

namespace {

options_t check_options(hpx::program_options::variables_map& vm) {
  char c_op = vm["op"].as<std::string>()[0];
  DLAF_ASSERT(c_op == 'N' || c_op == 'T' || c_op == 'C', c_op);

  // clang-format off
  options_t opts = {
    vm["m"].as<SizeType>(),     vm["n"].as<SizeType>(),
    vm["mb"].as<SizeType>(),    vm["nb"].as<SizeType>(),
    blas::char2op(c_op),
    vm["grid-rows"].as<int>(),  vm["grid-cols"].as<int>(),

    vm["nruns"].as<int64_t>(),
    vm["nwarmups"].as<int64_t>(),
    vm["check-result"].as<bool>(),
  };
  // clang-format on

  DLAF_ASSERT(opts.m > 0 && opts.n > 0, opts.m, opts.n);
  DLAF_ASSERT(opts.mb > 0 && opts.nb > 0, opts.mb, opts.nb);
  DLAF_ASSERT(opts.grid_rows > 0 && opts.grid_cols > 0, opts.grid_rows, opts.grid_cols);
  DLAF_ASSERT(opts.nruns > 0, opts.nruns);
  DLAF_ASSERT(opts.nwarmups >= 0, opts.nwarmups);

  return opts;
}

/// Returns a tuple of element generators of three matrices A(m x m), B (m x n), X (m x n), for which it
/// holds op(A) X = alpha B (alpha can be any value).
///
/// The elements of op(A) (@p el_op_a) are chosen such that:
///   op(A)_ik = (i+1) / (k+.5) * exp(I*(2*i-k)) for the referenced elements
///   op(A)_ik = -9.9 otherwise,
/// where I = 0 for real types or I is the complex unit for complex types.
///
/// The elements of X (@p el_x) are computed as
///   X_kj = (k+.5) / (j+2) * exp(I*(k+j)).
/// These data are typically used to check whether the result of the equation
/// performed with any algorithm is consistent with the computed values.
///
/// Finally, the elements of B (@p el_b) should be:
/// B_ij = (Sum_k op(A)_ik * X_kj) / alpha
///      = (op(A)_ii * X_ij + (kk-1) * gamma) / alpha,
/// where gamma = (i+1) / (j+2) * exp(I*(2*i+j)),
///       kk = i+1 if op(a) is an lower triangular matrix, or
///       kk = m-i if op(a) is an lower triangular matrix.
/// Therefore
/// B_ij = (X_ij + (kk-1) * gamma) / alpha, if diag == Unit
/// B_ij = kk * gamma / alpha, otherwise.
linear_system_t sampleLeftTr(blas::Uplo uplo, blas::Op op, blas::Diag diag, T alpha, SizeType m) {
  static_assert(std::is_arithmetic_v<T> && !std::is_integral_v<T>,
                "it is valid just with floating point values");

  bool op_a_lower = (uplo == blas::Uplo::Lower && op == blas::Op::NoTrans) ||
                    (uplo == blas::Uplo::Upper && op != blas::Op::NoTrans);

  auto el_op_a = [op_a_lower, diag](const GlobalElementIndex& index) -> T {
    if ((op_a_lower && index.row() < index.col()) || (!op_a_lower && index.row() > index.col()) ||
        (diag == blas::Diag::Unit && index.row() == index.col()))
      return static_cast<T>(-9.9);

    const T i = index.row();
    const T k = index.col();

    return (i + static_cast<T>(1)) / (k + static_cast<T>(.5));
  };

  auto el_x = [](const GlobalElementIndex& index) -> T {
    const T k = index.row();
    const T j = index.col();

    return (k + static_cast<T>(.5)) / (j + static_cast<T>(2));
  };

  auto el_b = [m, alpha, diag, op_a_lower, el_x](const GlobalElementIndex& index) -> T {
    const dlaf::BaseType<T> kk = op_a_lower ? index.row() + 1 : m - index.row();

    const T i = index.row();
    const T j = index.col();
    const T gamma = (i + 1) / (j + 2);
    if (diag == blas::Diag::Unit)
      return ((kk - 1) * gamma + el_x(index)) / alpha;
    else
      return kk * gamma / alpha;
  };

  return {el_op_a, el_b, el_x};
}

}<|MERGE_RESOLUTION|>--- conflicted
+++ resolved
@@ -104,12 +104,7 @@
     auto add_mul = n * m * m / 2;
     const double total_ops = dlaf::total_ops<T>(add_mul, add_mul);
 
-<<<<<<< HEAD
     auto [ref_a, ref_b, ref_x] = ::sampleLeftTr(uplo, op, diag, alpha, ah.size().rows());
-=======
-    matrix_values_t ref_op_a, ref_b, ref_x;
-    std::tie(ref_op_a, ref_b, ref_x) = ::sampleLeftTr(uplo, op, diag, alpha, ah.size().rows());
->>>>>>> fd5ee4cd
 
     for (int64_t run_index = -opts.nwarmups; run_index < opts.nruns; ++run_index) {
       if (0 == world.rank() && run_index >= 0)
@@ -147,12 +142,7 @@
       // (optional) run test
       if (opts.do_check) {
         // TODO do not check element by element, but evaluate the entire matrix
-<<<<<<< HEAD
-
         static_assert(std::is_arithmetic_v<T>, "mul/add error is valid just for arithmetic types");
-=======
-        static_assert(std::is_arithmetic<T>::value, "mul/add error is valid just for arithmetic types");
->>>>>>> fd5ee4cd
         constexpr T muladd_error = 2 * std::numeric_limits<T>::epsilon();
 
         const T max_error = 20 * (bh.size().rows() + 1) * muladd_error;
