--- conflicted
+++ resolved
@@ -47,12 +47,14 @@
 using T = float;
 #if DLAF_WITH_CUDA
 constexpr Backend B = Backend::GPU;
+constexpr Device D = Device::GPU;
 using HostMatrixType = dlaf::Matrix<T, Device::CPU>;
-using MatrixType = dlaf::Matrix<T, Device::GPU>;
 #else
 constexpr Backend B = Backend::MC;
-using MatrixType = dlaf::Matrix<T, Device::CPU>;
-#endif
+constexpr Device D = Device::CPU;
+#endif
+
+using MatrixType = dlaf::Matrix<T, D>;
 
 struct options_t {
   SizeType m;
@@ -135,11 +137,7 @@
     sync_barrier();
 
     dlaf::common::Timer<> timeit;
-<<<<<<< HEAD
-    dlaf::solver::triangular<B>(comm_grid, side, uplo, op, diag, alpha, a, b);
-=======
-    dlaf::solver::triangular<Backend::MC, Device::CPU, T>(comm_grid, side, uplo, op, diag, alpha, a, b);
->>>>>>> edd32cdd
+    dlaf::solver::triangular<B, D, T>(comm_grid, side, uplo, op, diag, alpha, a, b);
 
     sync_barrier();
 
