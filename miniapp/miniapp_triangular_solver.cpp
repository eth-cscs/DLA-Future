//
// Distributed Linear Algebra with Future (DLAF)
//
// Copyright (c) 2018-2021, ETH Zurich
// All rights reserved.
//
// Please, refer to the LICENSE file in the root directory.
// SPDX-License-Identifier: BSD-3-Clause
//

#include <iostream>
#include <limits>
#include <type_traits>

#include <mpi.h>
#include <hpx/init.hpp>
#include <hpx/program_options.hpp>
#include <hpx/runtime.hpp>

#include <blas/util.hh>

#include "dlaf/common/index2d.h"
#include "dlaf/common/range2d.h"
#include "dlaf/common/timer.h"
#include "dlaf/communication/communicator_grid.h"
#include "dlaf/communication/init.h"
#include "dlaf/init.h"
#include "dlaf/matrix/copy.h"
#include "dlaf/matrix/index.h"
#include "dlaf/matrix/matrix_mirror.h"
#include "dlaf/solver.h"
#include "dlaf/types.h"
#include "dlaf/util_matrix.h"

#include "dlaf_test/matrix/util_matrix.h"
#include "dlaf_test/util_types.h"

namespace {

using dlaf::Backend;
using dlaf::Device;
using dlaf::GlobalElementIndex;
using dlaf::GlobalElementSize;
using dlaf::SizeType;
using dlaf::TileElementSize;
using dlaf::comm::Communicator;
using dlaf::comm::CommunicatorGrid;
using dlaf::common::Ordering;
using dlaf::comm::MPIMech;

using T = double;

struct options_t {
  SizeType m;
  SizeType n;
  SizeType mb;
  SizeType nb;
  blas::Op op;
  int grid_rows;
  int grid_cols;
  int64_t nruns;
  int64_t nwarmups;
  bool do_check;
};

options_t check_options(hpx::program_options::variables_map& vm);

using matrix_values_t = std::function<T(const GlobalElementIndex&)>;
using linear_system_t = std::tuple<matrix_values_t, matrix_values_t, matrix_values_t>;  // A, B, X
linear_system_t sampleLeftTr(blas::Uplo uplo, blas::Op op, blas::Diag diag, T alpha, SizeType m);
}

int hpx_main(hpx::program_options::variables_map& vm) {
  dlaf::initialize(vm);
  {
    options_t opts = check_options(vm);

    Communicator world(MPI_COMM_WORLD);
    CommunicatorGrid comm_grid(world, opts.grid_rows, opts.grid_cols, Ordering::ColumnMajor);

    // Allocate memory for the matrices
    dlaf::matrix::Matrix<T, Device::CPU> ah(GlobalElementSize{opts.m, opts.m},
                                            TileElementSize{opts.mb, opts.mb}, comm_grid);
    dlaf::matrix::Matrix<T, Device::CPU> bh(GlobalElementSize{opts.m, opts.n},
                                            TileElementSize{opts.mb, opts.nb}, comm_grid);

    dlaf::matrix::MatrixMirror<T, Device::Default, Device::CPU> a(ah);
    dlaf::matrix::MatrixMirror<T, Device::Default, Device::CPU> b(bh);

    auto sync_barrier = [&]() {
      a.get().waitLocalTiles();
      b.get().waitLocalTiles();
      DLAF_MPI_CALL(MPI_Barrier(world));
    };

    const auto side = blas::Side::Left;
    const auto uplo = blas::Uplo::Lower;
<<<<<<< HEAD
    const auto op = opts.op;
=======
    const auto op = blas::Op::NoTrans;
>>>>>>> 8b6ad862
    const auto diag = blas::Diag::NonUnit;
    const T alpha = 2.0;

    double m = ah.size().rows();
    double n = bh.size().cols();
    auto add_mul = n * m * m / 2;
    const double total_ops = dlaf::total_ops<T>(add_mul, add_mul);

<<<<<<< HEAD
    matrix_values_t ref_op_a, ref_b, ref_x;
    std::tie(ref_op_a, ref_b, ref_x) = ::sampleLeftTr(uplo, op, diag, alpha, ah.size().rows());
=======
    matrix_values_t ref_a, ref_b, ref_x;
    std::tie(ref_a, ref_b, ref_x) = ::sampleLeftTr(uplo, op, diag, alpha, ah.size().rows());
>>>>>>> 8b6ad862

    for (int64_t run_index = -opts.nwarmups; run_index < opts.nruns; ++run_index) {
      if (0 == world.rank() && run_index >= 0)
        std::cout << "[" << run_index << "]" << std::endl;

      // setup matrix A and b
      using dlaf::matrix::util::set;
<<<<<<< HEAD
      set(ah, ref_op_a, op);
=======
      set(ah, ref_a);
>>>>>>> 8b6ad862
      set(bh, ref_b);
      a.copySourceToTarget();
      b.copySourceToTarget();

      sync_barrier();

      dlaf::common::Timer<> timeit;
      dlaf::solver::triangular<Backend::Default, Device::Default, T>(comm_grid, side, uplo, op, diag,
                                                                     alpha, a.get(), b.get());

      sync_barrier();

      // benchmark results
      if (0 == world.rank() && run_index >= 0) {
        auto elapsed_time = timeit.elapsed();
        double gigaflops = total_ops / elapsed_time / 1e9;

        std::cout << "[" << run_index << "]"
                  << " " << elapsed_time << "s"
                  << " " << gigaflops << "GFlop/s"
                  << " " << bh.size() << " " << bh.blockSize() << " " << comm_grid.size() << " "
                  << hpx::get_os_thread_count() << std::endl;
      }

      b.copyTargetToSource();

      // (optional) run test
      if (opts.do_check) {
        // TODO do not check element by element, but evaluate the entire matrix
<<<<<<< HEAD
        const T max_error = 20 * (bh.size().rows() + 1) * dlaf::test::TypeUtilities<T>::error;
=======

        static_assert(std::is_arithmetic<T>::value, "mul/add error is valid just for arithmetic types");
        constexpr T muladd_error = 2 * std::numeric_limits<T>::epsilon();

        const T max_error = 20 * (bh.size().rows() + 1) * muladd_error;
>>>>>>> 8b6ad862
        CHECK_MATRIX_NEAR(ref_x, bh, max_error, 0);
      }
    }
  }

  dlaf::finalize();

  return hpx::finalize();
}

int main(int argc, char** argv) {
  dlaf::comm::mpi_init mpi_initter(argc, argv, dlaf::comm::mpi_thread_level::multiple);

  // options
  using namespace hpx::program_options;
  options_description desc_commandline(
      "Benchmark computation of solution for A . X = 2 . B, "
      "where A is a non-unit lower triangular matrix, and B is an m by n matrix\n\n"
      "options");

  // clang-format off
  desc_commandline.add_options()
    ("m",             value<SizeType>()     ->default_value(4096),       "Matrix b rows")
    ("n",             value<SizeType>()     ->default_value(512),        "Matrix b columns")
    ("mb",            value<SizeType>()     ->default_value(256),        "Matrix b block rows")
    ("nb",            value<SizeType>()     ->default_value(512),        "Matrix b block columns")
    ("op",            value<std::string>()  ->default_value("N"),        "(N) NoTrans / (T) Trans / (C) ConjTrans")
    ("grid-rows",     value<int>()          ->default_value(1),          "Number of row processes in the 2D communicator.")
    ("grid-cols",     value<int>()          ->default_value(1),          "Number of column processes in the 2D communicator.")
    ("nruns",         value<int64_t>()      ->default_value(1),          "Number of runs to compute the cholesky")
    ("nwarmups",      value<int64_t>()      ->default_value(1),          "Number of warmup runs")
    ("check-result",  bool_switch()         ->default_value(false),      "Check the triangular system solution (for each run)")
  ;
  // clang-format on

  desc_commandline.add(dlaf::getOptionsDescription());

  hpx::init_params p;
  p.desc_cmdline = desc_commandline;
  p.rp_callback = dlaf::initResourcePartitionerHandler;
  return hpx::init(argc, argv, p);
}

namespace {

options_t check_options(hpx::program_options::variables_map& vm) {
  char c_op = vm["op"].as<std::string>()[0];
  DLAF_ASSERT(c_op == 'N' || c_op == 'T' || c_op == 'C', c_op);

  // clang-format off
  options_t opts = {
    vm["m"].as<SizeType>(),     vm["n"].as<SizeType>(),
    vm["mb"].as<SizeType>(),    vm["nb"].as<SizeType>(),
    blas::char2op(c_op),
    vm["grid-rows"].as<int>(),  vm["grid-cols"].as<int>(),

    vm["nruns"].as<int64_t>(),
    vm["nwarmups"].as<int64_t>(),
    vm["check-result"].as<bool>(),
  };
  // clang-format on

  DLAF_ASSERT(opts.m > 0 && opts.n > 0, opts.m, opts.n);
  DLAF_ASSERT(opts.mb > 0 && opts.nb > 0, opts.mb, opts.nb);
  DLAF_ASSERT(opts.grid_rows > 0 && opts.grid_cols > 0, opts.grid_rows, opts.grid_cols);
  DLAF_ASSERT(opts.nruns > 0, opts.nruns);
  DLAF_ASSERT(opts.nwarmups >= 0, opts.nwarmups);

  return opts;
}

/// Returns a tuple of element generators of three matrices A(m x m), B (m x n), X (m x n), for which it
/// holds op(A) X = alpha B (alpha can be any value).
///
/// The elements of op(A) (@p el_op_a) are chosen such that:
///   op(A)_ik = (i+1) / (k+.5) * exp(I*(2*i-k)) for the referenced elements
///   op(A)_ik = -9.9 otherwise,
/// where I = 0 for real types or I is the complex unit for complex types.
///
/// The elements of X (@p el_x) are computed as
///   X_kj = (k+.5) / (j+2) * exp(I*(k+j)).
/// These data are typically used to check whether the result of the equation
/// performed with any algorithm is consistent with the computed values.
///
/// Finally, the elements of B (@p el_b) should be:
/// B_ij = (Sum_k op(A)_ik * X_kj) / alpha
///      = (op(A)_ii * X_ij + (kk-1) * gamma) / alpha,
/// where gamma = (i+1) / (j+2) * exp(I*(2*i+j)),
///       kk = i+1 if op(a) is an lower triangular matrix, or
///       kk = m-i if op(a) is an lower triangular matrix.
/// Therefore
/// B_ij = (X_ij + (kk-1) * gamma) / alpha, if diag == Unit
/// B_ij = kk * gamma / alpha, otherwise.
linear_system_t sampleLeftTr(blas::Uplo uplo, blas::Op op, blas::Diag diag, T alpha, SizeType m) {
  static_assert(std::is_arithmetic<T>::value && !std::is_integral<T>::value,
                "it is valid just with floating point values");

  bool op_a_lower = (uplo == blas::Uplo::Lower && op == blas::Op::NoTrans) ||
                    (uplo == blas::Uplo::Upper && op != blas::Op::NoTrans);

  auto el_op_a = [op_a_lower, diag](const GlobalElementIndex& index) -> T {
    if ((op_a_lower && index.row() < index.col()) || (!op_a_lower && index.row() > index.col()) ||
        (diag == blas::Diag::Unit && index.row() == index.col()))
      return static_cast<T>(-9.9);

    const T i = index.row();
    const T k = index.col();

    return (i + static_cast<T>(1)) / (k + static_cast<T>(.5));
  };

  auto el_x = [](const GlobalElementIndex& index) -> T {
    const T k = index.row();
    const T j = index.col();

    return (k + static_cast<T>(.5)) / (j + static_cast<T>(2));
  };

  auto el_b = [m, alpha, diag, op_a_lower, el_x](const GlobalElementIndex& index) -> T {
    const dlaf::BaseType<T> kk = op_a_lower ? index.row() + 1 : m - index.row();

    const T i = index.row();
    const T j = index.col();
    const T gamma = (i + 1) / (j + 2);
    if (diag == blas::Diag::Unit)
      return ((kk - 1) * gamma + el_x(index)) / alpha;
    else
      return kk * gamma / alpha;
  };

  return {el_op_a, el_b, el_x};
}

}<|MERGE_RESOLUTION|>--- conflicted
+++ resolved
@@ -95,11 +95,7 @@
 
     const auto side = blas::Side::Left;
     const auto uplo = blas::Uplo::Lower;
-<<<<<<< HEAD
     const auto op = opts.op;
-=======
-    const auto op = blas::Op::NoTrans;
->>>>>>> 8b6ad862
     const auto diag = blas::Diag::NonUnit;
     const T alpha = 2.0;
 
@@ -108,13 +104,8 @@
     auto add_mul = n * m * m / 2;
     const double total_ops = dlaf::total_ops<T>(add_mul, add_mul);
 
-<<<<<<< HEAD
     matrix_values_t ref_op_a, ref_b, ref_x;
     std::tie(ref_op_a, ref_b, ref_x) = ::sampleLeftTr(uplo, op, diag, alpha, ah.size().rows());
-=======
-    matrix_values_t ref_a, ref_b, ref_x;
-    std::tie(ref_a, ref_b, ref_x) = ::sampleLeftTr(uplo, op, diag, alpha, ah.size().rows());
->>>>>>> 8b6ad862
 
     for (int64_t run_index = -opts.nwarmups; run_index < opts.nruns; ++run_index) {
       if (0 == world.rank() && run_index >= 0)
@@ -122,11 +113,7 @@
 
       // setup matrix A and b
       using dlaf::matrix::util::set;
-<<<<<<< HEAD
       set(ah, ref_op_a, op);
-=======
-      set(ah, ref_a);
->>>>>>> 8b6ad862
       set(bh, ref_b);
       a.copySourceToTarget();
       b.copySourceToTarget();
@@ -156,15 +143,10 @@
       // (optional) run test
       if (opts.do_check) {
         // TODO do not check element by element, but evaluate the entire matrix
-<<<<<<< HEAD
-        const T max_error = 20 * (bh.size().rows() + 1) * dlaf::test::TypeUtilities<T>::error;
-=======
-
         static_assert(std::is_arithmetic<T>::value, "mul/add error is valid just for arithmetic types");
         constexpr T muladd_error = 2 * std::numeric_limits<T>::epsilon();
 
         const T max_error = 20 * (bh.size().rows() + 1) * muladd_error;
->>>>>>> 8b6ad862
         CHECK_MATRIX_NEAR(ref_x, bh, max_error, 0);
       }
     }
