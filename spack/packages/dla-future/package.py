--- conflicted
+++ resolved
@@ -63,13 +63,9 @@
 
     depends_on("pika@0.15.1:", when="@0.1")
     depends_on("pika@0.16:", when="@0.2.0")
-<<<<<<< HEAD
-    depends_on("pika@0.17:", when="@0.2.1:")
-    depends_on("pika@0.19:", when="@master")
-=======
     depends_on("pika@0.17:", when="@0.2.1")
     depends_on("pika@0.18:", when="@0.3.0:")
->>>>>>> 87005127
+    depends_on("pika@0.19:", when="@master")
     depends_on("pika-algorithms@0.1:", when="@:0.2")
     depends_on("pika +mpi")
     depends_on("pika +cuda", when="+cuda")
