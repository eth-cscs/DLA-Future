--- conflicted
+++ resolved
@@ -34,11 +34,8 @@
     variant("ci-test", default=False, description="Build for CI (Advanced usage).")
     conflicts('~miniapps', when='+ci-test')
 
-<<<<<<< HEAD
     variant("c_api", default=False, description="Build C API")
-=======
     variant("ci-check-threads", default=False, description="Check number of spawned threads in CI (Advanced usage).")
->>>>>>> 9b23883a
 
     depends_on("cmake@3.22:", type="build")
     depends_on("doxygen", type="build", when="+doc")
