--- conflicted
+++ resolved
@@ -233,19 +233,11 @@
 )
 
 # Define DLAF's permutations library
-<<<<<<< HEAD
-add_library(
-  dlaf.permutations OBJECT permutations/general/mc.cpp
-                           $<$<BOOL:${DLAF_WITH_GPU}>:permutations/general/gpu.cpp>
-                           $<$<BOOL:${DLAF_WITH_GPU}>:permutations/general/perms.cu>
-                           $<$<BOOL:${DLAF_WITH_GPU}>:permutations/general/invert.cu>
-=======
 DLAF_addSublibrary(
   permutations
   SOURCES permutations/general/mc.cpp $<$<BOOL:${DLAF_WITH_GPU}>:permutations/general/gpu.cpp>
-  GPU_SOURCES permutations/general/perms.cu
+  GPU_SOURCES permutations/general/perms.cu permutations/general/invert.cu
   LIBRARIES dlaf.core
->>>>>>> 4024b5d3
 )
 
 # Define DLAF's solver library
