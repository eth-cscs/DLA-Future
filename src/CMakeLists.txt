#
# Distributed Linear Algebra with Future (DLAF)
#
# Copyright (c) 2018-2019, ETH Zurich
# All rights reserved.
#
# Please, refer to the LICENSE file in the root directory.
# SPDX-License-Identifier: BSD-3-Clause
#

# Generate version header
find_program(GIT_EXE NAMES git)
string(TIMESTAMP DLAF_TIMESTAMP "%Y-%m-%d %H:%M:%S")
if(DEFINED GIT_EXE AND EXISTS "${PROJECT_SOURCE_DIR}/.git")
  execute_process(COMMAND git rev-parse HEAD
                  OUTPUT_VARIABLE DLAF_SHA
                  WORKING_DIRECTORY "${PROJECT_SOURCE_DIR}"
                  ERROR_QUIET
                  OUTPUT_STRIP_TRAILING_WHITESPACE)
  execute_process(COMMAND git diff --quiet HEAD
                  RESULT_VARIABLE DLAF_GIT_CHANGES
                  WORKING_DIRECTORY "${PROJECT_SOURCE_DIR}"
                  ERROR_QUIET)
  # Add a * to git SHA if there are changes
  if (DLAF_GIT_CHANGES EQUAL 1)
    set(DLAF_SHA "${DLAF_SHA} *")
  endif()
else()
  set(DLAF_SHA "N/A : archive")
endif()
configure_file("${PROJECT_SOURCE_DIR}/include/dlaf/version.h.in"
               "${PROJECT_BINARY_DIR}/include/dlaf/version.h"
               @ONLY)

<<<<<<< HEAD
=======
add_library(DLAF
  communication/communicator_impl.cpp
  communication/communicator.cpp
  communication/communicator_grid.cpp
  communication/datatypes.cpp
  matrix/distribution.cpp
  matrix/layout_info.cpp
  matrix.cpp
  memory/memory_view.cpp
  tile.cpp
  auxiliary/mc.cpp
  factorization/mc.cpp
  solver/mc.cpp
)

target_include_directories(DLAF
  PUBLIC
    $<BUILD_INTERFACE:${PROJECT_SOURCE_DIR}/include>
    $<BUILD_INTERFACE:${PROJECT_BINARY_DIR}/include>
    $<INSTALL_INTERFACE:include>
    ${HPX_INCLUDE_DIRS}
  PRIVATE
    include/
)

target_link_libraries(DLAF
  PUBLIC
    MPI::MPI_CXX
    ${HPX_LIBRARIES}
    ${LAPACK_TARGET}
    lapackpp
    blaspp
    $<TARGET_NAME_IF_EXISTS:dlaf::cublas>
    $<TARGET_NAME_IF_EXISTS:dlaf::cudart>
)

target_compile_features(DLAF PUBLIC cxx_std_14)

target_add_warnings(DLAF)

# ----- Options, Flags, Defines, ...

>>>>>>> 5fea02a3
# Check for pretty function support
include(CheckCXXSourceCompiles)
check_cxx_source_compiles("int main() { const char *name = __PRETTY_FUNCTION__; }" is_pretty_function_available)

# Assertions
if (CMAKE_BUILD_TYPE STREQUAL Debug)
  set(DLAF_ASSERT_DEFAULT          ON)
  set(DLAF_ASSERT_MODERATE_DEFAULT ON)
  set(DLAF_ASSERT_HEAVY_DEFAULT    ON)
else()
  set(DLAF_ASSERT_DEFAULT          ON)
  set(DLAF_ASSERT_MODERATE_DEFAULT OFF)
  set(DLAF_ASSERT_HEAVY_DEFAULT    OFF)
endif()

option(DLAF_ASSERT_ENABLE          "Enable low impact assertions"    ${DLAF_ASSERT_DEFAULT})
option(DLAF_ASSERT_MODERATE_ENABLE "Enable medium impact assertions" ${DLAF_ASSERT_MODERATE_DEFAULT})
option(DLAF_ASSERT_HEAVY_ENABLE    "Enable high impact assertions"   ${DLAF_ASSERT_HEAVY_DEFAULT})

# Define DLAF's PUBLIC properties
add_library(dlaf.prop INTERFACE)
target_include_directories(dlaf.prop
  INTERFACE
    $<BUILD_INTERFACE:${PROJECT_SOURCE_DIR}/include>
    $<BUILD_INTERFACE:${PROJECT_BINARY_DIR}/include>
    $<INSTALL_INTERFACE:include>
    ${HPX_INCLUDE_DIRS}
)
target_link_libraries(dlaf.prop
  INTERFACE
    MPI::MPI_CXX
    ${HPX_LIBRARIES}
    ${LAPACK_TARGET}
    lapackpp
    blaspp
    $<TARGET_NAME_IF_EXISTS:dlaf::cublas>
    $<TARGET_NAME_IF_EXISTS:dlaf::cudart>
)
target_compile_features(dlaf.prop
  INTERFACE
    cxx_std_14
)
target_compile_definitions(dlaf.prop
  INTERFACE
    $<$<BOOL:${DLAF_ASSERT_ENABLE}>:DLAF_ASSERT_ENABLE>
    $<$<BOOL:${DLAF_ASSERT_MODERATE_ENABLE}>:DLAF_ASSERT_MODERATE_ENABLE>
    $<$<BOOL:${DLAF_ASSERT_HEAVY_ENABLE}>:DLAF_ASSERT_HEAVY_ENABLE>
    DLAF_FUNCTION_NAME=$<IF:$<BOOL:is_pretty_function_available>,__PRETTY_FUNCTION__,__func__>
    $<$<BOOL:${DLAF_WITH_CUDA}>:DLAF_WITH_CUDA>
)

# Define DLAF's CORE library
add_library(dlaf.core
  OBJECT
    communication/communicator_impl.cpp
    communication/communicator.cpp
    communication/communicator_grid.cpp
    communication/datatypes.cpp
    matrix/distribution.cpp
    matrix/layout_info.cpp
    matrix.cpp
    memory/memory_view.cpp
    tile.cpp
)
target_link_libraries(dlaf.core PUBLIC dlaf.prop)

# Define DLAF's Factorization library
add_library(dlaf.factorization OBJECT factorization/mc.cpp)
target_link_libraries(dlaf.factorization PUBLIC dlaf.prop)

# Define DLAF's Solver library
add_library(dlaf.solver OBJECT solver/mc.cpp)
target_link_libraries(dlaf.solver PUBLIC dlaf.prop)

# Define DLAF's complete library
add_library(DLAF
  $<TARGET_OBJECTS:dlaf.core>
  $<TARGET_OBJECTS:dlaf.factorization>
  $<TARGET_OBJECTS:dlaf.solver>
)
target_link_libraries(DLAF PUBLIC dlaf.prop)
target_add_warnings(DLAF)

# ----- DEPLOY
include(GNUInstallDirs)

install(TARGETS
  DLAF dlaf.prop
  EXPORT DLAF-Targets
  INCLUDES DESTINATION ${CMAKE_INSTALL_INCLUDEDIR}
)

# install includes
install(DIRECTORY ../include/
  DESTINATION ${CMAKE_INSTALL_INCLUDEDIR}
)

# install custom FindModules
install(DIRECTORY ../cmake/
  DESTINATION ${CMAKE_INSTALL_LIBDIR}/cmake
  FILES_MATCHING PATTERN "Find*.cmake"
  PATTERN "template" EXCLUDE
)

# install version header
install(FILES "${PROJECT_BINARY_DIR}/include/dlaf/version.h"
        DESTINATION "${CMAKE_INSTALL_INCLUDEDIR}")

# ----- CMake INTEGRATION
include(CMakePackageConfigHelpers)

# install targets configuration
install(EXPORT
  DLAF-Targets
  NAMESPACE DLAF::
  DESTINATION ${CMAKE_INSTALL_LIBDIR}/cmake
)

# Config-file preparation and install
configure_package_config_file(
  ${CMAKE_CURRENT_LIST_DIR}/../cmake/template/DLAFConfig.cmake.in
  ${CMAKE_CURRENT_BINARY_DIR}/DLAFConfig.cmake
  INSTALL_DESTINATION ${CMAKE_INSTALL_LIBDIR}/cmake
)

install(FILES
  ${CMAKE_CURRENT_BINARY_DIR}/DLAFConfig.cmake
  DESTINATION ${CMAKE_INSTALL_LIBDIR}/cmake
)<|MERGE_RESOLUTION|>--- conflicted
+++ resolved
@@ -32,8 +32,6 @@
                "${PROJECT_BINARY_DIR}/include/dlaf/version.h"
                @ONLY)
 
-<<<<<<< HEAD
-=======
 add_library(DLAF
   communication/communicator_impl.cpp
   communication/communicator.cpp
@@ -76,7 +74,6 @@
 
 # ----- Options, Flags, Defines, ...
 
->>>>>>> 5fea02a3
 # Check for pretty function support
 include(CheckCXXSourceCompiles)
 check_cxx_source_compiles("int main() { const char *name = __PRETTY_FUNCTION__; }" is_pretty_function_available)
