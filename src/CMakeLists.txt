#
# Distributed Linear Algebra with Future (DLAF)
#
# Copyright (c) 2018-2023, ETH Zurich
# All rights reserved.
#
# Please, refer to the LICENSE file in the root directory.
# SPDX-License-Identifier: BSD-3-Clause
#

# Generate version header
find_program(GIT_EXE NAMES git)
string(TIMESTAMP DLAF_TIMESTAMP "%Y-%m-%d %H:%M:%S")
if(DEFINED GIT_EXE AND EXISTS "${PROJECT_SOURCE_DIR}/.git")
  execute_process(
    COMMAND git rev-parse HEAD
    OUTPUT_VARIABLE DLAF_SHA
    WORKING_DIRECTORY "${PROJECT_SOURCE_DIR}"
    ERROR_QUIET OUTPUT_STRIP_TRAILING_WHITESPACE
  )
  execute_process(
    COMMAND git diff --quiet HEAD
    RESULT_VARIABLE DLAF_GIT_CHANGES
    WORKING_DIRECTORY "${PROJECT_SOURCE_DIR}"
    ERROR_QUIET
  )
  # Add a * to git SHA if there are changes
  if(DLAF_GIT_CHANGES EQUAL 1)
    set(DLAF_SHA "${DLAF_SHA} *")
  endif()
else()
  set(DLAF_SHA "N/A : archive")
endif()
configure_file(
  "${PROJECT_SOURCE_DIR}/include/dlaf/version.h.in" "${PROJECT_BINARY_DIR}/include/dlaf/version.h" @ONLY
)

# ----- Options, Flags, Defines, ...

# Check for pretty function support
include(CheckCXXSourceCompiles)
check_cxx_source_compiles(
  "int main() { const char *name = __PRETTY_FUNCTION__; }" is_pretty_function_available
)

# Assertions
if(CMAKE_BUILD_TYPE STREQUAL Debug)
  set(DLAF_ASSERT_DEFAULT ON)
  set(DLAF_ASSERT_MODERATE_DEFAULT ON)
  set(DLAF_ASSERT_HEAVY_DEFAULT ON)
else()
  set(DLAF_ASSERT_DEFAULT ON)
  set(DLAF_ASSERT_MODERATE_DEFAULT OFF)
  set(DLAF_ASSERT_HEAVY_DEFAULT OFF)
endif()

option(DLAF_ASSERT_ENABLE "Enable low impact assertions" ${DLAF_ASSERT_DEFAULT})
option(DLAF_ASSERT_MODERATE_ENABLE "Enable medium impact assertions" ${DLAF_ASSERT_MODERATE_DEFAULT})
option(DLAF_ASSERT_HEAVY_ENABLE "Enable high impact assertions" ${DLAF_ASSERT_HEAVY_DEFAULT})

# Define DLAF's PRIVATE properties
add_library(dlaf.prop_private INTERFACE)
target_compile_options(dlaf.prop_private INTERFACE -gz)
target_link_options(dlaf.prop_private INTERFACE -gz)

# Define DLAF's PUBLIC properties
add_library(dlaf.prop INTERFACE)
target_include_directories(
  dlaf.prop INTERFACE $<BUILD_INTERFACE:${PROJECT_SOURCE_DIR}/include>
                      $<BUILD_INTERFACE:${PROJECT_BINARY_DIR}/include> $<INSTALL_INTERFACE:include>
)
target_link_libraries(
  dlaf.prop
  INTERFACE
    MPI::MPI_CXX
    $<$<BOOL:${DLAF_WITH_OPENMP}>:OpenMP::OpenMP_CXX>
    DLAF::LAPACK
    pika::pika
    pika-algorithms::pika_algorithms
    lapackpp
    blaspp
    umpire
    $<$<BOOL:${DLAF_WITH_CUDA}>:CUDA::cublas>
    $<$<BOOL:${DLAF_WITH_CUDA}>:CUDA::cudart>
    $<$<BOOL:${DLAF_WITH_CUDA}>:CUDA::cusolver>
    $<$<BOOL:${DLAF_WITH_HIP}>:roc::rocblas>
    $<$<BOOL:${DLAF_WITH_HIP}>:roc::rocsolver>
    $<$<BOOL:${DLAF_WITH_HIP}>:roc::rocprim>
    $<$<LINK_LANGUAGE:HIP>:roc::rocthrust> # hip adds offload-arch globally for the CXX language in hip-config
    $<$<BOOL:${DLAF_WITH_GPU}>:whip::whip>
)
target_compile_definitions(
  dlaf.prop
  INTERFACE $<$<BOOL:${DLAF_ASSERT_ENABLE}>:DLAF_ASSERT_ENABLE>
            $<$<BOOL:${DLAF_ASSERT_MODERATE_ENABLE}>:DLAF_ASSERT_MODERATE_ENABLE>
            $<$<BOOL:${DLAF_ASSERT_HEAVY_ENABLE}>:DLAF_ASSERT_HEAVY_ENABLE>
            DLAF_FUNCTION_NAME=$<IF:$<BOOL:is_pretty_function_available>,__PRETTY_FUNCTION__,__func__>
            $<$<BOOL:${DLAF_WITH_MKL}>:DLAF_WITH_MKL>
            $<$<BOOL:${DLAF_WITH_GPU}>:DLAF_WITH_GPU>
            $<$<BOOL:${DLAF_WITH_CUDA}>:DLAF_WITH_CUDA>
            $<$<BOOL:${DLAF_WITH_HIP}>:DLAF_WITH_HIP>
            $<$<BOOL:${DLAF_WITH_HIP}>:ROCM_MATHLIBS_API_USE_HIP_COMPLEX>
            $<$<BOOL:${DLAF_WITH_CUDA_MPI_RDMA}>:DLAF_WITH_CUDA_MPI_RDMA>
)

# Precompiled headers
if(DLAF_WITH_PRECOMPILED_HEADERS)
  # We create two separate targets whose precompiled headers will be reused, one
  # for libraries and one for executables. Separate targets are needed because
  # the compilation flags for executables and libraries may differ.
  add_library(dlaf.pch_lib OBJECT dummy.cpp)
  target_link_libraries(dlaf.pch_lib PRIVATE dlaf.prop dlaf.prop_private)
  target_add_warnings(dlaf.pch_lib)

  add_executable(dlaf.pch_exe dummy.cpp)
  target_link_libraries(dlaf.pch_exe PRIVATE dlaf.prop dlaf.prop_private)
  target_add_warnings(dlaf.pch_exe)

  set(precompiled_headers
      <mpi.h>
      $<$<BOOL:${DLAF_WITH_CUDA}>:<pika/cuda.hpp$<ANGLE-R>>
      <pika/execution.hpp>
      <pika/future.hpp>
      <pika/mutex.hpp>
      <pika/program_options.hpp>
      <pika/runtime.hpp>
      <pika/thread.hpp>
      <blas.hh>
      # We exclude lapack.hh because it pulls in complex.h and defines I as a
      # macro. I is a commonly used e.g. as template parameter names and defining
      # it as a macro breaks compilation. Undefining I for the precompiled header
      # is a bigger hassle than excluding the header since it's a cheap header to
      # compile.
      # <lapack.hh>
      <umpire/Allocator.hpp>
      <umpire/ResourceManager.hpp>
      $<$<BOOL:${DLAF_WITH_CUDA}>:<cublas_v2.h$<ANGLE-R>>
      $<$<BOOL:${DLAF_WITH_CUDA}>:<cuda_runtime.h$<ANGLE-R>>
      $<$<BOOL:${DLAF_WITH_CUDA}>:<cusolverDn.h$<ANGLE-R>>
  )
  target_precompile_headers(dlaf.pch_lib PRIVATE ${precompiled_headers})
  target_precompile_headers(dlaf.pch_exe PRIVATE ${precompiled_headers})
endif()

# Helper function for creating sub-libraries that libDLAF consists of. It
# creates two variants of the library: one object library with the name
# dlaf.${name}_object and one static/shared library with the name dlaf.${name}.
# The object libraries are only meant for creating libDLAF. The static/shared
# libraries are meant for internal use in tests and miniapps.
function(DLAF_addSublibrary name)
  set(options "")
  set(oneValueArgs "")
  set(multiValueArgs SOURCES GPU_SOURCES COMPILE_OPTIONS LIBRARIES)
  cmake_parse_arguments(DLAF_ASL "${options}" "${oneValueArgs}" "${multiValueArgs}" ${ARGN})

  set(object_lib_name dlaf.${name}_object)
  set(lib_name dlaf.${name})

  add_library(${object_lib_name} OBJECT ${DLAF_ASL_SOURCES})
  if(DLAF_WITH_GPU)
    target_sources(${object_lib_name} PRIVATE ${DLAF_ASL_GPU_SOURCES})
    if(DLAF_WITH_HIP)
      set_source_files_properties(${DLAF_ASL_GPU_SOURCES} PROPERTIES LANGUAGE HIP LINKER_LANGUAGE HIP)
    endif()
  endif()

  target_compile_options(${object_lib_name} PRIVATE ${DLAF_ASL_COMPILE_OPTIONS})
  target_link_libraries(${object_lib_name} PRIVATE dlaf.prop dlaf.prop_private)
  target_add_warnings(${object_lib_name})
  DLAF_addPrecompiledHeaders(${object_lib_name})
  add_library(${lib_name} $<TARGET_OBJECTS:${object_lib_name}>)
  target_link_libraries(${lib_name} PUBLIC dlaf.prop)
  target_link_libraries(${lib_name} PUBLIC ${DLAF_ASL_LIBRARIES})
  target_link_libraries(${lib_name} PRIVATE dlaf.prop_private)
  if(DLAF_WITH_CUDA)
    set_target_properties(${lib_name} PROPERTIES CUDA_SEPARABLE_COMPILATION ON)
  endif()
endfunction()

# Define DLAF's CORE library
DLAF_addSublibrary(
  core
<<<<<<< HEAD
  SOURCES common/single_threaded_blas.cpp
=======
  SOURCES blas/scal.cpp
>>>>>>> bbc403cf
          communication/communicator_impl.cpp
          communication/communicator.cpp
          communication/communicator_grid.cpp
          communication/datatypes.cpp
          communication/kernels/all_reduce.cpp
          communication/kernels/broadcast.cpp
          communication/kernels/p2p.cpp
          communication/kernels/reduce.cpp
          init.cpp
          matrix/distribution.cpp
          matrix/layout_info.cpp
          matrix/retiled_matrix.cpp
          matrix/tile.cpp
          matrix.cpp
          matrix_mirror.cpp
          memory/memory_view.cpp
          memory/memory_chunk.cpp
          tune.cpp
  GPU_SOURCES cusolver/assert_info.cu cusolver/stedc.cu lapack/gpu/add.cu lapack/gpu/lacpy.cu
              lapack/gpu/laset.cu
  COMPILE_OPTIONS $<$<COMPILE_LANG_AND_ID:CUDA,NVIDIA>:--extended-lambda>
)

# Define DLAF's auxiliary library
DLAF_addSublibrary(auxiliary SOURCES auxiliary/norm/mc.cpp LIBRARIES dlaf.core)

# Define DLAF's eigensolver library
DLAF_addSublibrary(
  eigensolver
  SOURCES eigensolver/band_to_tridiag/mc.cpp
          eigensolver/bt_band_to_tridiag/mc.cpp
          $<$<BOOL:${DLAF_WITH_GPU}>:eigensolver/bt_band_to_tridiag/gpu.cpp>
          eigensolver/bt_reduction_to_band/mc.cpp
          $<$<BOOL:${DLAF_WITH_GPU}>:eigensolver/bt_reduction_to_band/gpu.cpp>
          eigensolver/eigensolver/mc.cpp
          $<$<BOOL:${DLAF_WITH_GPU}>:eigensolver/eigensolver/gpu.cpp>
          eigensolver/gen_eigensolver/mc.cpp
          $<$<BOOL:${DLAF_WITH_GPU}>:eigensolver/gen_eigensolver/gpu.cpp>
          eigensolver/gen_to_std/mc.cpp
          $<$<BOOL:${DLAF_WITH_GPU}>:eigensolver/gen_to_std/gpu.cpp>
          eigensolver/reduction_to_band/mc.cpp
          $<$<BOOL:${DLAF_WITH_GPU}>:eigensolver/reduction_to_band/gpu.cpp>
  LIBRARIES dlaf.tridiagonal_eigensolver dlaf.solver dlaf.factorization dlaf.core
)

# Define DLAF's tridiagonal eigensolver library
DLAF_addSublibrary(
  tridiagonal_eigensolver
  SOURCES eigensolver/tridiag_solver/mc.cpp eigensolver/tridiag_solver/kernels.cpp
          $<$<BOOL:${DLAF_WITH_GPU}>:eigensolver/tridiag_solver/gpu.cpp>
  GPU_SOURCES eigensolver/tridiag_solver/kernels.cu
  LIBRARIES dlaf.factorization dlaf.multiplication dlaf.permutations dlaf.core
)
# Tmp! hip adds --offload-arch compile flag globally for the CXX language in
# hip-config. We would like therefore to only link to rocthrust when compiling
# with the HIP language. However COMPILE_LANGUAGE generator expression is not
# accepted in a target_link_libraries call. The LINK_LANGUAGE generator
# expression is therefore used but it doesn't add the include directories to the
# target it's linked to. This is a workaround for that.
target_include_directories(dlaf.tridiagonal_eigensolver_object SYSTEM PUBLIC ${rocthrust_INCLUDE_DIR})

# Define DLAF's factorization library
DLAF_addSublibrary(
  factorization
  SOURCES factorization/cholesky/mc.cpp $<$<BOOL:${DLAF_WITH_GPU}>:factorization/cholesky/gpu.cpp>
          factorization/qr/mc.cpp $<$<BOOL:${DLAF_WITH_GPU}>:factorization/qr/gpu.cpp>
  LIBRARIES dlaf.core
)

# Define DLAF's multiplication library
DLAF_addSublibrary(
  multiplication
  SOURCES multiplication/general/mc.cpp $<$<BOOL:${DLAF_WITH_GPU}>:multiplication/general/gpu.cpp>
          multiplication/hermitian/mc.cpp $<$<BOOL:${DLAF_WITH_GPU}>:multiplication/hermitian/gpu.cpp>
          multiplication/triangular/mc.cpp $<$<BOOL:${DLAF_WITH_GPU}>:multiplication/triangular/gpu.cpp>
  LIBRARIES dlaf.core
)

# Define DLAF's permutations library
DLAF_addSublibrary(
  permutations
  SOURCES permutations/general/mc.cpp $<$<BOOL:${DLAF_WITH_GPU}>:permutations/general/gpu.cpp>
  GPU_SOURCES permutations/general/perms.cu
  LIBRARIES dlaf.core
)

# Define DLAF's solver library
DLAF_addSublibrary(
  solver SOURCES solver/triangular/mc.cpp $<$<BOOL:${DLAF_WITH_GPU}>:solver/triangular/gpu.cpp>
  LIBRARIES dlaf.core
)

# Define DLAF's complete library
add_library(
  DLAF
  $<TARGET_OBJECTS:dlaf.core_object>
  $<TARGET_OBJECTS:dlaf.auxiliary_object>
  $<TARGET_OBJECTS:dlaf.eigensolver_object>
  $<TARGET_OBJECTS:dlaf.tridiagonal_eigensolver_object>
  $<TARGET_OBJECTS:dlaf.factorization_object>
  $<TARGET_OBJECTS:dlaf.multiplication_object>
  $<TARGET_OBJECTS:dlaf.permutations_object>
  $<TARGET_OBJECTS:dlaf.solver_object>
)
target_link_libraries(DLAF PUBLIC dlaf.prop)
target_link_libraries(DLAF PRIVATE dlaf.prop_private)
target_add_warnings(DLAF)
if(DLAF_WITH_CUDA)
  set_target_properties(DLAF PROPERTIES CUDA_SEPARABLE_COMPILATION ON)
endif()

# ----- DEPLOY
include(GNUInstallDirs)

set(DLAF_EXPORTED_TARGETS DLAF dlaf.prop dlaf.prop_private)

install(
  TARGETS ${DLAF_EXPORTED_TARGETS}
  EXPORT DLAF-Targets
  INCLUDES
  DESTINATION ${CMAKE_INSTALL_INCLUDEDIR}
)

# Create aliases as a `find_package(DLAF)` call would do.
# This allows external projects embedded in this build and depending on DLAF
# to use targets at configure time.
# Indeed, otherwise, targets would be available just calling find_package,
# that relies on DLAFConfig.cmake and DLAF-Targets, but the latter one would
# be available just after the cmake generate phase (i.e. too late).
foreach(_target ${DLAF_EXPORTED_TARGETS})
  add_library(DLAF::${_target} ALIAS ${_target})
endforeach()

# install includes
install(DIRECTORY ${PROJECT_SOURCE_DIR}/include/ DESTINATION ${CMAKE_INSTALL_INCLUDEDIR})

# install custom DLAF scripts
install(FILES ${PROJECT_SOURCE_DIR}/cmake/DLAF_AddTargetWarnings.cmake
        DESTINATION ${CMAKE_INSTALL_LIBDIR}/cmake/${CMAKE_PROJECT_NAME}
)

# install custom FindModules
install(
  DIRECTORY ${PROJECT_SOURCE_DIR}/cmake/
  DESTINATION ${CMAKE_INSTALL_LIBDIR}/cmake/${CMAKE_PROJECT_NAME}
  FILES_MATCHING
  PATTERN "Find*.cmake"
  PATTERN "template" EXCLUDE
)

# install version header
install(FILES "${PROJECT_BINARY_DIR}/include/dlaf/version.h" DESTINATION "${CMAKE_INSTALL_INCLUDEDIR}")

# ----- CMake INTEGRATION
include(CMakePackageConfigHelpers)

# install targets configuration
install(EXPORT DLAF-Targets NAMESPACE DLAF::
        DESTINATION ${CMAKE_INSTALL_LIBDIR}/cmake/${CMAKE_PROJECT_NAME}
)

# Config-file preparation and install
configure_package_config_file(
  ${PROJECT_SOURCE_DIR}/cmake/template/DLAFConfig.cmake.in ${CMAKE_CURRENT_BINARY_DIR}/DLAFConfig.cmake
  INSTALL_DESTINATION ${CMAKE_INSTALL_LIBDIR}/cmake/${CMAKE_PROJECT_NAME}
)

install(FILES ${CMAKE_CURRENT_BINARY_DIR}/DLAFConfig.cmake
        DESTINATION ${CMAKE_INSTALL_LIBDIR}/cmake/${CMAKE_PROJECT_NAME}
)<|MERGE_RESOLUTION|>--- conflicted
+++ resolved
@@ -180,11 +180,8 @@
 # Define DLAF's CORE library
 DLAF_addSublibrary(
   core
-<<<<<<< HEAD
-  SOURCES common/single_threaded_blas.cpp
-=======
   SOURCES blas/scal.cpp
->>>>>>> bbc403cf
+          common/single_threaded_blas.cpp
           communication/communicator_impl.cpp
           communication/communicator.cpp
           communication/communicator_grid.cpp
