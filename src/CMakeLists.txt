#
# Distributed Linear Algebra with Future (DLAF)
#
# Copyright (c) 2018-2022, ETH Zurich
# All rights reserved.
#
# Please, refer to the LICENSE file in the root directory.
# SPDX-License-Identifier: BSD-3-Clause
#

# Generate version header
find_program(GIT_EXE NAMES git)
string(TIMESTAMP DLAF_TIMESTAMP "%Y-%m-%d %H:%M:%S")
if(DEFINED GIT_EXE AND EXISTS "${PROJECT_SOURCE_DIR}/.git")
  execute_process(COMMAND git rev-parse HEAD
                  OUTPUT_VARIABLE DLAF_SHA
                  WORKING_DIRECTORY "${PROJECT_SOURCE_DIR}"
                  ERROR_QUIET
                  OUTPUT_STRIP_TRAILING_WHITESPACE)
  execute_process(COMMAND git diff --quiet HEAD
                  RESULT_VARIABLE DLAF_GIT_CHANGES
                  WORKING_DIRECTORY "${PROJECT_SOURCE_DIR}"
                  ERROR_QUIET)
  # Add a * to git SHA if there are changes
  if (DLAF_GIT_CHANGES EQUAL 1)
    set(DLAF_SHA "${DLAF_SHA} *")
  endif()
else()
  set(DLAF_SHA "N/A : archive")
endif()
configure_file("${PROJECT_SOURCE_DIR}/include/dlaf/version.h.in"
               "${PROJECT_BINARY_DIR}/include/dlaf/version.h"
               @ONLY)

# ----- Options, Flags, Defines, ...

# Check for pretty function support
include(CheckCXXSourceCompiles)
check_cxx_source_compiles("int main() { const char *name = __PRETTY_FUNCTION__; }" is_pretty_function_available)

# Assertions
if (CMAKE_BUILD_TYPE STREQUAL Debug)
  set(DLAF_ASSERT_DEFAULT          ON)
  set(DLAF_ASSERT_MODERATE_DEFAULT ON)
  set(DLAF_ASSERT_HEAVY_DEFAULT    ON)
else()
  set(DLAF_ASSERT_DEFAULT          ON)
  set(DLAF_ASSERT_MODERATE_DEFAULT OFF)
  set(DLAF_ASSERT_HEAVY_DEFAULT    OFF)
endif()

option(DLAF_ASSERT_ENABLE          "Enable low impact assertions"    ${DLAF_ASSERT_DEFAULT})
option(DLAF_ASSERT_MODERATE_ENABLE "Enable medium impact assertions" ${DLAF_ASSERT_MODERATE_DEFAULT})
option(DLAF_ASSERT_HEAVY_ENABLE    "Enable high impact assertions"   ${DLAF_ASSERT_HEAVY_DEFAULT})

# Define DLAF's PUBLIC properties
add_library(dlaf.prop INTERFACE)
target_include_directories(dlaf.prop
  INTERFACE
    $<BUILD_INTERFACE:${PROJECT_SOURCE_DIR}/include>
    $<BUILD_INTERFACE:${PROJECT_BINARY_DIR}/include>
    $<INSTALL_INTERFACE:include>
)
target_link_libraries(dlaf.prop
  INTERFACE
    MPI::MPI_CXX
    LAPACK::LAPACK
    pika::pika
    lapackpp
    blaspp
    umpire
    $<TARGET_NAME_IF_EXISTS:dlaf::cublas>
    $<TARGET_NAME_IF_EXISTS:dlaf::cudart>
    $<TARGET_NAME_IF_EXISTS:dlaf::cusolver>
    $<TARGET_NAME_IF_EXISTS:roc::hipblas>
    $<TARGET_NAME_IF_EXISTS:roc::rocblas>
    $<TARGET_NAME_IF_EXISTS:roc::rocsolver>
)
target_compile_features(dlaf.prop
  INTERFACE
    cxx_std_17
)
target_compile_definitions(dlaf.prop
  INTERFACE
    $<$<BOOL:${DLAF_ASSERT_ENABLE}>:DLAF_ASSERT_ENABLE>
    $<$<BOOL:${DLAF_ASSERT_MODERATE_ENABLE}>:DLAF_ASSERT_MODERATE_ENABLE>
    $<$<BOOL:${DLAF_ASSERT_HEAVY_ENABLE}>:DLAF_ASSERT_HEAVY_ENABLE>
    DLAF_FUNCTION_NAME=$<IF:$<BOOL:is_pretty_function_available>,__PRETTY_FUNCTION__,__func__>
    $<$<BOOL:${DLAF_WITH_GPU}>:DLAF_WITH_GPU>
    $<$<BOOL:${DLAF_WITH_CUDA}>:DLAF_WITH_CUDA>
    $<$<BOOL:${DLAF_WITH_HIP}>:DLAF_WITH_HIP>
    $<$<BOOL:${DLAF_WITH_HIP}>:ROCM_MATHLIBS_API_USE_HIP_COMPLEX>
    $<$<BOOL:${DLAF_WITH_CUDA_MPI_RDMA}>:DLAF_WITH_CUDA_MPI_RDMA>
)

# Precompiled headers
if(DLAF_WITH_PRECOMPILED_HEADERS)
  # We create two separate targets whose precompiled headers will be reused, one
  # for libraries and one for executables. Separate targets are needed because
  # the compilation flags for executables and libraries may differ.
  add_library(dlaf.pch_lib OBJECT dummy.cpp)
  target_link_libraries(dlaf.pch_lib PRIVATE dlaf.prop)
  target_add_warnings(dlaf.pch_lib)

  add_executable(dlaf.pch_exe dummy.cpp)
  target_link_libraries(dlaf.pch_exe PRIVATE dlaf.prop)
  target_add_warnings(dlaf.pch_exe)

  set(precompiled_headers
    <mpi.h>

    $<$<BOOL:${DLAF_WITH_CUDA}>:<pika/cuda.hpp$<ANGLE-R>>
    <pika/execution.hpp>
    <pika/future.hpp>
    <pika/mutex.hpp>
    <pika/program_options.hpp>
    <pika/runtime.hpp>
    <pika/thread.hpp>
    <pika/unwrap.hpp>

    <blas.hh>
    # We exclude lapack.hh because it pulls in complex.h and defines I as a
    # macro. I is a commonly used e.g. as template parameter names and defining
    # it as a macro breaks compilation. Undefining I for the precompiled header
    # is a bigger hassle than excluding the header since it's a cheap header to
    # compile.
    # <lapack.hh>

    <umpire/Allocator.hpp>
    <umpire/ResourceManager.hpp>

    $<$<BOOL:${DLAF_WITH_CUDA}>:<cublas_v2.h$<ANGLE-R>>
    $<$<BOOL:${DLAF_WITH_CUDA}>:<cuda_runtime.h$<ANGLE-R>>
    $<$<BOOL:${DLAF_WITH_CUDA}>:<cusolverDn.h$<ANGLE-R>>
  )
  target_precompile_headers(dlaf.pch_lib PRIVATE ${precompiled_headers})
  target_precompile_headers(dlaf.pch_exe PRIVATE ${precompiled_headers})
endif()

# Define DLAF's CORE library
add_library(dlaf.core
  OBJECT
    communication/communicator_impl.cpp
    communication/communicator.cpp
    communication/communicator_grid.cpp
    communication/datatypes.cpp
    init.cpp
    matrix/distribution.cpp
    matrix/layout_info.cpp
    matrix/tile.cpp
    matrix.cpp
    matrix_mirror.cpp
    memory/memory_view.cpp
    memory/memory_chunk.cpp
<<<<<<< HEAD
    $<$<BOOL:${DLAF_WITH_GPU}>:cusolver/assert_info.cu>
=======
    lapack/laed4.cpp
    $<$<BOOL:${DLAF_WITH_CUDA}>:cusolver/assert_info.cu>
>>>>>>> 4e0f090b
    $<$<BOOL:${DLAF_WITH_CUDA}>:lapack/gpu/lacpy.cu>
    $<$<BOOL:${DLAF_WITH_CUDA}>:lapack/gpu/laset.cu>
)
target_compile_options(dlaf.core PRIVATE $<$<COMPILE_LANG_AND_ID:CUDA,NVIDIA>:--extended-lambda>)
target_link_libraries(dlaf.core PUBLIC dlaf.prop)
target_add_warnings(dlaf.core)
DLAF_addPrecompiledHeaders(dlaf.core)

# Define DLAF's auxiliary library
add_library(dlaf.auxiliary OBJECT auxiliary/norm/mc.cpp)
target_link_libraries(dlaf.auxiliary PUBLIC dlaf.prop)
target_add_warnings(dlaf.auxiliary)
DLAF_addPrecompiledHeaders(dlaf.auxiliary)

# Define DLAF's eigensolver library
add_library(dlaf.eigensolver OBJECT
  eigensolver/band_to_tridiag/mc.cpp
  eigensolver/bt_band_to_tridiag/mc.cpp
  $<$<BOOL:${DLAF_WITH_GPU}>:eigensolver/bt_band_to_tridiag/gpu.cpp>
  eigensolver/bt_reduction_to_band/mc.cpp
  $<$<BOOL:${DLAF_WITH_GPU}>:eigensolver/bt_reduction_to_band/gpu.cpp>
  eigensolver/eigensolver/mc.cpp
  $<$<BOOL:${DLAF_WITH_GPU}>:eigensolver/eigensolver/gpu.cpp>
  eigensolver/gen_eigensolver/mc.cpp
  $<$<BOOL:${DLAF_WITH_GPU}>:eigensolver/gen_eigensolver/gpu.cpp>
  eigensolver/gen_to_std/mc.cpp
  $<$<BOOL:${DLAF_WITH_GPU}>:eigensolver/gen_to_std/gpu.cpp>
  eigensolver/reduction_to_band/mc.cpp
  $<$<BOOL:${DLAF_WITH_GPU}>:eigensolver/reduction_to_band/gpu.cpp>)
target_link_libraries(dlaf.eigensolver PUBLIC dlaf.prop)
target_add_warnings(dlaf.eigensolver)
DLAF_addPrecompiledHeaders(dlaf.eigensolver)

# Define DLAF's factorization library
add_library(dlaf.factorization OBJECT
  factorization/cholesky/mc.cpp
  $<$<BOOL:${DLAF_WITH_GPU}>:factorization/cholesky/gpu.cpp>
  factorization/qr/mc.cpp
  $<$<BOOL:${DLAF_WITH_GPU}>:factorization/qr/gpu.cpp>
)
target_compile_options(dlaf.factorization PRIVATE $<$<COMPILE_LANG_AND_ID:CUDA,NVIDIA>:--extended-lambda>)
target_link_libraries(dlaf.factorization PUBLIC dlaf.prop)
target_add_warnings(dlaf.factorization)
DLAF_addPrecompiledHeaders(dlaf.factorization)

# Define DLAF's multiplication library
add_library(dlaf.multiplication OBJECT
  multiplication/triangular/mc.cpp
  $<$<BOOL:${DLAF_WITH_GPU}>:multiplication/triangular/gpu.cpp>)
target_link_libraries(dlaf.multiplication PUBLIC dlaf.prop)
target_add_warnings(dlaf.multiplication)
DLAF_addPrecompiledHeaders(dlaf.multiplication)

# Define DLAF's solver library
add_library(dlaf.solver OBJECT
  solver/triangular/mc.cpp
  $<$<BOOL:${DLAF_WITH_GPU}>:solver/triangular/gpu.cpp>)
target_link_libraries(dlaf.solver PUBLIC dlaf.prop)
target_add_warnings(dlaf.solver)
DLAF_addPrecompiledHeaders(dlaf.solver)

# Define DLAF's complete library
add_library(DLAF
  $<TARGET_OBJECTS:dlaf.core>
  $<TARGET_OBJECTS:dlaf.auxiliary>
  $<TARGET_OBJECTS:dlaf.eigensolver>
  $<TARGET_OBJECTS:dlaf.factorization>
  $<TARGET_OBJECTS:dlaf.multiplication>
  $<TARGET_OBJECTS:dlaf.solver>
)
target_link_libraries(DLAF PUBLIC dlaf.prop)
target_add_warnings(DLAF)

# ----- DEPLOY
include(GNUInstallDirs)

install(TARGETS
  DLAF dlaf.prop
  EXPORT DLAF-Targets
  INCLUDES DESTINATION ${CMAKE_INSTALL_INCLUDEDIR}
)

# install includes
install(DIRECTORY ../include/
  DESTINATION ${CMAKE_INSTALL_INCLUDEDIR}
)

# install custom FindModules
install(DIRECTORY ../cmake/
  DESTINATION ${CMAKE_INSTALL_LIBDIR}/cmake/${CMAKE_PROJECT_NAME}
  FILES_MATCHING PATTERN "Find*.cmake"
  PATTERN "template" EXCLUDE
)

# install version header
install(FILES "${PROJECT_BINARY_DIR}/include/dlaf/version.h"
        DESTINATION "${CMAKE_INSTALL_INCLUDEDIR}")

# ----- CMake INTEGRATION
include(CMakePackageConfigHelpers)

# install targets configuration
install(EXPORT
  DLAF-Targets
  NAMESPACE DLAF::
  DESTINATION ${CMAKE_INSTALL_LIBDIR}/cmake/${CMAKE_PROJECT_NAME}
)

# Config-file preparation and install
configure_package_config_file(
  ${CMAKE_CURRENT_LIST_DIR}/../cmake/template/DLAFConfig.cmake.in
  ${CMAKE_CURRENT_BINARY_DIR}/DLAFConfig.cmake
  INSTALL_DESTINATION ${CMAKE_INSTALL_LIBDIR}/cmake/${CMAKE_PROJECT_NAME}
)

install(FILES
  ${CMAKE_CURRENT_BINARY_DIR}/DLAFConfig.cmake
  DESTINATION ${CMAKE_INSTALL_LIBDIR}/cmake/${CMAKE_PROJECT_NAME}
)<|MERGE_RESOLUTION|>--- conflicted
+++ resolved
@@ -152,12 +152,8 @@
     matrix_mirror.cpp
     memory/memory_view.cpp
     memory/memory_chunk.cpp
-<<<<<<< HEAD
+    lapack/laed4.cpp
     $<$<BOOL:${DLAF_WITH_GPU}>:cusolver/assert_info.cu>
-=======
-    lapack/laed4.cpp
-    $<$<BOOL:${DLAF_WITH_CUDA}>:cusolver/assert_info.cu>
->>>>>>> 4e0f090b
     $<$<BOOL:${DLAF_WITH_CUDA}>:lapack/gpu/lacpy.cu>
     $<$<BOOL:${DLAF_WITH_CUDA}>:lapack/gpu/laset.cu>
 )
