//
// Distributed Linear Algebra with Future (DLAF)
//
// Copyright (c) 2018-2024, ETH Zurich
// All rights reserved.
//
// Please, refer to the LICENSE file in the root directory.
// SPDX-License-Identifier: BSD-3-Clause
//

#pragma once

#include <blas.hh>
#include <mpi.h>

#include <pika/init.hpp>

#include <dlaf/blas/enum_parse.h>
#include <dlaf/common/assert.h>
#include <dlaf/eigensolver/eigensolver.h>
#include <dlaf/matrix/create_matrix.h>
#include <dlaf/matrix/matrix.h>
#include <dlaf/matrix/matrix_mirror.h>
#include <dlaf/types.h>
#include <dlaf_c/desc.h>
#include <dlaf_c/grid.h>

#include "../blacs.h"
#include "../utils.h"

template <typename T>
int hermitian_eigensolver(const int dlaf_context, const char uplo, T* a,
                          const DLAF_descriptor dlaf_desca, dlaf::BaseType<T>* w, T* z,
                          const DLAF_descriptor dlaf_descz) {
  using MatrixHost = dlaf::matrix::Matrix<T, dlaf::Device::CPU>;
  using MatrixMirror = dlaf::matrix::MatrixMirror<T, dlaf::Device::Default, dlaf::Device::CPU>;
  using MatrixBaseMirror =
      dlaf::matrix::MatrixMirror<dlaf::BaseType<T>, dlaf::Device::Default, dlaf::Device::CPU>;

  DLAF_ASSERT(dlaf_desca.i == 0, dlaf_desca.i);
  DLAF_ASSERT(dlaf_desca.j == 0, dlaf_desca.j);
  DLAF_ASSERT(dlaf_descz.i == 0, dlaf_descz.i);
  DLAF_ASSERT(dlaf_descz.j == 0, dlaf_descz.j);

  pika::resume();

  auto& communicator_grid = grid_from_context(dlaf_context);

  auto [distribution_a, layout_a] = distribution_and_layout(dlaf_desca, communicator_grid);
  auto [distribution_z, layout_z] = distribution_and_layout(dlaf_descz, communicator_grid);

  MatrixHost matrix_host(distribution_a, layout_a, a);
  MatrixHost eigenvectors_host(distribution_z, layout_z, z);
  auto eigenvalues_host =
      dlaf::matrix::createMatrixFromColMajor<dlaf::Device::CPU>({dlaf_descz.m, 1}, {dlaf_descz.mb, 1},
                                                                std::max(dlaf_descz.m, 1), w);

  {
    MatrixMirror matrix(matrix_host);
    MatrixMirror eigenvectors(eigenvectors_host);
    MatrixBaseMirror eigenvalues(eigenvalues_host);

    // https://github.com/icl-utk-edu/blaspp/pull/82
    blas::Uplo uplo_;
    blas::from_string(std::string(1, uplo), &uplo_);

    dlaf::hermitian_eigensolver<dlaf::Backend::Default, dlaf::Device::Default, T>(
<<<<<<< HEAD
        communicator_grid, uplo_, matrix.get(), eigenvalues.get(), eigenvectors.get());
=======
        communicator_grid, dlaf::internal::char2uplo(uplo), matrix.get(), eigenvalues.get(),
        eigenvectors.get());
>>>>>>> 82785e00
  }  // Destroy mirror

  // Ensure data is copied back to the host
  eigenvalues_host.waitLocalTiles();
  eigenvectors_host.waitLocalTiles();

  pika::suspend();
  return 0;
}

#ifdef DLAF_WITH_SCALAPACK

template <typename T>
void pxheevd(const char uplo, const int m, T* a, const int ia, const int ja, const int desca[9],
             dlaf::BaseType<T>* w, T* z, const int iz, int jz, const int descz[9], int& info) {
  DLAF_ASSERT(desca[0] == 1, desca[0]);
  DLAF_ASSERT(descz[0] == 1, descz[0]);
  DLAF_ASSERT(desca[1] == descz[1], desca[1], descz[1]);
  DLAF_ASSERT(ia == 1, ia);
  DLAF_ASSERT(ja == 1, ja);
  DLAF_ASSERT(iz == 1, iz);
  DLAF_ASSERT(iz == 1, iz);

  auto dlaf_desca = make_dlaf_descriptor(m, m, ia, ja, desca);
  auto dlaf_descz = make_dlaf_descriptor(m, m, iz, jz, descz);

  auto _info = hermitian_eigensolver(desca[1], uplo, a, dlaf_desca, w, z, dlaf_descz);
  info = _info;
}

#endif<|MERGE_RESOLUTION|>--- conflicted
+++ resolved
@@ -60,17 +60,9 @@
     MatrixMirror eigenvectors(eigenvectors_host);
     MatrixBaseMirror eigenvalues(eigenvalues_host);
 
-    // https://github.com/icl-utk-edu/blaspp/pull/82
-    blas::Uplo uplo_;
-    blas::from_string(std::string(1, uplo), &uplo_);
-
     dlaf::hermitian_eigensolver<dlaf::Backend::Default, dlaf::Device::Default, T>(
-<<<<<<< HEAD
-        communicator_grid, uplo_, matrix.get(), eigenvalues.get(), eigenvectors.get());
-=======
         communicator_grid, dlaf::internal::char2uplo(uplo), matrix.get(), eigenvalues.get(),
         eigenvectors.get());
->>>>>>> 82785e00
   }  // Destroy mirror
 
   // Ensure data is copied back to the host
