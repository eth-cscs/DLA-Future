//
// Distributed Linear Algebra with Future (DLAF)
//
// Copyright (c) 2018-2024, ETH Zurich
// All rights reserved.
//
// Please, refer to the LICENSE file in the root directory.
// SPDX-License-Identifier: BSD-3-Clause
//

#pragma once

#include <blas.hh>
#include <mpi.h>

#include <pika/init.hpp>

#include <dlaf/common/assert.h>
#include <dlaf/eigensolver/gen_eigensolver.h>
#include <dlaf/matrix/create_matrix.h>
#include <dlaf/matrix/matrix.h>
#include <dlaf/matrix/matrix_mirror.h>
#include <dlaf/types.h>
#include <dlaf_c/desc.h>
#include <dlaf_c/grid.h>

#include "../blacs.h"
#include "../utils.h"

template <typename T>
int hermitian_generalized_eigensolver_helper(const int dlaf_context, const char uplo, T* a,
                                             const DLAF_descriptor dlaf_desca, T* b,
                                             const DLAF_descriptor dlaf_descb, dlaf::BaseType<T>* w,
                                             T* z, const DLAF_descriptor dlaf_descz, bool factorized) {
  using MatrixHost = dlaf::matrix::Matrix<T, dlaf::Device::CPU>;
  using MatrixMirror = dlaf::matrix::MatrixMirror<T, dlaf::Device::Default, dlaf::Device::CPU>;
  using MatrixBaseMirror =
      dlaf::matrix::MatrixMirror<dlaf::BaseType<T>, dlaf::Device::Default, dlaf::Device::CPU>;

  DLAF_ASSERT(dlaf_desca.i == 0, dlaf_desca.i);
  DLAF_ASSERT(dlaf_desca.j == 0, dlaf_desca.j);
  DLAF_ASSERT(dlaf_descb.i == 0, dlaf_descb.i);
  DLAF_ASSERT(dlaf_descb.j == 0, dlaf_descb.j);
  DLAF_ASSERT(dlaf_descz.i == 0, dlaf_descz.i);
  DLAF_ASSERT(dlaf_descz.j == 0, dlaf_descz.j);

  pika::resume();

  auto& communicator_grid = grid_from_context(dlaf_context);

  auto [distribution_a, layout_a] = distribution_and_layout(dlaf_desca, communicator_grid);
  auto [distribution_b, layout_b] = distribution_and_layout(dlaf_descb, communicator_grid);
  auto [distribution_z, layout_z] = distribution_and_layout(dlaf_descz, communicator_grid);

  MatrixHost matrix_host_a(distribution_a, layout_a, a);
  MatrixHost matrix_host_b(distribution_b, layout_b, b);
  MatrixHost eigenvectors_host(distribution_z, layout_z, z);
  auto eigenvalues_host =
      dlaf::matrix::createMatrixFromColMajor<dlaf::Device::CPU>({dlaf_descz.m, 1}, {dlaf_descz.mb, 1},
                                                                std::max(dlaf_descz.m, 1), w);

  {
    MatrixMirror matrix_a(matrix_host_a);
    MatrixMirror matrix_b(matrix_host_b);
    MatrixMirror eigenvectors(eigenvectors_host);
    MatrixBaseMirror eigenvalues(eigenvalues_host);

    if (!factorized) {
      dlaf::hermitian_generalized_eigensolver<dlaf::Backend::Default, dlaf::Device::Default, T>(
          communicator_grid, blas::char2uplo(uplo), matrix_a.get(), matrix_b.get(), eigenvalues.get(),
          eigenvectors.get());
    }
    else {
      dlaf::hermitian_generalized_eigensolver_factorized<dlaf::Backend::Default, dlaf::Device::Default,
                                                         T>(communicator_grid, blas::char2uplo(uplo),
                                                            matrix_a.get(), matrix_b.get(),
                                                            eigenvalues.get(), eigenvectors.get());
    }
  }  // Destroy mirror

  // Ensure data is copied back to the host
  eigenvalues_host.waitLocalTiles();
  eigenvectors_host.waitLocalTiles();

  pika::suspend();
  return 0;
}

template <typename T>
int hermitian_generalized_eigensolver(const int dlaf_context, const char uplo, T* a,
                                      const DLAF_descriptor dlaf_desca, T* b,
                                      const DLAF_descriptor dlaf_descb, dlaf::BaseType<T>* w, T* z,
                                      const DLAF_descriptor dlaf_descz) {
  return hermitian_generalized_eigensolver_helper<T>(dlaf_context, uplo, a, dlaf_desca, b, dlaf_descb, w,
                                                     z, dlaf_descz, false);
}

template <typename T>
int hermitian_generalized_eigensolver_factorized(const int dlaf_context, const char uplo, T* a,
                                                 const DLAF_descriptor dlaf_desca, T* b,
                                                 const DLAF_descriptor dlaf_descb, dlaf::BaseType<T>* w,
                                                 T* z, const DLAF_descriptor dlaf_descz) {
  return hermitian_generalized_eigensolver_helper<T>(dlaf_context, uplo, a, dlaf_desca, b, dlaf_descb, w,
                                                     z, dlaf_descz, true);
}

#ifdef DLAF_WITH_SCALAPACK

template <typename T>
<<<<<<< HEAD
void pxhegvd_helper(const char uplo, const int m, T* a, const int ia, const int ja, const int desca[9],
                    T* b, const int ib, const int jb, const int descb[9], dlaf::BaseType<T>* w, T* z,
                    const int iz, int jz, const int descz[9], int& info, bool factorized) {
=======
void pxhegvd(const char uplo, const int m, T* a, const int ia, const int ja, const int desca[9], T* b,
             const int ib, const int jb, const int descb[9], dlaf::BaseType<T>* w, T* z, const int iz,
             int jz, const int descz[9], int& info) {
>>>>>>> ce42f63b
  DLAF_ASSERT(desca[0] == 1, desca[0]);
  DLAF_ASSERT(descb[0] == 1, descb[0]);
  DLAF_ASSERT(descz[0] == 1, descz[0]);
  DLAF_ASSERT(desca[1] == descb[1], desca[1], descb[1]);
  DLAF_ASSERT(desca[1] == descz[1], desca[1], descz[1]);
  DLAF_ASSERT(ia == 1, ia);
  DLAF_ASSERT(ja == 1, ja);
  DLAF_ASSERT(ib == 1, ib);
  DLAF_ASSERT(jb == 1, jb);
  DLAF_ASSERT(iz == 1, iz);
  DLAF_ASSERT(iz == 1, iz);

  auto dlaf_desca = make_dlaf_descriptor(m, m, ia, ja, desca);
  auto dlaf_descb = make_dlaf_descriptor(m, m, ib, jb, descb);
  auto dlaf_descz = make_dlaf_descriptor(m, m, iz, jz, descz);

  if (!factorized) {
    info = hermitian_generalized_eigensolver<T>(desca[1], uplo, a, dlaf_desca, b, dlaf_descb, w, z,
                                                dlaf_descz);
  }
  else {
    info = hermitian_generalized_eigensolver_factorized<T>(desca[1], uplo, a, dlaf_desca, b, dlaf_descb,
                                                           w, z, dlaf_descz);
  }
}

template <typename T>
void pxhegvx(const char uplo, const int m, T* a, const int ia, const int ja, const int desca[9], T* b,
             const int ib, const int jb, const int descb[9], dlaf::BaseType<T>* w, T* z, const int iz,
             int jz, const int descz[9], int& info) {
  pxhegvd_helper<T>(uplo, m, a, ia, ja, desca, b, ib, jb, descb, w, z, iz, jz, descz, info, false);
}

template <typename T>
void pxhegvd_factorized(const char uplo, const int m, T* a, const int ia, const int ja,
                        const int desca[9], T* b, const int ib, const int jb, const int descb[9],
                        dlaf::BaseType<T>* w, T* z, const int iz, int jz, const int descz[9],
                        int& info) {
  pxhegvd_helper<T>(uplo, m, a, ia, ja, desca, b, ib, jb, descb, w, z, iz, jz, descz, info, true);
}

#endif<|MERGE_RESOLUTION|>--- conflicted
+++ resolved
@@ -107,15 +107,9 @@
 #ifdef DLAF_WITH_SCALAPACK
 
 template <typename T>
-<<<<<<< HEAD
 void pxhegvd_helper(const char uplo, const int m, T* a, const int ia, const int ja, const int desca[9],
                     T* b, const int ib, const int jb, const int descb[9], dlaf::BaseType<T>* w, T* z,
                     const int iz, int jz, const int descz[9], int& info, bool factorized) {
-=======
-void pxhegvd(const char uplo, const int m, T* a, const int ia, const int ja, const int desca[9], T* b,
-             const int ib, const int jb, const int descb[9], dlaf::BaseType<T>* w, T* z, const int iz,
-             int jz, const int descz[9], int& info) {
->>>>>>> ce42f63b
   DLAF_ASSERT(desca[0] == 1, desca[0]);
   DLAF_ASSERT(descb[0] == 1, descb[0]);
   DLAF_ASSERT(descz[0] == 1, descz[0]);
@@ -143,7 +137,7 @@
 }
 
 template <typename T>
-void pxhegvx(const char uplo, const int m, T* a, const int ia, const int ja, const int desca[9], T* b,
+void pxhegvd(const char uplo, const int m, T* a, const int ia, const int ja, const int desca[9], T* b,
              const int ib, const int jb, const int descb[9], dlaf::BaseType<T>* w, T* z, const int iz,
              int jz, const int descz[9], int& info) {
   pxhegvd_helper<T>(uplo, m, a, ia, ja, desca, b, ib, jb, descb, w, z, iz, jz, descz, info, false);
