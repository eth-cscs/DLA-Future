//
// Distributed Linear Algebra with Future (DLAF)
//
// Copyright (c) 2018-2023, ETH Zurich
// All rights reserved.
//
// Please, refer to the LICENSE file in the root directory.
// SPDX-License-Identifier: BSD-3-Clause
//

#pragma once

#include <blas.hh>
#include <blas/util.hh>
#include <mpi.h>

#include <pika/init.hpp>

#include <dlaf/factorization/cholesky.h>
#include <dlaf/matrix/matrix.h>
#include <dlaf/matrix/matrix_mirror.h>
#include <dlaf_c/desc.h>
#include <dlaf_c/grid.h>
#include <dlaf_c/utils.h>

#include "../blacs.h"
#include "../utils.h"

template <typename T>
int cholesky_factorization(const int dlaf_context, const char uplo, T* a,
                           const DLAF_descriptor dlaf_desca) {
  using MatrixMirror = dlaf::matrix::MatrixMirror<T, dlaf::Device::Default, dlaf::Device::CPU>;

  DLAF_ASSERT(dlaf_desca.i == 0, dlaf_desca.i);
  DLAF_ASSERT(dlaf_desca.j == 0, dlaf_desca.j);

  pika::resume();

<<<<<<< HEAD
  auto& communicator_grid = dlaf_grids.at(dlaf_context);
=======
  auto communicator_grid = grid_from_context(dlaf_context);
>>>>>>> e778dc99

  auto [distribution, layout] = distribution_and_layout(dlaf_desca, communicator_grid);

  dlaf::matrix::Matrix<T, dlaf::Device::CPU> matrix_host(std::move(distribution), layout, a);

  {
    MatrixMirror matrix(matrix_host);

    dlaf::cholesky_factorization<dlaf::Backend::Default, dlaf::Device::Default, T>(communicator_grid,
                                                                                   blas::char2uplo(uplo),
                                                                                   matrix.get());
  }  // Destroy mirror

  matrix_host.waitLocalTiles();

  pika::suspend();

  return 0;
}

#ifdef DLAF_WITH_SCALAPACK

template <typename T>
void pxpotrf(const char uplo, const int n, T* a, const int ia, const int ja, const int desca[9],
             int& info) {
  DLAF_ASSERT(desca[0] == 1, desca[0]);
  DLAF_ASSERT(ia == 1, ia);
  DLAF_ASSERT(ja == 1, ja);

  auto dlaf_desca = make_dlaf_descriptor(n, n, ia, ja, desca);

  auto _info = cholesky_factorization(desca[1], uplo, a, dlaf_desca);
  info = _info;
}

#endif<|MERGE_RESOLUTION|>--- conflicted
+++ resolved
@@ -36,11 +36,7 @@
 
   pika::resume();
 
-<<<<<<< HEAD
-  auto& communicator_grid = dlaf_grids.at(dlaf_context);
-=======
-  auto communicator_grid = grid_from_context(dlaf_context);
->>>>>>> e778dc99
+  auto& communicator_grid = grid_from_context(dlaf_context);
 
   auto [distribution, layout] = distribution_and_layout(dlaf_desca, communicator_grid);
 
