//
// Distributed Linear Algebra with Future (DLAF)
//
// Copyright (c) 2018-2024, ETH Zurich
// All rights reserved.
//
// Please, refer to the LICENSE file in the root directory.
// SPDX-License-Identifier: BSD-3-Clause
//

#pragma once

#include <utility>

#include <blas.hh>
#include <blas/util.hh>
#include <mpi.h>

#include <pika/init.hpp>

#include <dlaf/blas/enum_parse.h>
#include <dlaf/factorization/cholesky.h>
#include <dlaf/matrix/matrix.h>
#include <dlaf/matrix/matrix_mirror.h>
#include <dlaf_c/desc.h>
#include <dlaf_c/grid.h>
#include <dlaf_c/utils.h>

#include "../blacs.h"
#include "../utils.h"

template <typename T>
int cholesky_factorization(const int dlaf_context, const char uplo, T* a,
                           const DLAF_descriptor dlaf_desca) {
  using MatrixMirror = dlaf::matrix::MatrixMirror<T, dlaf::Device::Default, dlaf::Device::CPU>;

  DLAF_ASSERT(dlaf_desca.i == 0, dlaf_desca.i);
  DLAF_ASSERT(dlaf_desca.j == 0, dlaf_desca.j);

  pika::resume();

  auto& communicator_grid = grid_from_context(dlaf_context);

  auto [distribution, layout] = distribution_and_layout(dlaf_desca, communicator_grid);

  dlaf::matrix::Matrix<T, dlaf::Device::CPU> matrix_host(std::move(distribution), layout, a);

  {
    MatrixMirror matrix(matrix_host);

<<<<<<< HEAD
    // https://github.com/icl-utk-edu/blaspp/pull/82
    blas::Uplo uplo_;
    blas::from_string(std::string(1, uplo), &uplo_);

    dlaf::cholesky_factorization<dlaf::Backend::Default, dlaf::Device::Default, T>(communicator_grid,
                                                                                   uplo_, matrix.get());
=======
    dlaf::cholesky_factorization<dlaf::Backend::Default, dlaf::Device::Default, T>(
        communicator_grid, dlaf::internal::char2uplo(uplo), matrix.get());
>>>>>>> 82785e00
  }  // Destroy mirror

  matrix_host.waitLocalTiles();

  pika::suspend();

  return 0;
}

#ifdef DLAF_WITH_SCALAPACK

template <typename T>
void pxpotrf(const char uplo, const int n, T* a, const int ia, const int ja, const int desca[9],
             int& info) {
  DLAF_ASSERT(desca[0] == 1, desca[0]);
  DLAF_ASSERT(ia == 1, ia);
  DLAF_ASSERT(ja == 1, ja);

  auto dlaf_desca = make_dlaf_descriptor(n, n, ia, ja, desca);

  auto _info = cholesky_factorization(desca[1], uplo, a, dlaf_desca);
  info = _info;
}

#endif<|MERGE_RESOLUTION|>--- conflicted
+++ resolved
@@ -48,17 +48,8 @@
   {
     MatrixMirror matrix(matrix_host);
 
-<<<<<<< HEAD
-    // https://github.com/icl-utk-edu/blaspp/pull/82
-    blas::Uplo uplo_;
-    blas::from_string(std::string(1, uplo), &uplo_);
-
-    dlaf::cholesky_factorization<dlaf::Backend::Default, dlaf::Device::Default, T>(communicator_grid,
-                                                                                   uplo_, matrix.get());
-=======
     dlaf::cholesky_factorization<dlaf::Backend::Default, dlaf::Device::Default, T>(
         communicator_grid, dlaf::internal::char2uplo(uplo), matrix.get());
->>>>>>> 82785e00
   }  // Destroy mirror
 
   matrix_host.waitLocalTiles();
