--- conflicted
+++ resolved
@@ -29,21 +29,6 @@
 #include <dlaf/sender/with_temporary_tile.h>
 
 namespace dlaf::comm {
-<<<<<<< HEAD
-=======
-namespace internal {
-// Non-blocking point to point send
-template <class T, Device D>
-void send(const Communicator& comm, IndexT_MPI dest, IndexT_MPI tag,
-          const matrix::Tile<const T, D>& tile, MPI_Request* req) {
-#if !defined(DLAF_WITH_MPI_GPU_AWARE)
-  static_assert(D == Device::CPU, "DLAF_WITH_MPI_GPU_AWARE=off, MPI accepts only CPU memory.");
-#endif
-
-  auto msg = comm::make_message(common::make_data(tile));
-  DLAF_MPI_CHECK_ERROR(MPI_Isend(msg.data(), msg.count(), msg.mpi_type(), dest, tag, comm, req));
-}
->>>>>>> bb69c879
 
 template <class T, Device D, class CommSender>
 [[nodiscard]] pika::execution::experimental::unique_any_sender<> schedule_send(
@@ -51,42 +36,12 @@
   using dlaf::internal::RequireContiguous;
   constexpr Device D_comm = CommunicationDevice_v<D>;
   constexpr auto require_contiguous =
-<<<<<<< HEAD
-#if defined(DLAF_WITH_MPI_GPU_SUPPORT) && defined(DLAF_WITH_MPI_GPU_SUPPORT_FORCE_CONTIGUOUS)
+#if defined(DLAF_WITH_MPI_GPU_AWARE) && defined(DLAF_WITH_MPI_GPU_FORCE_CONTIGUOUS)
       D_comm == Device::GPU ? RequireContiguous::Yes :
 #endif
                             RequireContiguous::No;
   return internal::schedule_send<D_comm, require_contiguous>(std::move(pcomm), dest, tag,
                                                              std::move(tile));
-=======
-#if defined(DLAF_WITH_MPI_GPU_AWARE) && defined(DLAF_WITH_MPI_GPU_FORCE_CONTIGUOUS)
-      comm_device_type == Device::GPU ? RequireContiguous::Yes :
-#endif
-                                      RequireContiguous::No;
-  return withTemporaryTile<comm_device_type, CopyToDestination::Yes, CopyFromDestination::No,
-                           require_contiguous>(std::forward<Sender>(tile), std::move(send));
-}
-
-// Non-blocking point to point receive
-template <class T, Device D>
-auto recv(const Communicator& comm, IndexT_MPI source, IndexT_MPI tag, const matrix::Tile<T, D>& tile,
-          MPI_Request* req) {
-#if !defined(DLAF_WITH_MPI_GPU_AWARE)
-  static_assert(D == Device::CPU, "DLAF_WITH_MPI_GPU_AWARE=off, MPI accepts only CPU memory.");
-#endif
-
-  auto msg = comm::make_message(common::make_data(tile));
-  DLAF_MPI_CHECK_ERROR(MPI_Irecv(msg.data(), msg.count(), msg.mpi_type(), source, tag, comm, req));
-}
-
-DLAF_MAKE_CALLABLE_OBJECT(recv);
-}
-
-template <class T, Device D, class CommSender>
-[[nodiscard]] pika::execution::experimental::unique_any_sender<> scheduleSend(
-    CommSender pcomm, IndexT_MPI dest, IndexT_MPI tag, dlaf::matrix::ReadOnlyTileSender<T, D> tile) {
-  return internal::scheduleSend(std::move(pcomm), dest, tag, std::move(tile));
->>>>>>> bb69c879
 }
 
 // clang-format off
@@ -102,13 +57,8 @@
   using dlaf::internal::RequireContiguous;
   constexpr Device D_comm = CommunicationDevice_v<D>;
   constexpr auto require_contiguous =
-<<<<<<< HEAD
-#if defined(DLAF_WITH_MPI_GPU_SUPPORT) && defined(DLAF_WITH_MPI_GPU_SUPPORT_FORCE_CONTIGUOUS)
+#if defined(DLAF_WITH_MPI_GPU_AWARE) && defined(DLAF_WITH_MPI_GPU_FORCE_CONTIGUOUS)
       D_comm == Device::GPU ? RequireContiguous::Yes :
-=======
-#if defined(DLAF_WITH_MPI_GPU_AWARE) && defined(DLAF_WITH_MPI_GPU_FORCE_CONTIGUOUS)
-      comm_device_type == Device::GPU ? RequireContiguous::Yes :
->>>>>>> bb69c879
 #endif
                             RequireContiguous::No;
 
