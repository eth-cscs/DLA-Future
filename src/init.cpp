//
// Distributed Linear Algebra with Future (DLAF)
//
// Copyright (c) 2020-2021, ETH Zurich
// All rights reserved.
//
// Please, refer to the LICENSE file in the root directory.
// SPDX-License-Identifier: BSD-3-Clause
//

#include <hpx/async_mpi/mpi_future.hpp>

#include <dlaf/common/assert.h>
#include <dlaf/communication/error.h>
#include <dlaf/init.h>
#include <dlaf/memory/memory_chunk.h>

#ifdef DLAF_WITH_CUDA
#include <dlaf/cublas/executor.h>
#include <dlaf/cuda/executor.h>
#endif

#include <cstdlib>
#include <iostream>
#include <memory>

namespace dlaf {
std::ostream& operator<<(std::ostream& os, configuration const& cfg) {
  os << "  num_np_cuda_streams_per_thread = " << cfg.num_np_cuda_streams_per_thread << std::endl;
  os << "  num_hp_cuda_streams_per_thread = " << cfg.num_hp_cuda_streams_per_thread << std::endl;
<<<<<<< HEAD
  os << "  umpire_host_memory_pool_initial_bytes = " << cfg.umpire_host_memory_pool_initial_bytes
     << std::endl;
  os << "  umpire_device_memory_pool_initial_bytes = " << cfg.umpire_device_memory_pool_initial_bytes;

=======
  os << "  mpi_pool = " << cfg.mpi_pool << std::endl;
  os << "  mpi_mech = " << cfg.mpi_mech << std::endl;
>>>>>>> edd32cdd
  return os;
}

namespace internal {
bool& initialized() {
  static bool i = false;
  return i;
}

template <>
void Init<Backend::MC>::initialize(configuration const& cfg) {
  memory::internal::initializeUmpireHostAllocator(cfg.umpire_host_memory_pool_initial_bytes);
}

template <>
void Init<Backend::MC>::finalize() {
  memory::internal::finalizeUmpireHostAllocator();
}

#ifdef DLAF_WITH_CUDA
static std::unique_ptr<cuda::StreamPool> np_stream_pool{nullptr};

void initializeNpCudaStreamPool(int device, std::size_t num_streams_per_thread) {
  DLAF_ASSERT(!np_stream_pool, "");
  np_stream_pool = std::make_unique<cuda::StreamPool>(device, num_streams_per_thread,
                                                      hpx::threads::thread_priority::normal);
}

void finalizeNpCudaStreamPool() {
  DLAF_ASSERT(bool(np_stream_pool), "");
  np_stream_pool.reset();
}

cuda::StreamPool getNpCudaStreamPool() {
  DLAF_ASSERT(bool(np_stream_pool), "");
  return *np_stream_pool;
}

static std::unique_ptr<cuda::StreamPool> hp_stream_pool{nullptr};

void initializeHpCudaStreamPool(int device, std::size_t num_streams_per_thread) {
  DLAF_ASSERT(!hp_stream_pool, "");
  hp_stream_pool = std::make_unique<cuda::StreamPool>(device, num_streams_per_thread,
                                                      hpx::threads::thread_priority::high);
}

void finalizeHpCudaStreamPool() {
  DLAF_ASSERT(bool(hp_stream_pool), "");
  hp_stream_pool.reset();
}

cuda::StreamPool getHpCudaStreamPool() {
  DLAF_ASSERT(bool(hp_stream_pool), "");
  return *hp_stream_pool;
}

static std::unique_ptr<cublas::HandlePool> handle_pool{nullptr};

void initializeCublasHandlePool() {
  DLAF_ASSERT(!handle_pool, "");
  handle_pool = std::make_unique<cublas::HandlePool>(0, CUBLAS_POINTER_MODE_HOST);
}

void finalizeCublasHandlePool() {
  DLAF_ASSERT(bool(handle_pool), "");
  handle_pool.reset();
}

cublas::HandlePool getCublasHandlePool() {
  DLAF_ASSERT(bool(handle_pool), "");
  return *handle_pool;
}

template <>
void Init<Backend::GPU>::initialize(configuration const& cfg) {
  const int device = 0;
  memory::internal::initializeUmpireDeviceAllocator(cfg.umpire_device_memory_pool_initial_bytes);
  initializeNpCudaStreamPool(device, cfg.num_np_cuda_streams_per_thread);
  initializeHpCudaStreamPool(device, cfg.num_hp_cuda_streams_per_thread);
  initializeCublasHandlePool();
  hpx::cuda::experimental::detail::register_polling(hpx::resource::get_thread_pool("default"));
}

template <>
void Init<Backend::GPU>::finalize() {
  memory::internal::finalizeUmpireDeviceAllocator();
  finalizeNpCudaStreamPool();
  finalizeHpCudaStreamPool();
  finalizeCublasHandlePool();
  hpx::cuda::experimental::detail::unregister_polling(hpx::resource::get_thread_pool("default"));
}
#endif

template <>
void Init<Backend::MC>::initialize(configuration const& cfg) {
  // TODO: Consider disabling polling in finalize()
  if (cfg.mpi_mech == comm::MPIMech::Polling) {
    hpx::mpi::experimental::init(false, cfg.mpi_pool);
  }
}

template <class T>
struct parseFromString {
  static T call(const std::string& val) {
    return val;
  };
};

template <>
struct parseFromString<std::size_t> {
  static std::size_t call(const std::string& var) {
    return std::stoul(var);
  };
};

template <>
struct parseFromString<comm::MPIMech> {
  static comm::MPIMech call(const std::string& var) {
    if (var == "yielding") {
      return comm::MPIMech::Yielding;
    }
    else if (var == "polling") {
      return comm::MPIMech::Polling;
    }

    std::cout << "Unknown value for --mech=" << var << "!" << std::endl;
    std::terminate();
    return comm::MPIMech::Polling;  // unreachable
  };
};

template <class T>
struct parseFromCommandLine {
  static T call(hpx::program_options::variables_map const& vm, const std::string& cmd_val) {
    return vm[cmd_val].as<T>();
  }
};

template <>
struct parseFromCommandLine<comm::MPIMech> {
  static comm::MPIMech call(hpx::program_options::variables_map const& vm, const std::string& cmd_val) {
    return parseFromString<comm::MPIMech>::call(vm[cmd_val].as<std::string>());
  }
};

template <class T>
void updateConfigurationValue(hpx::program_options::variables_map const& vm, T& var,
                              std::string const& env_var, std::string const& cmdline_option) {
  const std::string dlaf_env_var = "DLAF_" + env_var;
  char* env_var_value = std::getenv(dlaf_env_var.c_str());
  if (env_var_value) {
    var = parseFromString<T>::call(env_var_value);
  }

  const std::string dlaf_cmdline_option = "dlaf:" + cmdline_option;
  if (vm.count(dlaf_cmdline_option)) {
    var = parseFromCommandLine<T>::call(vm, dlaf_cmdline_option);
  }
}

void updateConfiguration(hpx::program_options::variables_map const& vm, configuration& cfg) {
  updateConfigurationValue(vm, cfg.num_np_cuda_streams_per_thread, "NUM_NP_CUDA_STREAMS_PER_THREAD",
                           "num-np-cuda-streams-per-thread");
  updateConfigurationValue(vm, cfg.num_hp_cuda_streams_per_thread, "NUM_HP_CUDA_STREAMS_PER_THREAD",
                           "num-hp-cuda-streams-per-thread");
<<<<<<< HEAD
  updateConfigurationValue(vm, cfg.umpire_host_memory_pool_initial_bytes,
                           "UMPIRE_HOST_MEMORY_POOL_INITIAL_BYTES",
                           "umpire-host-memory-pool-initial-bytes");
  updateConfigurationValue(vm, cfg.umpire_device_memory_pool_initial_bytes,
                           "UMPIRE_DEVICE_MEMORY_POOL_INITIAL_BYTES",
                           "umpire-device-memory-pool-initial-bytes");
=======
  updateConfigurationValue(vm, cfg.mpi_mech, "MPI_MECH", "mpi-mech");
  cfg.mpi_pool = (hpx::resource::pool_exists("mpi")) ? "mpi" : "default";
>>>>>>> edd32cdd
}

configuration& getConfiguration() {
  static configuration cfg;
  return cfg;
}
}

hpx::program_options::options_description getOptionsDescription() {
  hpx::program_options::options_description desc("DLA-Future options");

  desc.add_options()("dlaf:help", "Print help message");
  desc.add_options()("dlaf:print-config", "Print the DLA-Future configuration");
  desc.add_options()("dlaf:num-np-cuda-streams-per-thread", hpx::program_options::value<std::size_t>(),
                     "Number of normal priority CUDA streams per worker thread");
  desc.add_options()("dlaf:num-hp-cuda-streams-per-thread", hpx::program_options::value<std::size_t>(),
                     "Number of high priority CUDA streams per worker thread");
<<<<<<< HEAD
  desc.add_options()("dlaf:umpire-host-memory-pool-initial-bytes",
                     hpx::program_options::value<std::size_t>(),
                     "Number of bytes to preallocate for pinned host memory pool");
  desc.add_options()("dlaf:umpire-device-memory-pool-initial-bytes",
                     hpx::program_options::value<std::size_t>(),
                     "Number of bytes to preallocate for device memory pool");
=======
  desc.add_options()("dlaf:mpi-mech",
                     hpx::program_options::value<std::string>()->default_value("yielding"),
                     "MPI mechanism ('yielding', 'polling')");
  desc.add_options()("dlaf:no-mpi-pool", hpx::program_options::bool_switch(), "Disable the MPI pool.");
>>>>>>> edd32cdd

  return desc;
}

void initialize(hpx::program_options::variables_map const& vm, configuration const& user_cfg) {
  bool should_exit = false;
  if (vm.count("dlaf:help") > 0) {
    should_exit = true;
    std::cout << getOptionsDescription() << std::endl;
  }

  configuration cfg = user_cfg;
  internal::updateConfiguration(vm, cfg);
  internal::getConfiguration() = cfg;

  if (vm.count("dlaf:print-config") > 0) {
    std::cout << "DLA-Future configuration options:" << std::endl;
    std::cout << cfg << std::endl;
    std::cout << std::endl;
  }

  if (should_exit) {
    std::exit(0);
  }

  DLAF_ASSERT(!internal::initialized(), "");
  internal::Init<Backend::MC>::initialize(cfg);
#ifdef DLAF_WITH_CUDA
  internal::Init<Backend::GPU>::initialize(cfg);
#endif
  internal::initialized() = true;
}

void initialize(int argc, const char* const argv[], configuration const& user_cfg) {
  auto desc = getOptionsDescription();

  hpx::program_options::variables_map vm;
  hpx::program_options::store(hpx::program_options::parse_command_line(argc, argv, desc), vm);
  hpx::program_options::notify(vm);

  initialize(vm, user_cfg);
}

void finalize() {
  DLAF_ASSERT(internal::initialized(), "");
  internal::Init<Backend::MC>::finalize();
#ifdef DLAF_WITH_CUDA
  internal::Init<Backend::GPU>::finalize();
#endif
  internal::getConfiguration() = {};
  internal::initialized() = false;
}

void initResourcePartitionerHandler(hpx::resource::partitioner& rp,
                                    hpx::program_options::variables_map const& vm) {
  // Don't create the MPI pool if the user disabled it
  if (vm["no-mpi-pool"].as<bool>())
    return;

  // Don't create the MPI pool if there is a single process
  int ntasks;
  DLAF_MPI_CALL(MPI_Comm_size(MPI_COMM_WORLD, &ntasks));
  if (ntasks == 1)
    return;

  // Disable idle backoff on the MPI pool
  using hpx::threads::policies::scheduler_mode;
  auto mode = scheduler_mode::default_mode;
  mode = scheduler_mode(mode & ~scheduler_mode::enable_idle_backoff);

  // Create a thread pool with a single core that we will use for all
  // communication related tasks
  rp.create_thread_pool("mpi", hpx::resource::scheduling_policy::local_priority_fifo, mode);
  rp.add_resource(rp.numa_domains()[0].cores()[0].pus()[0], "mpi");
}

}<|MERGE_RESOLUTION|>--- conflicted
+++ resolved
@@ -28,15 +28,11 @@
 std::ostream& operator<<(std::ostream& os, configuration const& cfg) {
   os << "  num_np_cuda_streams_per_thread = " << cfg.num_np_cuda_streams_per_thread << std::endl;
   os << "  num_hp_cuda_streams_per_thread = " << cfg.num_hp_cuda_streams_per_thread << std::endl;
-<<<<<<< HEAD
   os << "  umpire_host_memory_pool_initial_bytes = " << cfg.umpire_host_memory_pool_initial_bytes
      << std::endl;
   os << "  umpire_device_memory_pool_initial_bytes = " << cfg.umpire_device_memory_pool_initial_bytes;
-
-=======
   os << "  mpi_pool = " << cfg.mpi_pool << std::endl;
   os << "  mpi_mech = " << cfg.mpi_mech << std::endl;
->>>>>>> edd32cdd
   return os;
 }
 
@@ -202,17 +198,14 @@
                            "num-np-cuda-streams-per-thread");
   updateConfigurationValue(vm, cfg.num_hp_cuda_streams_per_thread, "NUM_HP_CUDA_STREAMS_PER_THREAD",
                            "num-hp-cuda-streams-per-thread");
-<<<<<<< HEAD
   updateConfigurationValue(vm, cfg.umpire_host_memory_pool_initial_bytes,
                            "UMPIRE_HOST_MEMORY_POOL_INITIAL_BYTES",
                            "umpire-host-memory-pool-initial-bytes");
   updateConfigurationValue(vm, cfg.umpire_device_memory_pool_initial_bytes,
                            "UMPIRE_DEVICE_MEMORY_POOL_INITIAL_BYTES",
                            "umpire-device-memory-pool-initial-bytes");
-=======
   updateConfigurationValue(vm, cfg.mpi_mech, "MPI_MECH", "mpi-mech");
   cfg.mpi_pool = (hpx::resource::pool_exists("mpi")) ? "mpi" : "default";
->>>>>>> edd32cdd
 }
 
 configuration& getConfiguration() {
@@ -230,19 +223,16 @@
                      "Number of normal priority CUDA streams per worker thread");
   desc.add_options()("dlaf:num-hp-cuda-streams-per-thread", hpx::program_options::value<std::size_t>(),
                      "Number of high priority CUDA streams per worker thread");
-<<<<<<< HEAD
   desc.add_options()("dlaf:umpire-host-memory-pool-initial-bytes",
                      hpx::program_options::value<std::size_t>(),
                      "Number of bytes to preallocate for pinned host memory pool");
   desc.add_options()("dlaf:umpire-device-memory-pool-initial-bytes",
                      hpx::program_options::value<std::size_t>(),
                      "Number of bytes to preallocate for device memory pool");
-=======
   desc.add_options()("dlaf:mpi-mech",
                      hpx::program_options::value<std::string>()->default_value("yielding"),
                      "MPI mechanism ('yielding', 'polling')");
   desc.add_options()("dlaf:no-mpi-pool", hpx::program_options::bool_switch(), "Disable the MPI pool.");
->>>>>>> edd32cdd
 
   return desc;
 }
