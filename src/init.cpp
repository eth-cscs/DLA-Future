--- conflicted
+++ resolved
@@ -32,7 +32,6 @@
   // clang-format off
   os << "  num_np_gpu_streams_per_thread = " << cfg.num_np_gpu_streams_per_thread << std::endl;
   os << "  num_hp_gpu_streams_per_thread = " << cfg.num_hp_gpu_streams_per_thread << std::endl;
-<<<<<<< HEAD
   os << "  umpire_host_memory_pool_initial_block_bytes = " << cfg.umpire_host_memory_pool_initial_block_bytes << std::endl;
   os << "  umpire_host_memory_pool_next_block_bytes = " << cfg.umpire_host_memory_pool_next_block_bytes << std::endl;
   os << "  umpire_host_memory_pool_alignment_bytes = " << cfg.umpire_host_memory_pool_alignment_bytes << std::endl;
@@ -43,14 +42,8 @@
   os << "  umpire_device_memory_pool_alignment_bytes = " << cfg.umpire_device_memory_pool_alignment_bytes << std::endl;
   os << "  umpire_device_memory_pool_coalescing_free_ratio = " << cfg.umpire_device_memory_pool_coalescing_free_ratio << std::endl;
   os << "  umpire_device_memory_pool_coalescing_reallocation_ratio = " << cfg.umpire_device_memory_pool_coalescing_reallocation_ratio << std::endl;
-=======
   os << "  num_gpu_blas_handles = " << cfg.num_gpu_blas_handles << std::endl;
   os << "  num_gpu_lapack_handles = " << cfg.num_gpu_lapack_handles << std::endl;
-  os << "  umpire_host_memory_pool_initial_bytes = " << cfg.umpire_host_memory_pool_initial_bytes
-     << std::endl;
-  os << "  umpire_device_memory_pool_initial_bytes = " << cfg.umpire_device_memory_pool_initial_bytes
-     << std::endl;
->>>>>>> 0208a042
   os << "  mpi_pool = " << cfg.mpi_pool << std::endl;
   // clang-format on
   return os;
@@ -124,18 +117,13 @@
 struct Init<Backend::GPU> {
   static void initialize(const configuration& cfg) {
     const int device = 0;
-<<<<<<< HEAD
     memory::internal::initializeUmpireDeviceAllocator(
         cfg.umpire_device_memory_pool_initial_block_bytes,
         cfg.umpire_device_memory_pool_initial_block_bytes, cfg.umpire_device_memory_pool_alignment_bytes,
         cfg.umpire_host_memory_pool_coalescing_free_ratio,
         cfg.umpire_host_memory_pool_coalescing_reallocation_ratio);
-    initializeGpuPool(device, cfg.num_np_gpu_streams_per_thread, cfg.num_hp_gpu_streams_per_thread);
-=======
-    memory::internal::initializeUmpireDeviceAllocator(cfg.umpire_device_memory_pool_initial_bytes);
     initializeGpuPool(device, cfg.num_np_gpu_streams_per_thread, cfg.num_hp_gpu_streams_per_thread,
                       cfg.num_gpu_blas_handles, cfg.num_gpu_lapack_handles);
->>>>>>> 0208a042
     pika::cuda::experimental::detail::register_polling(pika::resource::get_thread_pool("default"));
   }
 
@@ -245,7 +233,6 @@
 }
 
 void updateConfiguration(const pika::program_options::variables_map& vm, configuration& cfg) {
-<<<<<<< HEAD
   // clang-format off
   updateConfigurationValue(vm, cfg.num_np_gpu_streams_per_thread, "NUM_NP_GPU_STREAMS_PER_THREAD", "num-np-gpu-streams-per-thread");
   updateConfigurationValue(vm, cfg.num_hp_gpu_streams_per_thread, "NUM_HP_GPU_STREAMS_PER_THREAD", "num-hp-gpu-streams-per-thread");
@@ -259,28 +246,13 @@
   updateConfigurationValue(vm, cfg.umpire_device_memory_pool_alignment_bytes, "UMPIRE_DEVICE_MEMORY_POOL_ALIGNMENT_BYTES", "umpire-device-memory-pool-alignment-bytes");
   updateConfigurationValue(vm, cfg.umpire_device_memory_pool_coalescing_free_ratio, "UMPIRE_DEVICE_MEMORY_POOL_COALESCING_FREE_RATIO", "umpire-device-memory-pool-coalescing-free-ratio");
   updateConfigurationValue(vm, cfg.umpire_device_memory_pool_coalescing_reallocation_ratio, "UMPIRE_DEVICE_MEMORY_POOL_COALESCING_REALLOCATION_RATIO", "umpire-device-memory-pool-coalescing-reallocation-ratio");
+  updateConfigurationValue(vm, cfg.num_gpu_blas_handles, "NUM_GPU_BLAS_HANDLES", "num-gpu-blas-handles");
+  updateConfigurationValue(vm, cfg.num_gpu_lapack_handles, "NUM_GPU_LAPACK_HANDLES", "num-gpu-lapack-handles");
+#if PIKA_VERSION_FULL < 0x001D00  // < 0.29.0
+  warnUnusedConfigurationOption(vm, "NUM_GPU_BLAS_HANDLES", "num-gpu-blas-handles", "only supported with pika 0.29.0 or newer");
+  warnUnusedConfigurationOption(vm, "NUM_GPU_LAPACK_HANDLES", "num-gpu-lapack-handles", "only supported with pika 0.29.0 or newer");
+#endif
   // clang-format on
-=======
-  updateConfigurationValue(vm, cfg.num_np_gpu_streams_per_thread, "NUM_NP_GPU_STREAMS_PER_THREAD",
-                           "num-np-gpu-streams-per-thread");
-  updateConfigurationValue(vm, cfg.num_hp_gpu_streams_per_thread, "NUM_HP_GPU_STREAMS_PER_THREAD",
-                           "num-hp-gpu-streams-per-thread");
-  updateConfigurationValue(vm, cfg.num_gpu_blas_handles, "NUM_GPU_BLAS_HANDLES", "num-gpu-blas-handles");
-  updateConfigurationValue(vm, cfg.num_gpu_lapack_handles, "NUM_GPU_LAPACK_HANDLES",
-                           "num-gpu-lapack-handles");
-#if PIKA_VERSION_FULL < 0x001D00  // < 0.29.0
-  warnUnusedConfigurationOption(vm, "NUM_GPU_BLAS_HANDLES", "num-gpu-blas-handles",
-                                "only supported with pika 0.29.0 or newer");
-  warnUnusedConfigurationOption(vm, "NUM_GPU_LAPACK_HANDLES", "num-gpu-lapack-handles",
-                                "only supported with pika 0.29.0 or newer");
-#endif
-  updateConfigurationValue(vm, cfg.umpire_host_memory_pool_initial_bytes,
-                           "UMPIRE_HOST_MEMORY_POOL_INITIAL_BYTES",
-                           "umpire-host-memory-pool-initial-bytes");
-  updateConfigurationValue(vm, cfg.umpire_device_memory_pool_initial_bytes,
-                           "UMPIRE_DEVICE_MEMORY_POOL_INITIAL_BYTES",
-                           "umpire-device-memory-pool-initial-bytes");
->>>>>>> 0208a042
   cfg.mpi_pool = (pika::resource::pool_exists("mpi")) ? "mpi" : "default";
 
   // Warn if not using MPI pool without --dlaf:no-mpi-pool
@@ -338,7 +310,6 @@
   // clang-format off
   desc.add_options()("dlaf:help", "Print help message");
   desc.add_options()("dlaf:print-config", "Print the DLA-Future configuration");
-<<<<<<< HEAD
   desc.add_options()("dlaf:num-np-gpu-streams-per-thread", pika::program_options::value<std::size_t>(), "Number of normal priority GPU streams per worker thread");
   desc.add_options()("dlaf:num-hp-gpu-streams-per-thread", pika::program_options::value<std::size_t>(), "Number of high priority GPU streams per worker thread");
   desc.add_options()("dlaf:umpire-host-memory-pool-initial-block-bytes", pika::program_options::value<std::size_t>(), "Number of bytes to preallocate for pinned host memory pool");
@@ -351,22 +322,8 @@
   desc.add_options()("dlaf:umpire-device-memory-pool-alignment-bytes", pika::program_options::value<std::size_t>(), "Alignment of allocations in bytes in device memory pool");
   desc.add_options()("dlaf:umpire-device-memory-pool-coalescing-free-ratio", pika::program_options::value<double>(), "Required ratio of free memory in device memory pool before performing coalescing of free blocks");
   desc.add_options()("dlaf:umpire-device-memory-pool-coalescing-reallocation-ratio", pika::program_options::value<double>(), "Ratio of current used memory in device memory pool to use for reallocation of new blocks when coalescing free blocks");
-=======
-  desc.add_options()("dlaf:num-np-gpu-streams-per-thread", pika::program_options::value<std::size_t>(),
-                     "Number of normal priority GPU streams per worker thread");
-  desc.add_options()("dlaf:num-hp-gpu-streams-per-thread", pika::program_options::value<std::size_t>(),
-                     "Number of high priority GPU streams per worker thread");
-  desc.add_options()("dlaf:num-gpu-blas-handles", pika::program_options::value<std::size_t>(),
-                     "Number of GPU BLAS (cuBLAS/rocBLAS) handles");
-  desc.add_options()("dlaf:num-gpu-lapack-handles", pika::program_options::value<std::size_t>(),
-                     "Number of GPU LAPACK (cuSOLVER/rocSOLVER) handles");
-  desc.add_options()("dlaf:umpire-host-memory-pool-initial-bytes",
-                     pika::program_options::value<std::size_t>(),
-                     "Number of bytes to preallocate for pinned host memory pool");
-  desc.add_options()("dlaf:umpire-device-memory-pool-initial-bytes",
-                     pika::program_options::value<std::size_t>(),
-                     "Number of bytes to preallocate for device memory pool");
->>>>>>> 0208a042
+  desc.add_options()("dlaf:num-gpu-blas-handles", pika::program_options::value<std::size_t>(), "Number of GPU BLAS (cuBLAS/rocBLAS) handles");
+  desc.add_options()("dlaf:num-gpu-lapack-handles", pika::program_options::value<std::size_t>(), "Number of GPU LAPACK (cuSOLVER/rocSOLVER) handles");
   desc.add_options()("dlaf:no-mpi-pool", pika::program_options::bool_switch(), "Disable the MPI pool.");
 
   // Tune parameters command line options
