--- conflicted
+++ resolved
@@ -9,10 +9,7 @@
 //
 
 #include <complex>
-<<<<<<< HEAD
-=======
 #include <type_traits>
->>>>>>> 0bd434ce
 
 #include <whip.hpp>
 
