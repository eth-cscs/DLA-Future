//
// Distributed Linear Algebra with Future (DLAF)
//
// Copyright (c) 2018-2023, ETH Zurich
// All rights reserved.
//
// Please, refer to the LICENSE file in the root directory.
// SPDX-License-Identifier: BSD-3-Clause
//

<<<<<<< HEAD
#include <cstdlib>

#include "dlaf/matrix/distribution.h"
=======
#include <dlaf/matrix/distribution.h>
>>>>>>> 54a73573

namespace dlaf {
namespace matrix {
Distribution::Distribution() noexcept
    : offset_(0, 0), size_(0, 0), local_size_(0, 0), global_nr_tiles_(0, 0), local_nr_tiles_(0, 0),
      block_size_(1, 1), tile_size_(1, 1), rank_index_(0, 0), grid_size_(1, 1),
      source_rank_index_(0, 0) {}

Distribution::Distribution(const LocalElementSize& size, const TileElementSize& block_size,
                           const GlobalElementIndex& offset)
    : offset_(offset.row(), offset.col()), size_(0, 0), local_size_(size), global_nr_tiles_(0, 0),
      local_nr_tiles_(0, 0), block_size_(block_size), tile_size_(block_size), rank_index_(0, 0),
      grid_size_(1, 1), source_rank_index_(0, 0) {
  DLAF_ASSERT(local_size_.isValid(), local_size_);
  DLAF_ASSERT(!block_size_.isEmpty(), block_size_);

  normalizeSourceRankAndOffset();
  computeLocalNrTiles();
  computeGlobalSizeForNonDistr();
  computeGlobalNrTiles();
}

Distribution::Distribution(const GlobalElementSize& size, const TileElementSize& block_size,
                           const comm::Size2D& grid_size, const comm::Index2D& rank_index,
                           const comm::Index2D& source_rank_index, const GlobalElementIndex& offset)
    : Distribution(size, block_size, block_size, grid_size, rank_index, source_rank_index, offset) {}

Distribution::Distribution(const GlobalElementSize& size, const TileElementSize& block_size,
                           const TileElementSize& tile_size, const comm::Size2D& grid_size,
                           const comm::Index2D& rank_index, const comm::Index2D& source_rank_index,
                           const GlobalElementIndex& offset)
    : offset_(offset), size_(size), local_size_(0, 0), global_nr_tiles_(0, 0), local_nr_tiles_(0, 0),
      block_size_(block_size), tile_size_(tile_size), rank_index_(rank_index), grid_size_(grid_size),
      source_rank_index_(source_rank_index) {
  DLAF_ASSERT(size_.isValid(), size_);
  DLAF_ASSERT(!block_size_.isEmpty(), block_size_);
  DLAF_ASSERT(!tile_size_.isEmpty(), tile_size_);
  DLAF_ASSERT(block_size_.rows() % tile_size_.rows() == 0 && block_size_.cols() % tile_size_.cols() == 0,
              block_size_, tile_size_);
  DLAF_ASSERT(!grid_size_.isEmpty(), grid_size_);
  DLAF_ASSERT(rank_index.isIn(grid_size_), rank_index, grid_size_);
  DLAF_ASSERT(source_rank_index.isIn(grid_size_), source_rank_index, grid_size_);

  computeGlobalAndLocalNrTilesAndLocalSize();
}

Distribution::Distribution(Distribution&& rhs) noexcept : Distribution(rhs) {
  // use the copy constructor and set default sizes.
  rhs.setDefaultSizes();
}

Distribution& Distribution::operator=(Distribution&& rhs) noexcept {
  // use the copy assignment and set default sizes.
  *this = rhs;

  rhs.setDefaultSizes();
  return *this;
}

void Distribution::computeGlobalSizeForNonDistr() noexcept {
  size_ = GlobalElementSize(local_size_.rows(), local_size_.cols());
}

void Distribution::computeGlobalNrTiles() noexcept {
  global_nr_tiles_ = {size_.rows() > 0
                          ? util::ceilDiv(size_.rows() + globalTileElementOffset<Coord::Row>(),
                                          tile_size_.rows())
                          : 0,
                      size_.cols() > 0
                          ? util::ceilDiv(size_.cols() + globalTileElementOffset<Coord::Col>(),
                                          tile_size_.cols())
                          : 0};
}

void Distribution::computeGlobalAndLocalNrTilesAndLocalSize() noexcept {
  using util::matrix::rankGlobalTile;

  normalizeSourceRankAndOffset();

  // Set global_nr_tiles_.
  computeGlobalNrTiles();

  const auto tile_row = nextLocalTileFromGlobalTile<Coord::Row>(global_nr_tiles_.rows());
  const auto tile_col = nextLocalTileFromGlobalTile<Coord::Col>(global_nr_tiles_.cols());

  // Set local_nr_tiles_.
  local_nr_tiles_ = {tile_row, tile_col};

  // The local size is computed in the following way:
  // If the last element belongs to my rank:
  //   local_size = (local_nr_tiles - 1) * tile_size + size of last tile.
  // otherwise:
  //   local_size = local_nr_tiles * tile_size
  // Additionally, if the first element belongs to my rank and there is at least
  // one tile subtract the offset because it was added in the first step to
  // temporarily assume the first block is complete:
  //   local_size = local_size - offset
  SizeType row = 0;
  if (size_.rows() > 0) {
    if (rank_index_.row() == rankGlobalTile(global_nr_tiles_.rows() - 1, tilesPerBlock<Coord::Row>(),
                                            grid_size_.rows(), source_rank_index_.row())) {
      const auto last_tile_rows = (size_.rows() + offset_.row() - 1) % tile_size_.rows() + 1;
      row = (tile_row - 1) * tile_size_.rows() + last_tile_rows;
    }
    else {
      row = tile_row * tile_size_.rows();
    }
    if (tile_row > 0 && rank_index_.row() == source_rank_index_.row()) {
      DLAF_ASSERT(row >= globalTileElementOffset<Coord::Row>(), row,
                  globalTileElementOffset<Coord::Row>());
      row -= globalTileElementOffset<Coord::Row>();
    }
  }
  SizeType col = 0;
  if (size_.cols() > 0) {
    if (rank_index_.col() == rankGlobalTile(global_nr_tiles_.cols() - 1, tilesPerBlock<Coord::Col>(),
                                            grid_size_.cols(), source_rank_index_.col())) {
      const auto last_tile_cols = (size_.cols() + offset_.col() - 1) % tile_size_.cols() + 1;
      col = (tile_col - 1) * tile_size_.cols() + last_tile_cols;
    }
    else {
      col = tile_col * tile_size_.cols();
    }
    if (tile_col > 0 && rank_index_.col() == source_rank_index_.col()) {
      DLAF_ASSERT(col >= globalTileElementOffset<Coord::Col>(), col,
                  globalTileElementOffset<Coord::Col>());
      col -= globalTileElementOffset<Coord::Col>();
    }
  }

  // Set local_size_.
  local_size_ = LocalElementSize(row, col);
}

void Distribution::normalizeSourceRankAndOffset() noexcept {
  auto div_row = std::div(offset_.row(), block_size_.rows());
  auto div_col = std::div(offset_.col(), block_size_.cols());

  offset_ = {div_row.rem, div_col.rem};
  source_rank_index_ = {(source_rank_index_.row() + static_cast<int>(div_row.quot)) % grid_size_.rows(),
                        (source_rank_index_.col() + static_cast<int>(div_col.quot)) % grid_size_.cols()};

  DLAF_ASSERT(offset_.row() < block_size_.rows(), offset_, block_size_);
  DLAF_ASSERT(offset_.col() < block_size_.cols(), offset_, block_size_);
}

void Distribution::computeLocalNrTiles() noexcept {
  local_nr_tiles_ = {util::ceilDiv(local_size_.rows(), tile_size_.rows()),
                     util::ceilDiv(local_size_.cols(), tile_size_.cols())};
}

void Distribution::setDefaultSizes() noexcept {
  offset_ = {0, 0};
  size_ = {0, 0};
  local_size_ = {0, 0};
  global_nr_tiles_ = {0, 0};
  local_nr_tiles_ = {0, 0};
  block_size_ = {1, 1};
  tile_size_ = {1, 1};

  rank_index_ = {0, 0};
  grid_size_ = {1, 1};
  source_rank_index_ = {0, 0};
}

}
}<|MERGE_RESOLUTION|>--- conflicted
+++ resolved
@@ -8,13 +8,9 @@
 // SPDX-License-Identifier: BSD-3-Clause
 //
 
-<<<<<<< HEAD
 #include <cstdlib>
 
-#include "dlaf/matrix/distribution.h"
-=======
 #include <dlaf/matrix/distribution.h>
->>>>>>> 54a73573
 
 namespace dlaf {
 namespace matrix {
