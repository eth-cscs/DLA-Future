//
// Distributed Linear Algebra with Future (DLAF)
//
// Copyright (c) 2018-2019, ETH Zurich
// All rights reserved.
//
// Please, refer to the LICENSE file in the root directory.
// SPDX-License-Identifier: BSD-3-Clause
//

#include "dlaf/matrix/distribution.h"

namespace dlaf {
namespace matrix {
Distribution::Distribution() noexcept
    : size_(0, 0), local_size_(0, 0), global_nr_tiles_(0, 0), local_nr_tiles_(0, 0), block_size_(1, 1),
      rank_index_(0, 0), grid_size_(1, 1), source_rank_index_(0, 0) {}

Distribution::Distribution(const LocalElementSize& size, const TileElementSize& block_size)
    : size_(0, 0), local_size_(size), global_nr_tiles_(0, 0), local_nr_tiles_(0, 0),
      block_size_(block_size), rank_index_(0, 0), grid_size_(1, 1), source_rank_index_(0, 0) {
  if (!local_size_.isValid())
    throw std::invalid_argument("Error: Invalid Matrix size");
  if (!block_size_.isValid() || block_size_.isEmpty())
    throw std::invalid_argument("Error: Invalid Block size");

  computeLocalNrTiles(local_size_, block_size_);
  computeGlobalSizeForNonDistr(local_size_);
  computeGlobalNrTiles(size_, block_size_);
}

Distribution::Distribution(const GlobalElementSize& size, const TileElementSize& block_size,
                           const comm::Size2D& grid_size, const comm::Index2D& rank_index,
                           const comm::Index2D& source_rank_index)
    : size_(size), local_size_(0, 0), global_nr_tiles_(0, 0), local_nr_tiles_(0, 0),
      block_size_(block_size), rank_index_(rank_index), grid_size_(grid_size),
      source_rank_index_(source_rank_index) {
  if (!size_.isValid())
    throw std::invalid_argument("Error: Invalid Matrix size");
  if (!block_size_.isValid() || block_size_.isEmpty())
    throw std::invalid_argument("Error: Invalid Block size");
  if (!grid_size_.isValid() || grid_size_.isEmpty())
    throw std::invalid_argument("Error: Invalid Communicator Size");
  if (!rank_index_.isValid() || !rank_index.isIn(grid_size_))
    throw std::invalid_argument("Error: Invalid Rank Index");
  if (!source_rank_index_.isValid() || !source_rank_index.isIn(grid_size_))
    throw std::invalid_argument("Error: Invalid Matrix Source Rank Index");

  computeGlobalAndLocalNrTilesAndLocalSize(size_, block_size_, grid_size_, rank_index_,
                                           source_rank_index_);
}

Distribution::Distribution(Distribution&& rhs) noexcept
    : size_(rhs.size_), local_size_(rhs.local_size_), global_nr_tiles_(rhs.global_nr_tiles_),
      local_nr_tiles_(rhs.local_nr_tiles_), block_size_(rhs.block_size_), rank_index_(rhs.rank_index_),
      grid_size_(rhs.grid_size_), source_rank_index_(rhs.source_rank_index_) {
  rhs.setDefaultSizes();
}

Distribution& Distribution::operator=(Distribution&& rhs) noexcept {
  size_ = rhs.size_;
  local_size_ = rhs.local_size_;
  global_nr_tiles_ = rhs.global_nr_tiles_;
  local_nr_tiles_ = rhs.local_nr_tiles_;
  block_size_ = rhs.block_size_;
  rank_index_ = rhs.rank_index_;
  grid_size_ = rhs.grid_size_;
  source_rank_index_ = rhs.source_rank_index_;

  rhs.setDefaultSizes();
  return *this;
}

<<<<<<< HEAD
void Distribution::computeGlobalSize(const LocalElementSize& local_size,
                                     const comm::Size2D& grid_size) noexcept {
  assert(grid_size == comm::Size2D(1, 1));
  (void) grid_size;
=======
void Distribution::computeGlobalSizeForNonDistr(const LocalElementSize& local_size) noexcept {
>>>>>>> 9e7d990f
  size_ = GlobalElementSize(local_size.rows(), local_size.cols());
}

void Distribution::computeGlobalNrTiles(const GlobalElementSize& size,
                                        const TileElementSize& block_size) noexcept {
  global_nr_tiles_ = {util::ceilDiv(size.rows(), block_size.rows()),
                      util::ceilDiv(size.cols(), block_size.cols())};
}

void Distribution::computeGlobalAndLocalNrTilesAndLocalSize(
    const GlobalElementSize& size, const TileElementSize& block_size, const comm::Size2D& grid_size,
    const comm::Index2D& rank_index, const comm::Index2D& source_rank_index) noexcept {
  // Set global_nr_tiles_.
  computeGlobalNrTiles(size, block_size);

  auto tile_row = util::matrix::nextLocalTileFromGlobalTile(global_nr_tiles_.rows(), grid_size.rows(),
                                                            rank_index.row(), source_rank_index.row());
  auto tile_col = util::matrix::nextLocalTileFromGlobalTile(global_nr_tiles_.cols(), grid_size.cols(),
                                                            rank_index.col(), source_rank_index.col());

  // Set local_nr_tiles_.
  local_nr_tiles_ = {tile_row, tile_col};

  // The local size is computed in the following way:
  // If the last element belongs to my rank:
  //   local_size = (local_nr_tiles - 1) * block_size + size of last tile.
  // otherwise:
  //   local_size = local_nr_tiles * block_size
  SizeType row = 0;
  if (size.rows() > 0) {
    if (rank_index.row() == util::matrix::rankGlobalTile(global_nr_tiles_.rows() - 1, grid_size.rows(),
                                                         source_rank_index.row())) {
      auto last_tile_rows = (size.rows() - 1) % block_size.rows() + 1;
      row = (tile_row - 1) * block_size.rows() + last_tile_rows;
    }
    else {
      row = tile_row * block_size.rows();
    }
  }
  SizeType col = 0;
  if (size.cols() > 0) {
    if (rank_index.col() == util::matrix::rankGlobalTile(global_nr_tiles_.cols() - 1, grid_size.cols(),
                                                         source_rank_index.col())) {
      auto last_tile_cols = (size.cols() - 1) % block_size.cols() + 1;
      col = (tile_col - 1) * block_size.cols() + last_tile_cols;
    }
    else {
      col = tile_col * block_size.cols();
    }
  }

  // Set local_size_.
  local_size_ = LocalElementSize(row, col);
}

void Distribution::computeLocalNrTiles(const LocalElementSize& local_size,
                                       const TileElementSize& block_size) noexcept {
  local_nr_tiles_ = {util::ceilDiv(local_size.rows(), block_size.rows()),
                     util::ceilDiv(local_size.cols(), block_size.cols())};
}

void Distribution::setDefaultSizes() noexcept {
  size_ = {0, 0};
  local_size_ = {0, 0};
  global_nr_tiles_ = {0, 0};
  local_nr_tiles_ = {0, 0};
  block_size_ = {1, 1};

  rank_index_ = {0, 0};
  grid_size_ = {1, 1};
  source_rank_index_ = {0, 0};
}

}
}<|MERGE_RESOLUTION|>--- conflicted
+++ resolved
@@ -71,14 +71,7 @@
   return *this;
 }
 
-<<<<<<< HEAD
-void Distribution::computeGlobalSize(const LocalElementSize& local_size,
-                                     const comm::Size2D& grid_size) noexcept {
-  assert(grid_size == comm::Size2D(1, 1));
-  (void) grid_size;
-=======
 void Distribution::computeGlobalSizeForNonDistr(const LocalElementSize& local_size) noexcept {
->>>>>>> 9e7d990f
   size_ = GlobalElementSize(local_size.rows(), local_size.cols());
 }
 
