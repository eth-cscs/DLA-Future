--- conflicted
+++ resolved
@@ -73,12 +73,6 @@
     if (comm_grids.empty()) {
       comm::Communicator world(MPI_COMM_WORLD);
 
-<<<<<<< HEAD
-      // Leave comm_grids empty if invoked with only one rank.
-      // Useful to debug local algorithms that otherwise are executed independently on multiple ranks.
-      if (world.size() == 1)
-        return;
-
       // The C API tests initialize pika and DLA-Future after getting the communicator grid. We can't use
       // the default parameter of CommunicatorGrid for ncommunicator_pipelines without initializing pika
       // and DLA-Future, so we specify an explicit value for ncommunicator_pipelines to avoid
@@ -86,10 +80,6 @@
       const std::size_t ncommunicator_pipelines = 3;
       comm_grids.emplace_back(world, 3, 2, common::Ordering::RowMajor, ncommunicator_pipelines);
       comm_grids.emplace_back(world, 3, 2, common::Ordering::ColumnMajor, ncommunicator_pipelines);
-=======
-      comm_grids.emplace_back(world, 3, 2, common::Ordering::RowMajor);
-      comm_grids.emplace_back(world, 3, 2, common::Ordering::ColumnMajor);
->>>>>>> 85befe92
     }
   }
 };
