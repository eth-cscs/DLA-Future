//
// Distributed Linear Algebra with Future (DLAF)
//
// Copyright (c) 2018-2023, ETH Zurich
// All rights reserved.
//
// Please, refer to the LICENSE file in the root directory.
// SPDX-License-Identifier: BSD-3-Clause
//

#include <complex>
#include <tuple>

#include <blas/util.hh>

#include <pika/init.hpp>

#include <dlaf/communication/communicator_grid.h>
#include <dlaf/eigensolver/eigensolver.h>
#include <dlaf/matrix/copy.h>
#include <dlaf/matrix/matrix.h>
#include <dlaf_c_test/c_api_helpers.h>

#include "test_eigensolver_c_api_wrapper.h"

#include <gtest/gtest.h>

#include <dlaf_test/comm_grids/grids_6_ranks.h>
#include <dlaf_test/eigensolver/test_eigensolver_correctness.h>
#include <dlaf_test/matrix/util_matrix.h>

using namespace dlaf;
using namespace dlaf::comm;
using namespace dlaf::matrix;
using namespace dlaf::test;
using namespace testing;

::testing::Environment* const comm_grids_env =
    ::testing::AddGlobalTestEnvironment(new CommunicatorGrid6RanksCAPIEnvironment);

template <typename Type>
class EigensolverTest : public TestWithCommGrids {};

template <class T>
using EigensolverTestMC = EigensolverTest<T>;

TYPED_TEST_SUITE(EigensolverTestMC, MatrixElementTypes);

#ifdef DLAF_WITH_GPU
template <class T>
using EigensolverTestGPU = EigensolverTest<T>;

TYPED_TEST_SUITE(EigensolverTestGPU, MatrixElementTypes);
#endif

const std::vector<blas::Uplo> blas_uplos({blas::Uplo::Lower});

const std::vector<std::tuple<SizeType, SizeType, SizeType>> sizes = {
    // {m, mb, eigensolver_min_band}
    {0, 2, 100},                                              // m = 0
    {5, 8, 100}, {34, 34, 100},                               // m <= mb
    {4, 3, 100}, {16, 10, 100}, {34, 13, 100}, {32, 5, 100},  // m > mb
    {34, 8, 3},  {32, 6, 3}                                   // m > mb, sub-band
};

template <class T, Backend B, Device D, API api>
<<<<<<< HEAD
void testEigensolver(const blas::Uplo uplo, const SizeType m, const SizeType mb, CommunicatorGrid& grid,
                     int dlaf_context) {
=======
void testEigensolver(const blas::Uplo uplo, const SizeType m, const SizeType mb, CommunicatorGrid grid) {
  auto dlaf_context = c_api_test_inititialize<api>(grid);

>>>>>>> 85befe92
  // In normal use the runtime is resumed by the C API call
  // The pika runtime is suspended by dlaf_initialize
  // Here we need to resume it manually to build the matrices with DLA-Future
  pika::resume();

  const LocalElementSize size(m, m);
  const TileElementSize block_size(mb, mb);

  Matrix<const T, Device::CPU> reference = [&]() {
    auto reference = [&]() -> auto{
      return Matrix<T, Device::CPU>(GlobalElementSize(m, m), block_size, grid);
    }
    ();
    matrix::util::set_random_hermitian(reference);
    return reference;
  }();

  Matrix<T, Device::CPU> mat_a_h(reference.distribution());
  copy(reference, mat_a_h);
  mat_a_h.waitLocalTiles();

  EigensolverResult<T, D> ret = [&]() {
    const SizeType size = mat_a_h.size().rows();
    Matrix<BaseType<T>, D> eigenvalues(LocalElementSize(size, 1),
                                       TileElementSize(mat_a_h.blockSize().rows(), 1));
    Matrix<T, D> eigenvectors(GlobalElementSize(size, size), mat_a_h.blockSize(), grid);

    eigenvalues.waitLocalTiles();
    eigenvectors.waitLocalTiles();

    char dlaf_uplo = blas::uplo2char(uplo);

    // Get top left local tiles
    auto [local_a_ptr, lld_a] = top_left_tile(mat_a_h);
    auto [local_eigenvectors_ptr, lld_eigenvectors] = top_left_tile(eigenvectors);
    auto [eigenvalues_ptr, lld_eigenvalues] = top_left_tile(eigenvalues);

    // Suspend pika to ensure it is resumed by the C API
    pika::suspend();

    if constexpr (api == API::dlaf) {
      DLAF_descriptor dlaf_desc_a = {(int) m, (int) m, (int) mb, (int) mb, 0, 0, 0, 0, lld_a};
      DLAF_descriptor dlaf_desc_eigenvectors = {(int) m, (int) m, (int) mb, (int) mb,        0,
                                                0,       0,       0,        lld_eigenvectors};

      int err = -1;
      if constexpr (std::is_same_v<T, double>) {
        err = C_dlaf_symmetric_eigensolver_d(dlaf_context, dlaf_uplo, local_a_ptr, dlaf_desc_a,
                                             eigenvalues_ptr, local_eigenvectors_ptr,
                                             dlaf_desc_eigenvectors);
      }
      else if constexpr (std::is_same_v<T, float>) {
        err = C_dlaf_symmetric_eigensolver_s(dlaf_context, dlaf_uplo, local_a_ptr, dlaf_desc_a,
                                             eigenvalues_ptr, local_eigenvectors_ptr,
                                             dlaf_desc_eigenvectors);
      }
      else if constexpr (std::is_same_v<T, std::complex<double>>) {
        err = C_dlaf_hermitian_eigensolver_z(dlaf_context, dlaf_uplo, local_a_ptr, dlaf_desc_a,
                                             eigenvalues_ptr, local_eigenvectors_ptr,
                                             dlaf_desc_eigenvectors);
      }
      else if constexpr (std::is_same_v<T, std::complex<float>>) {
        err = C_dlaf_hermitian_eigensolver_c(dlaf_context, dlaf_uplo, local_a_ptr, dlaf_desc_a,
                                             eigenvalues_ptr, local_eigenvectors_ptr,
                                             dlaf_desc_eigenvectors);
      }
      else {
        DLAF_ASSERT(false, typeid(T).name());
      }
      DLAF_ASSERT(err == 0, err);
    }
    else if constexpr (api == API::scalapack) {
#ifdef DLAF_WITH_SCALAPACK
      int desc_a[] = {1, dlaf_context, (int) m, (int) m, (int) mb, (int) mb, 0, 0, lld_a};
      int desc_z[] = {1, dlaf_context, (int) m, (int) m, (int) mb, (int) mb, 0, 0, lld_eigenvectors};
      int info = -1;
      if constexpr (std::is_same_v<T, double>) {
        C_dlaf_pdsyevd(dlaf_uplo, (int) m, local_a_ptr, 1, 1, desc_a, eigenvalues_ptr,
                       local_eigenvectors_ptr, 1, 1, desc_z, &info);
      }
      else if constexpr (std::is_same_v<T, float>) {
        C_dlaf_pssyevd(dlaf_uplo, (int) m, local_a_ptr, 1, 1, desc_a, eigenvalues_ptr,
                       local_eigenvectors_ptr, 1, 1, desc_z, &info);
      }
      else if constexpr (std::is_same_v<T, std::complex<double>>) {
        C_dlaf_pzheevd(dlaf_uplo, (int) m, local_a_ptr, 1, 1, desc_a, eigenvalues_ptr,
                       local_eigenvectors_ptr, 1, 1, desc_z, &info);
      }
      else if constexpr (std::is_same_v<T, std::complex<float>>) {
        C_dlaf_pcheevd(dlaf_uplo, (int) m, local_a_ptr, 1, 1, desc_a, eigenvalues_ptr,
                       local_eigenvectors_ptr, 1, 1, desc_z, &info);
      }
      else {
        DLAF_ASSERT(false, typeid(T).name());
      }
      DLAF_ASSERT(info == 0, info);
#else
      static_assert(api != API::scalapack, "DLA-Future compiled without ScaLAPACK support.");
#endif
    }

    return EigensolverResult<T, D>{std::move(eigenvalues), std::move(eigenvectors)};
  }();

  // Resume pika runtime suspended by C API for correctness checks
  pika::resume();

  if (!mat_a_h.size().isEmpty())
    testEigensolverCorrectness(uplo, reference, ret.eigenvalues, ret.eigenvectors, grid);

  // Suspend pika to make sure dlaf_finalize resumes it
  pika::suspend();

  c_api_test_finalize<api>(dlaf_context);
}

TYPED_TEST(EigensolverTestMC, CorrectnessDistributedDLAF) {
<<<<<<< HEAD
  constexpr API api = API::dlaf;

  for (comm::CommunicatorGrid& grid : this->commGrids()) {
    // TODO: Move c_api_test* to test function when pika/#716 is released
    auto dlaf_context = c_api_test_inititialize<api>(grid);

=======
  for (const comm::CommunicatorGrid& grid : this->commGrids()) {
>>>>>>> 85befe92
    for (auto uplo : blas_uplos) {
      for (auto [m, mb, b_min] : sizes) {
        testEigensolver<TypeParam, Backend::MC, Device::CPU, API::dlaf>(uplo, m, mb, grid);
      }
    }
  }
}

#ifdef DLAF_WITH_SCALAPACK
TYPED_TEST(EigensolverTestMC, CorrectnessDistributedScalapack) {
<<<<<<< HEAD
  constexpr API api = API::scalapack;
  for (comm::CommunicatorGrid& grid : this->commGrids()) {
    // TODO: Move c_api_test* to test function when pika/#716 is released
    auto dlaf_context = c_api_test_inititialize<api>(grid);

=======
  for (const comm::CommunicatorGrid& grid : this->commGrids()) {
>>>>>>> 85befe92
    for (auto uplo : blas_uplos) {
      for (auto [m, mb, b_min] : sizes) {
        testEigensolver<TypeParam, Backend::MC, Device::CPU, API::scalapack>(uplo, m, mb, grid);
      }
    }
  }
}
#endif

#ifdef DLAF_WITH_GPU
TYPED_TEST(EigensolverTestGPU, CorrectnessDistributedDLAF) {
<<<<<<< HEAD
  constexpr API api = API::dlaf;
  for (comm::CommunicatorGrid& grid : this->commGrids()) {
    // TODO: Move c_api_test* to test function when pika/#716 is released
    auto dlaf_context = c_api_test_inititialize<api>(grid);

=======
  for (const comm::CommunicatorGrid& grid : this->commGrids()) {
>>>>>>> 85befe92
    for (auto uplo : blas_uplos) {
      for (auto [m, mb, b_min] : sizes) {
        testEigensolver<TypeParam, Backend::GPU, Device::GPU, API::dlaf>(uplo, m, mb, grid);
      }
    }
  }
}

#ifdef DLAF_WITH_SCALAPACK
TYPED_TEST(EigensolverTestGPU, CorrectnessDistributedScalapack) {
<<<<<<< HEAD
  constexpr API api = API::scalapack;

  for (comm::CommunicatorGrid& grid : this->commGrids()) {
    // TODO: Move c_api_test* to test function when pika/#716 is released
    auto dlaf_context = c_api_test_inititialize<api>(grid);

=======
  for (const comm::CommunicatorGrid& grid : this->commGrids()) {
>>>>>>> 85befe92
    for (auto uplo : blas_uplos) {
      for (auto [m, mb, b_min] : sizes) {
        testEigensolver<TypeParam, Backend::GPU, Device::GPU, API::scalapack>(uplo, m, mb, grid);
      }
    }
  }
}
#endif
#endif<|MERGE_RESOLUTION|>--- conflicted
+++ resolved
@@ -64,14 +64,10 @@
 };
 
 template <class T, Backend B, Device D, API api>
-<<<<<<< HEAD
-void testEigensolver(const blas::Uplo uplo, const SizeType m, const SizeType mb, CommunicatorGrid& grid,
-                     int dlaf_context) {
-=======
-void testEigensolver(const blas::Uplo uplo, const SizeType m, const SizeType mb, CommunicatorGrid grid) {
+void testEigensolver(const blas::Uplo uplo, const SizeType m, const SizeType mb,
+                     CommunicatorGrid& grid) {
   auto dlaf_context = c_api_test_inititialize<api>(grid);
 
->>>>>>> 85befe92
   // In normal use the runtime is resumed by the C API call
   // The pika runtime is suspended by dlaf_initialize
   // Here we need to resume it manually to build the matrices with DLA-Future
@@ -189,16 +185,7 @@
 }
 
 TYPED_TEST(EigensolverTestMC, CorrectnessDistributedDLAF) {
-<<<<<<< HEAD
-  constexpr API api = API::dlaf;
-
-  for (comm::CommunicatorGrid& grid : this->commGrids()) {
-    // TODO: Move c_api_test* to test function when pika/#716 is released
-    auto dlaf_context = c_api_test_inititialize<api>(grid);
-
-=======
-  for (const comm::CommunicatorGrid& grid : this->commGrids()) {
->>>>>>> 85befe92
+  for (comm::CommunicatorGrid& grid : this->commGrids()) {
     for (auto uplo : blas_uplos) {
       for (auto [m, mb, b_min] : sizes) {
         testEigensolver<TypeParam, Backend::MC, Device::CPU, API::dlaf>(uplo, m, mb, grid);
@@ -209,15 +196,7 @@
 
 #ifdef DLAF_WITH_SCALAPACK
 TYPED_TEST(EigensolverTestMC, CorrectnessDistributedScalapack) {
-<<<<<<< HEAD
-  constexpr API api = API::scalapack;
-  for (comm::CommunicatorGrid& grid : this->commGrids()) {
-    // TODO: Move c_api_test* to test function when pika/#716 is released
-    auto dlaf_context = c_api_test_inititialize<api>(grid);
-
-=======
-  for (const comm::CommunicatorGrid& grid : this->commGrids()) {
->>>>>>> 85befe92
+  for (comm::CommunicatorGrid& grid : this->commGrids()) {
     for (auto uplo : blas_uplos) {
       for (auto [m, mb, b_min] : sizes) {
         testEigensolver<TypeParam, Backend::MC, Device::CPU, API::scalapack>(uplo, m, mb, grid);
@@ -229,15 +208,7 @@
 
 #ifdef DLAF_WITH_GPU
 TYPED_TEST(EigensolverTestGPU, CorrectnessDistributedDLAF) {
-<<<<<<< HEAD
-  constexpr API api = API::dlaf;
-  for (comm::CommunicatorGrid& grid : this->commGrids()) {
-    // TODO: Move c_api_test* to test function when pika/#716 is released
-    auto dlaf_context = c_api_test_inititialize<api>(grid);
-
-=======
-  for (const comm::CommunicatorGrid& grid : this->commGrids()) {
->>>>>>> 85befe92
+  for (comm::CommunicatorGrid& grid : this->commGrids()) {
     for (auto uplo : blas_uplos) {
       for (auto [m, mb, b_min] : sizes) {
         testEigensolver<TypeParam, Backend::GPU, Device::GPU, API::dlaf>(uplo, m, mb, grid);
@@ -248,16 +219,7 @@
 
 #ifdef DLAF_WITH_SCALAPACK
 TYPED_TEST(EigensolverTestGPU, CorrectnessDistributedScalapack) {
-<<<<<<< HEAD
-  constexpr API api = API::scalapack;
-
-  for (comm::CommunicatorGrid& grid : this->commGrids()) {
-    // TODO: Move c_api_test* to test function when pika/#716 is released
-    auto dlaf_context = c_api_test_inititialize<api>(grid);
-
-=======
-  for (const comm::CommunicatorGrid& grid : this->commGrids()) {
->>>>>>> 85befe92
+  for (comm::CommunicatorGrid& grid : this->commGrids()) {
     for (auto uplo : blas_uplos) {
       for (auto [m, mb, b_min] : sizes) {
         testEigensolver<TypeParam, Backend::GPU, Device::GPU, API::scalapack>(uplo, m, mb, grid);
