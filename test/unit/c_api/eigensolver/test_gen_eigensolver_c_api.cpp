--- conflicted
+++ resolved
@@ -209,9 +209,8 @@
       int desc_z[] = {1, dlaf_context, (int) m, (int) m, (int) mb, (int) mb, 0, 0, lld_eigenvectors};
       int info = -1;
       if constexpr (std::is_same_v<T, double>) {
-<<<<<<< HEAD
-        if (factorization == Factorization::do_factorization) {
-          C_dlaf_pdsygvx(dlaf_uplo, (int) m, local_a_ptr, 1, 1, desc_a, local_b_ptr, 1, 1, desc_b,
+        if (factorization == Factorization::do_factorization) {
+          C_dlaf_pdsygvd(dlaf_uplo, (int) m, local_a_ptr, 1, 1, desc_a, local_b_ptr, 1, 1, desc_b,
                          eigenvalues_ptr, local_eigenvectors_ptr, 1, 1, desc_z, &info);
         }
         else {
@@ -226,7 +225,7 @@
       }
       else if constexpr (std::is_same_v<T, float>) {
         if (factorization == Factorization::do_factorization) {
-          C_dlaf_pssygvx(dlaf_uplo, (int) m, local_a_ptr, 1, 1, desc_a, local_b_ptr, 1, 1, desc_b,
+          C_dlaf_pssygvd(dlaf_uplo, (int) m, local_a_ptr, 1, 1, desc_a, local_b_ptr, 1, 1, desc_b,
                          eigenvalues_ptr, local_eigenvectors_ptr, 1, 1, desc_z, &info);
         }
         else {
@@ -241,7 +240,7 @@
       }
       else if constexpr (std::is_same_v<T, std::complex<double>>) {
         if (factorization == Factorization::do_factorization) {
-          C_dlaf_pzhegvx(dlaf_uplo, (int) m, local_a_ptr, 1, 1, desc_a, local_b_ptr, 1, 1, desc_b,
+          C_dlaf_pzhegvd(dlaf_uplo, (int) m, local_a_ptr, 1, 1, desc_a, local_b_ptr, 1, 1, desc_b,
                          eigenvalues_ptr, local_eigenvectors_ptr, 1, 1, desc_z, &info);
         }
         else {
@@ -256,7 +255,7 @@
       }
       else if constexpr (std::is_same_v<T, std::complex<float>>) {
         if (factorization == Factorization::do_factorization) {
-          C_dlaf_pchegvx(dlaf_uplo, (int) m, local_a_ptr, 1, 1, desc_a, local_b_ptr, 1, 1, desc_b,
+          C_dlaf_pchegvd(dlaf_uplo, (int) m, local_a_ptr, 1, 1, desc_a, local_b_ptr, 1, 1, desc_b,
                          eigenvalues_ptr, local_eigenvectors_ptr, 1, 1, desc_z, &info);
         }
         else {
@@ -268,22 +267,6 @@
                                     desc_b, eigenvalues_ptr, local_eigenvectors_ptr, 1, 1, desc_z,
                                     &info);
         }
-=======
-        C_dlaf_pdsygvd(dlaf_uplo, (int) m, local_a_ptr, 1, 1, desc_a, local_b_ptr, 1, 1, desc_b,
-                       eigenvalues_ptr, local_eigenvectors_ptr, 1, 1, desc_z, &info);
-      }
-      else if constexpr (std::is_same_v<T, float>) {
-        C_dlaf_pssygvd(dlaf_uplo, (int) m, local_a_ptr, 1, 1, desc_a, local_b_ptr, 1, 1, desc_b,
-                       eigenvalues_ptr, local_eigenvectors_ptr, 1, 1, desc_z, &info);
-      }
-      else if constexpr (std::is_same_v<T, std::complex<double>>) {
-        C_dlaf_pzhegvd(dlaf_uplo, (int) m, local_a_ptr, 1, 1, desc_a, local_b_ptr, 1, 1, desc_b,
-                       eigenvalues_ptr, local_eigenvectors_ptr, 1, 1, desc_z, &info);
-      }
-      else if constexpr (std::is_same_v<T, std::complex<float>>) {
-        C_dlaf_pchegvd(dlaf_uplo, (int) m, local_a_ptr, 1, 1, desc_a, local_b_ptr, 1, 1, desc_b,
-                       eigenvalues_ptr, local_eigenvectors_ptr, 1, 1, desc_z, &info);
->>>>>>> ce42f63b
       }
       else {
         DLAF_ASSERT(false, typeid(T).name());
