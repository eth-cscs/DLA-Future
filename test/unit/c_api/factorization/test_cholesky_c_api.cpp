--- conflicted
+++ resolved
@@ -56,15 +56,10 @@
 };
 
 template <class T, Backend B, Device D, API api>
-<<<<<<< HEAD
 void testCholesky(comm::CommunicatorGrid& grid, const blas::Uplo uplo, const SizeType m,
-                  const SizeType mb, int dlaf_context) {
-=======
-void testCholesky(comm::CommunicatorGrid grid, const blas::Uplo uplo, const SizeType m,
                   const SizeType mb) {
   auto dlaf_context = c_api_test_inititialize<api>(grid);
 
->>>>>>> 85befe92
   // In normal use the runtime is resumed by the C API call
   // The pika runtime is suspended by dlaf_initialize
   // Here we need to resume it manually to build the matrices with DLA-Future
@@ -156,15 +151,7 @@
 }
 
 TYPED_TEST(CholeskyTestMC, CorrectnessDistributedDLAF) {
-<<<<<<< HEAD
-  constexpr API api = API::dlaf;
   for (auto& grid : this->commGrids()) {
-    // TODO: Move c_api_test* to test function when pika/#716 is released
-    auto dlaf_context = c_api_test_inititialize<api>(grid);
-
-=======
-  for (const auto& grid : this->commGrids()) {
->>>>>>> 85befe92
     for (auto uplo : blas_uplos) {
       for (const auto& [m, mb] : sizes) {
         testCholesky<TypeParam, Backend::MC, Device::CPU, API::dlaf>(grid, uplo, m, mb);
@@ -175,15 +162,7 @@
 
 #ifdef DLAF_WITH_SCALAPACK
 TYPED_TEST(CholeskyTestMC, CorrectnessDistributedScaLAPACK) {
-<<<<<<< HEAD
-  constexpr API api = API::scalapack;
   for (auto& grid : this->commGrids()) {
-    // TODO: Move c_api_test* to test function when pika/#716 is released
-    auto dlaf_context = c_api_test_inititialize<api>(grid);
-
-=======
-  for (const auto& grid : this->commGrids()) {
->>>>>>> 85befe92
     for (auto uplo : blas_uplos) {
       for (const auto& [m, mb] : sizes) {
         testCholesky<TypeParam, Backend::MC, Device::CPU, API::scalapack>(grid, uplo, m, mb);
@@ -195,15 +174,7 @@
 
 #ifdef DLAF_WITH_GPU
 TYPED_TEST(CholeskyTestGPU, CorrectnessDistributedDLAF) {
-<<<<<<< HEAD
-  constexpr API api = API::dlaf;
   for (auto& grid : this->commGrids()) {
-    // TODO: Move c_api_test* to test function when pika/#716 is released
-    auto dlaf_context = c_api_test_inititialize<api>(grid);
-
-=======
-  for (const auto& grid : this->commGrids()) {
->>>>>>> 85befe92
     for (auto uplo : blas_uplos) {
       for (const auto& [m, mb] : sizes) {
         testCholesky<TypeParam, Backend::GPU, Device::GPU, API::dlaf>(grid, uplo, m, mb);
@@ -214,15 +185,7 @@
 
 #ifdef DLAF_WITH_SCALAPACK
 TYPED_TEST(CholeskyTestGPU, CorrectnessDistributedScaLapack) {
-<<<<<<< HEAD
-  constexpr API api = API::scalapack;
   for (auto& grid : this->commGrids()) {
-    // TODO: Move c_api_test* to test function when pika/#716 is released
-    auto dlaf_context = c_api_test_inititialize<api>(grid);
-
-=======
-  for (const auto& grid : this->commGrids()) {
->>>>>>> 85befe92
     for (auto uplo : blas_uplos) {
       for (const auto& [m, mb] : sizes) {
         testCholesky<TypeParam, Backend::GPU, Device::GPU, API::scalapack>(grid, uplo, m, mb);
