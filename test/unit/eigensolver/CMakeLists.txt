#
# Distributed Linear Algebra with Future (DLAF)
#
# Copyright (c) 2018-2022, ETH Zurich
# All rights reserved.
#
# Please, refer to the LICENSE file in the root directory.
# SPDX-License-Identifier: BSD-3-Clause
#

add_subdirectory(mc)

DLAF_addTest(test_band_to_tridiag
  SOURCES test_band_to_tridiag.cpp
  LIBRARIES dlaf.core dlaf.eigensolver dlaf.factorization dlaf.solver
  USE_MAIN PIKA
)

DLAF_addTest(test_bt_band_to_tridiag
  SOURCES test_bt_band_to_tridiag.cpp
  LIBRARIES dlaf.core dlaf.eigensolver dlaf.factorization dlaf.solver
  USE_MAIN PIKA
)

<<<<<<< HEAD
DLAF_addTest(test_tridiag_solver
  SOURCES test_tridiag_solver.cpp
  LIBRARIES dlaf.eigensolver dlaf.core
  USE_MAIN PIKA
)

=======
DLAF_addTest(test_eigensolver
  SOURCES test_eigensolver.cpp
  LIBRARIES dlaf.core dlaf.eigensolver dlaf.factorization dlaf.solver
  USE_MAIN PIKA
)

DLAF_addTest(test_gen_eigensolver
  SOURCES test_gen_eigensolver.cpp
  LIBRARIES dlaf.core dlaf.eigensolver dlaf.factorization dlaf.solver
  USE_MAIN PIKA
)

DLAF_addTest(test_bt_reduction_to_band
  SOURCES test_bt_reduction_to_band.cpp
  LIBRARIES dlaf.core dlaf.eigensolver dlaf.factorization dlaf.solver
  USE_MAIN MPIPIKA
  MPIRANKS 6
)

>>>>>>> aab0e20e
DLAF_addTest(test_gen_to_std
  SOURCES test_gen_to_std.cpp
  LIBRARIES dlaf.core dlaf.eigensolver dlaf.factorization dlaf.solver
  USE_MAIN MPIPIKA
  MPIRANKS 6
)<|MERGE_RESOLUTION|>--- conflicted
+++ resolved
@@ -22,14 +22,12 @@
   USE_MAIN PIKA
 )
 
-<<<<<<< HEAD
 DLAF_addTest(test_tridiag_solver
   SOURCES test_tridiag_solver.cpp
-  LIBRARIES dlaf.eigensolver dlaf.core
+  LIBRARIES dlaf.core dlaf.eigensolver dlaf.factorization dlaf.solver
   USE_MAIN PIKA
 )
 
-=======
 DLAF_addTest(test_eigensolver
   SOURCES test_eigensolver.cpp
   LIBRARIES dlaf.core dlaf.eigensolver dlaf.factorization dlaf.solver
@@ -49,7 +47,6 @@
   MPIRANKS 6
 )
 
->>>>>>> aab0e20e
 DLAF_addTest(test_gen_to_std
   SOURCES test_gen_to_std.cpp
   LIBRARIES dlaf.core dlaf.eigensolver dlaf.factorization dlaf.solver
