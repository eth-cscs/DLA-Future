#
# Distributed Linear Algebra with Future (DLAF)
#
# Copyright (c) 2018-2023, ETH Zurich
# All rights reserved.
#
# Please, refer to the LICENSE file in the root directory.
# SPDX-License-Identifier: BSD-3-Clause
#

# DLAF_addTest(
#   test_band_to_tridiag
#   SOURCES test_band_to_tridiag.cpp
#   LIBRARIES dlaf.eigensolver dlaf.core
#   USE_MAIN MPIPIKA
#   MPIRANKS 6
# )

# DLAF_addTest(
#   test_bt_band_to_tridiag
#   SOURCES test_bt_band_to_tridiag.cpp
#   LIBRARIES dlaf.eigensolver dlaf.core
#   USE_MAIN MPIPIKA
#   MPIRANKS 6
# )

# DLAF_addTest(
#   test_tridiag_solver_local
#   SOURCES test_tridiag_solver_local.cpp
#   LIBRARIES dlaf.tridiagonal_eigensolver dlaf.core
#   USE_MAIN PIKA
# )

# DLAF_addTest(
#   test_tridiag_solver_merge
#   SOURCES test_tridiag_solver_merge.cpp
#   LIBRARIES dlaf.tridiagonal_eigensolver dlaf.core
#   USE_MAIN PIKA
# )

DLAF_addTest(
  test_eigensolver
  SOURCES test_eigensolver.cpp
  LIBRARIES dlaf.eigensolver dlaf.core
  USE_MAIN MPIPIKA
  MPIRANKS 6
)

DLAF_addTest(
  test_gen_eigensolver
  SOURCES test_gen_eigensolver.cpp
  LIBRARIES dlaf.eigensolver dlaf.core
  USE_MAIN MPIPIKA
  MPIRANKS 6
)

# DLAF_addTest(
#   test_reduction_to_band
#   SOURCES test_reduction_to_band.cpp
#   LIBRARIES dlaf.eigensolver dlaf.core
#   USE_MAIN MPIPIKA
#   MPIRANKS 6
# )

<<<<<<< HEAD
# target_compile_options(
#   test_reduction_to_band PRIVATE $<$<CXX_COMPILER_ID:GNU>:-Wno-error=stringop-overflow
#                                  -Wno-error=array-bounds>
# )

# DLAF_addTest(
#   test_bt_reduction_to_band
#   SOURCES test_bt_reduction_to_band.cpp
#   LIBRARIES dlaf.eigensolver dlaf.core
#   USE_MAIN MPIPIKA
#   MPIRANKS 6
# )

# target_compile_options(
#   test_bt_reduction_to_band PRIVATE $<$<CXX_COMPILER_ID:GNU>:-Wno-error=array-bounds>
# )

# DLAF_addTest(
#   test_gen_to_std
#   SOURCES test_gen_to_std.cpp
#   LIBRARIES dlaf.eigensolver dlaf.core
#   USE_MAIN MPIPIKA
#   MPIRANKS 6
# )
=======
DLAF_addTest(
  test_bt_reduction_to_band
  SOURCES test_bt_reduction_to_band.cpp
  LIBRARIES dlaf.eigensolver dlaf.core
  USE_MAIN MPIPIKA
  MPIRANKS 6
)

DLAF_addTest(
  test_gen_to_std
  SOURCES test_gen_to_std.cpp
  LIBRARIES dlaf.eigensolver dlaf.core
  USE_MAIN MPIPIKA
  MPIRANKS 6
)
>>>>>>> bbc403cf

# DLAF_addTest(
#   test_tridiag_solver_rot
#   SOURCES test_tridiag_solver_rot.cpp
#   LIBRARIES dlaf.tridiagonal_eigensolver dlaf.core
#   USE_MAIN MPIPIKA
#   MPIRANKS 6
# )

<<<<<<< HEAD
# DLAF_addTest(
#   test_tridiag_solver_distributed
#   SOURCES test_tridiag_solver_distributed.cpp
#   LIBRARIES dlaf.core dlaf.tridiagonal_eigensolver dlaf.multiplication dlaf.permutations
#   USE_MAIN MPIPIKA
#   MPIRANKS 6
# )

# target_compile_options(
#   test_tridiag_solver_distributed PRIVATE $<$<CXX_COMPILER_ID:GNU>:-Wno-error=stringop-overflow
#                                           -Wno-error=array-bounds>
# )
=======
DLAF_addTest(
  test_tridiag_solver_distributed
  SOURCES test_tridiag_solver_distributed.cpp
  LIBRARIES dlaf.core dlaf.tridiagonal_eigensolver dlaf.multiplication dlaf.permutations
  USE_MAIN MPIPIKA
  MPIRANKS 6
)
>>>>>>> bbc403cf
<|MERGE_RESOLUTION|>--- conflicted
+++ resolved
@@ -8,35 +8,35 @@
 # SPDX-License-Identifier: BSD-3-Clause
 #
 
-# DLAF_addTest(
-#   test_band_to_tridiag
-#   SOURCES test_band_to_tridiag.cpp
-#   LIBRARIES dlaf.eigensolver dlaf.core
-#   USE_MAIN MPIPIKA
-#   MPIRANKS 6
-# )
+DLAF_addTest(
+  test_band_to_tridiag
+  SOURCES test_band_to_tridiag.cpp
+  LIBRARIES dlaf.eigensolver dlaf.core
+  USE_MAIN MPIPIKA
+  MPIRANKS 6
+)
 
-# DLAF_addTest(
-#   test_bt_band_to_tridiag
-#   SOURCES test_bt_band_to_tridiag.cpp
-#   LIBRARIES dlaf.eigensolver dlaf.core
-#   USE_MAIN MPIPIKA
-#   MPIRANKS 6
-# )
+DLAF_addTest(
+  test_bt_band_to_tridiag
+  SOURCES test_bt_band_to_tridiag.cpp
+  LIBRARIES dlaf.eigensolver dlaf.core
+  USE_MAIN MPIPIKA
+  MPIRANKS 6
+)
 
-# DLAF_addTest(
-#   test_tridiag_solver_local
-#   SOURCES test_tridiag_solver_local.cpp
-#   LIBRARIES dlaf.tridiagonal_eigensolver dlaf.core
-#   USE_MAIN PIKA
-# )
+DLAF_addTest(
+  test_tridiag_solver_local
+  SOURCES test_tridiag_solver_local.cpp
+  LIBRARIES dlaf.tridiagonal_eigensolver dlaf.core
+  USE_MAIN PIKA
+)
 
-# DLAF_addTest(
-#   test_tridiag_solver_merge
-#   SOURCES test_tridiag_solver_merge.cpp
-#   LIBRARIES dlaf.tridiagonal_eigensolver dlaf.core
-#   USE_MAIN PIKA
-# )
+DLAF_addTest(
+  test_tridiag_solver_merge
+  SOURCES test_tridiag_solver_merge.cpp
+  LIBRARIES dlaf.tridiagonal_eigensolver dlaf.core
+  USE_MAIN PIKA
+)
 
 DLAF_addTest(
   test_eigensolver
@@ -54,40 +54,14 @@
   MPIRANKS 6
 )
 
-# DLAF_addTest(
-#   test_reduction_to_band
-#   SOURCES test_reduction_to_band.cpp
-#   LIBRARIES dlaf.eigensolver dlaf.core
-#   USE_MAIN MPIPIKA
-#   MPIRANKS 6
-# )
+DLAF_addTest(
+  test_reduction_to_band
+  SOURCES test_reduction_to_band.cpp
+  LIBRARIES dlaf.eigensolver dlaf.core
+  USE_MAIN MPIPIKA
+  MPIRANKS 6
+)
 
-<<<<<<< HEAD
-# target_compile_options(
-#   test_reduction_to_band PRIVATE $<$<CXX_COMPILER_ID:GNU>:-Wno-error=stringop-overflow
-#                                  -Wno-error=array-bounds>
-# )
-
-# DLAF_addTest(
-#   test_bt_reduction_to_band
-#   SOURCES test_bt_reduction_to_band.cpp
-#   LIBRARIES dlaf.eigensolver dlaf.core
-#   USE_MAIN MPIPIKA
-#   MPIRANKS 6
-# )
-
-# target_compile_options(
-#   test_bt_reduction_to_band PRIVATE $<$<CXX_COMPILER_ID:GNU>:-Wno-error=array-bounds>
-# )
-
-# DLAF_addTest(
-#   test_gen_to_std
-#   SOURCES test_gen_to_std.cpp
-#   LIBRARIES dlaf.eigensolver dlaf.core
-#   USE_MAIN MPIPIKA
-#   MPIRANKS 6
-# )
-=======
 DLAF_addTest(
   test_bt_reduction_to_band
   SOURCES test_bt_reduction_to_band.cpp
@@ -103,35 +77,19 @@
   USE_MAIN MPIPIKA
   MPIRANKS 6
 )
->>>>>>> bbc403cf
 
-# DLAF_addTest(
-#   test_tridiag_solver_rot
-#   SOURCES test_tridiag_solver_rot.cpp
-#   LIBRARIES dlaf.tridiagonal_eigensolver dlaf.core
-#   USE_MAIN MPIPIKA
-#   MPIRANKS 6
-# )
+DLAF_addTest(
+  test_tridiag_solver_rot
+  SOURCES test_tridiag_solver_rot.cpp
+  LIBRARIES dlaf.tridiagonal_eigensolver dlaf.core
+  USE_MAIN MPIPIKA
+  MPIRANKS 6
+)
 
-<<<<<<< HEAD
-# DLAF_addTest(
-#   test_tridiag_solver_distributed
-#   SOURCES test_tridiag_solver_distributed.cpp
-#   LIBRARIES dlaf.core dlaf.tridiagonal_eigensolver dlaf.multiplication dlaf.permutations
-#   USE_MAIN MPIPIKA
-#   MPIRANKS 6
-# )
-
-# target_compile_options(
-#   test_tridiag_solver_distributed PRIVATE $<$<CXX_COMPILER_ID:GNU>:-Wno-error=stringop-overflow
-#                                           -Wno-error=array-bounds>
-# )
-=======
 DLAF_addTest(
   test_tridiag_solver_distributed
   SOURCES test_tridiag_solver_distributed.cpp
   LIBRARIES dlaf.core dlaf.tridiagonal_eigensolver dlaf.multiplication dlaf.permutations
   USE_MAIN MPIPIKA
   MPIRANKS 6
-)
->>>>>>> bbc403cf
+)