#
# Distributed Linear Algebra with Future (DLAF)
#
# Copyright (c) 2018-2022, ETH Zurich
# All rights reserved.
#
# Please, refer to the LICENSE file in the root directory.
# SPDX-License-Identifier: BSD-3-Clause
#

<<<<<<< HEAD
=======
DLAF_addTest(test_backtransformation
  SOURCES test_backtransformation.cpp
  LIBRARIES dlaf.core dlaf.eigensolver dlaf.factorization dlaf.solver
  USE_MAIN MPIPIKA
  MPIRANKS 6
)

>>>>>>> 4d8bb150
DLAF_addTest(test_reduction_to_band
  SOURCES test_reduction_to_band.cpp
  LIBRARIES dlaf.core dlaf.eigensolver dlaf.factorization dlaf.solver
  USE_MAIN MPIPIKA
  MPIRANKS 6
)<|MERGE_RESOLUTION|>--- conflicted
+++ resolved
@@ -8,16 +8,6 @@
 # SPDX-License-Identifier: BSD-3-Clause
 #
 
-<<<<<<< HEAD
-=======
-DLAF_addTest(test_backtransformation
-  SOURCES test_backtransformation.cpp
-  LIBRARIES dlaf.core dlaf.eigensolver dlaf.factorization dlaf.solver
-  USE_MAIN MPIPIKA
-  MPIRANKS 6
-)
-
->>>>>>> 4d8bb150
 DLAF_addTest(test_reduction_to_band
   SOURCES test_reduction_to_band.cpp
   LIBRARIES dlaf.core dlaf.eigensolver dlaf.factorization dlaf.solver
