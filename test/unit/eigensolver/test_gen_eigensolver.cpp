//
// Distributed Linear Algebra with Future (DLAF)
//
// Copyright (c) 2018-2023, ETH Zurich
// All rights reserved.
//
// Please, refer to the LICENSE file in the root directory.
// SPDX-License-Identifier: BSD-3-Clause
//

#include <functional>
#include <tuple>

#include <pika/init.hpp>

#include <dlaf/common/single_threaded_blas.h>
#include <dlaf/eigensolver/gen_eigensolver.h>
#include <dlaf/matrix/copy.h>
#include <dlaf/matrix/index.h>
#include <dlaf/matrix/matrix.h>
#include <dlaf/matrix/matrix_mirror.h>
#include <dlaf/tune.h>

#include <gtest/gtest.h>

#include <dlaf_test/comm_grids/grids_6_ranks.h>
#include <dlaf_test/eigensolver/test_gen_eigensolver_correctness.h>
#include <dlaf_test/matrix/matrix_local.h>
#include <dlaf_test/matrix/util_matrix.h>
#include <dlaf_test/matrix/util_matrix_local.h>
#include <dlaf_test/util_types.h>

using namespace dlaf;
using namespace dlaf::comm;
using namespace dlaf::matrix;
using namespace dlaf::matrix::test;
using namespace dlaf::test;
using namespace testing;

::testing::Environment* const comm_grids_env =
    ::testing::AddGlobalTestEnvironment(new CommunicatorGrid6RanksEnvironment);

template <typename Type>
class GenEigensolverTest : public TestWithCommGrids {};

template <class T>
using GenEigensolverTestMC = GenEigensolverTest<T>;

TYPED_TEST_SUITE(GenEigensolverTestMC, MatrixElementTypes);

#ifdef DLAF_WITH_GPU
template <class T>
using GenEigensolverTestGPU = GenEigensolverTest<T>;

TYPED_TEST_SUITE(GenEigensolverTestGPU, MatrixElementTypes);
#endif

enum class Allocation { do_allocation, use_preallocated };

const std::vector<blas::Uplo> blas_uplos({blas::Uplo::Lower});

const std::vector<std::tuple<SizeType, SizeType, SizeType>> sizes = {
    // {m, mb, eigensolver_min_band}
    {0, 2, 100},                                              // m = 0
    {5, 8, 100}, {34, 34, 100},                               // m <= mb
    {4, 3, 100}, {16, 10, 100}, {34, 13, 100}, {32, 5, 100},  // m > mb
    {34, 8, 3},  {32, 6, 3}                                   // m > mb, sub-band
};

<<<<<<< HEAD
template <class T, Device D, class... GridIfDistributed>
void testGenEigensolverCorrectness(const blas::Uplo uplo, Matrix<const T, Device::CPU>& reference_a,
                                   Matrix<const T, Device::CPU>& reference_b,
                                   EigensolverResult<T, D>& ret, GridIfDistributed&... grid) {
  // Note:
  // Wait for the algorithm to finish all scheduled tasks, because verification has MPI blocking
  // calls that might lead to deadlocks.
  constexpr bool isDistributed = (sizeof...(grid) == 1);
  if constexpr (isDistributed)
    pika::wait();

  const SizeType m = reference_a.size().rows();

  auto mat_a_local = allGather(blas::Uplo::General, reference_a, grid...);
  auto mat_b_local = allGather(blas::Uplo::General, reference_b, grid...);
  auto mat_evalues_local = [&]() {
    MatrixMirror<const BaseType<T>, Device::CPU, D> mat_evals(ret.eigenvalues);
    return allGather(blas::Uplo::General, mat_evals.get());
  }();
  auto mat_e_local = [&]() {
    MatrixMirror<const T, Device::CPU, D> mat_e(ret.eigenvectors);
    return allGather(blas::Uplo::General, mat_e.get(), grid...);
  }();

  MatrixLocal<T> mat_be_local({m, m}, reference_a.blockSize());

  dlaf::common::internal::SingleThreadedBlasScope single;

  // Compute B E which is needed for both checks.
  blas::hemm(blas::Layout::ColMajor, blas::Side::Left, uplo, m, m, T{1}, mat_b_local.ptr(),
             mat_b_local.ld(), mat_e_local.ptr(), mat_e_local.ld(), T{0}, mat_be_local.ptr(),
             mat_be_local.ld());

  MatrixLocal<T> workspace({m, m}, reference_a.blockSize());

  // Check eigenvectors orthogonality (E^H B E == Id)
  blas::gemm(blas::Layout::ColMajor, blas::Op::ConjTrans, blas::Op::NoTrans, m, m, m, T{1},
             mat_e_local.ptr(), mat_e_local.ld(), mat_be_local.ptr(), mat_be_local.ld(), T{0},
             workspace.ptr(), workspace.ld());

  auto id = [](GlobalElementIndex index) {
    if (index.row() == index.col())
      return T{1};
    return T{0};
  };
  CHECK_MATRIX_NEAR(id, workspace, m * TypeUtilities<T>::error, 10 * m * TypeUtilities<T>::error);

  // Check Ax = lambda B x
  // Compute A E
  blas::hemm(blas::Layout::ColMajor, blas::Side::Left, uplo, m, m, T{1}, mat_a_local.ptr(),
             mat_a_local.ld(), mat_e_local.ptr(), mat_e_local.ld(), T{0}, workspace.ptr(),
             workspace.ld());

  // Compute Lambda E (in place in mat_e_local)
  for (SizeType j = 0; j < m; ++j) {
    blas::scal(m, mat_evalues_local({j, 0}), mat_be_local.ptr({0, j}), 1);
  }

  // Check A E == Lambda E
  CHECK_MATRIX_NEAR(mat_be_local, workspace, m * TypeUtilities<T>::error, m * TypeUtilities<T>::error);
}

=======
>>>>>>> 23a9ab60
template <class T, Backend B, Device D, Allocation allocation, class... GridIfDistributed>
void testGenEigensolver(const blas::Uplo uplo, const SizeType m, const SizeType mb,
                        GridIfDistributed&... grid) {
  constexpr bool isDistributed = (sizeof...(grid) == 1);

  const TileElementSize block_size(mb, mb);

  auto create_reference = [&]() {
    if constexpr (isDistributed)
      return Matrix<T, Device::CPU>(GlobalElementSize(m, m), block_size, grid...);
    else
      return Matrix<T, Device::CPU>(LocalElementSize(m, m), block_size);
  };

  Matrix<const T, Device::CPU> reference_a = [&]() {
    auto reference = create_reference();
    matrix::util::set_random_hermitian(reference);
    return reference;
  }();

  Matrix<const T, Device::CPU> reference_b = [&]() {
    auto reference = create_reference();
    matrix::util::set_random_hermitian_positive_definite(reference);
    return reference;
  }();

  Matrix<T, Device::CPU> mat_a_h(reference_a.distribution());
  copy(reference_a, mat_a_h);
  Matrix<T, Device::CPU> mat_b_h(reference_b.distribution());
  copy(reference_b, mat_b_h);

  EigensolverResult<T, D> ret = [&]() {
    MatrixMirror<T, D, Device::CPU> mat_a(mat_a_h);
    MatrixMirror<T, D, Device::CPU> mat_b(mat_b_h);
    if constexpr (allocation == Allocation::do_allocation) {
      if constexpr (isDistributed) {
        return hermitian_generalized_eigensolver<B>(grid..., uplo, mat_a.get(), mat_b.get());
      }
      else {
        return hermitian_generalized_eigensolver<B>(uplo, mat_a.get(), mat_b.get());
      }
    }
    else if constexpr (allocation == Allocation::use_preallocated) {
      const SizeType size = mat_a_h.size().rows();
      Matrix<BaseType<T>, D> eigenvalues(LocalElementSize(size, 1),
                                         TileElementSize(mat_a_h.blockSize().rows(), 1));
      if constexpr (isDistributed) {
        Matrix<T, D> eigenvectors(GlobalElementSize(size, size), mat_a_h.blockSize(), grid...);
        hermitian_generalized_eigensolver<B>(grid..., uplo, mat_a.get(), mat_b.get(), eigenvalues,
                                             eigenvectors);
        return EigensolverResult<T, D>{std::move(eigenvalues), std::move(eigenvectors)};
      }
      else {
        Matrix<T, D> eigenvectors(LocalElementSize(size, size), mat_a_h.blockSize());
        hermitian_generalized_eigensolver<B>(uplo, mat_a.get(), mat_b.get(), eigenvalues, eigenvectors);
        return EigensolverResult<T, D>{std::move(eigenvalues), std::move(eigenvectors)};
      }
    }
  }();

  if (mat_a_h.size().isEmpty())
    return;

  testGenEigensolverCorrectness(uplo, reference_a, reference_b, ret, grid...);
}

TYPED_TEST(GenEigensolverTestMC, CorrectnessLocal) {
  for (auto uplo : blas_uplos) {
    for (auto [m, mb, b_min] : sizes) {
      getTuneParameters().eigensolver_min_band = b_min;
      testGenEigensolver<TypeParam, Backend::MC, Device::CPU, Allocation::do_allocation>(uplo, m, mb);
      testGenEigensolver<TypeParam, Backend::MC, Device::CPU, Allocation::use_preallocated>(uplo, m, mb);
    }
  }
}

TYPED_TEST(GenEigensolverTestMC, CorrectnessDistributed) {
  for (comm::CommunicatorGrid& grid : this->commGrids()) {
    for (auto uplo : blas_uplos) {
      for (auto [m, mb, b_min] : sizes) {
        getTuneParameters().eigensolver_min_band = b_min;
        testGenEigensolver<TypeParam, Backend::MC, Device::CPU, Allocation::do_allocation>(uplo, m, mb,
                                                                                           grid);
        testGenEigensolver<TypeParam, Backend::MC, Device::CPU, Allocation::use_preallocated>(uplo, m,
                                                                                              mb, grid);
      }
    }
  }
}

#ifdef DLAF_WITH_GPU
TYPED_TEST(GenEigensolverTestGPU, CorrectnessLocal) {
  for (auto uplo : blas_uplos) {
    for (auto [m, mb, b_min] : sizes) {
      getTuneParameters().eigensolver_min_band = b_min;
      testGenEigensolver<TypeParam, Backend::GPU, Device::GPU, Allocation::do_allocation>(uplo, m, mb);
      testGenEigensolver<TypeParam, Backend::GPU, Device::GPU, Allocation::use_preallocated>(uplo, m,
                                                                                             mb);
    }
  }
}

TYPED_TEST(GenEigensolverTestGPU, CorrectnessDistributed) {
  for (comm::CommunicatorGrid& grid : this->commGrids()) {
    for (auto uplo : blas_uplos) {
      for (auto [m, mb, b_min] : sizes) {
        getTuneParameters().eigensolver_min_band = b_min;
        testGenEigensolver<TypeParam, Backend::GPU, Device::GPU, Allocation::do_allocation>(uplo, m, mb,
                                                                                            grid);
        testGenEigensolver<TypeParam, Backend::GPU, Device::GPU, Allocation::use_preallocated>(uplo, m,
                                                                                               mb, grid);
      }
    }
  }
}
#endif<|MERGE_RESOLUTION|>--- conflicted
+++ resolved
@@ -67,71 +67,6 @@
     {34, 8, 3},  {32, 6, 3}                                   // m > mb, sub-band
 };
 
-<<<<<<< HEAD
-template <class T, Device D, class... GridIfDistributed>
-void testGenEigensolverCorrectness(const blas::Uplo uplo, Matrix<const T, Device::CPU>& reference_a,
-                                   Matrix<const T, Device::CPU>& reference_b,
-                                   EigensolverResult<T, D>& ret, GridIfDistributed&... grid) {
-  // Note:
-  // Wait for the algorithm to finish all scheduled tasks, because verification has MPI blocking
-  // calls that might lead to deadlocks.
-  constexpr bool isDistributed = (sizeof...(grid) == 1);
-  if constexpr (isDistributed)
-    pika::wait();
-
-  const SizeType m = reference_a.size().rows();
-
-  auto mat_a_local = allGather(blas::Uplo::General, reference_a, grid...);
-  auto mat_b_local = allGather(blas::Uplo::General, reference_b, grid...);
-  auto mat_evalues_local = [&]() {
-    MatrixMirror<const BaseType<T>, Device::CPU, D> mat_evals(ret.eigenvalues);
-    return allGather(blas::Uplo::General, mat_evals.get());
-  }();
-  auto mat_e_local = [&]() {
-    MatrixMirror<const T, Device::CPU, D> mat_e(ret.eigenvectors);
-    return allGather(blas::Uplo::General, mat_e.get(), grid...);
-  }();
-
-  MatrixLocal<T> mat_be_local({m, m}, reference_a.blockSize());
-
-  dlaf::common::internal::SingleThreadedBlasScope single;
-
-  // Compute B E which is needed for both checks.
-  blas::hemm(blas::Layout::ColMajor, blas::Side::Left, uplo, m, m, T{1}, mat_b_local.ptr(),
-             mat_b_local.ld(), mat_e_local.ptr(), mat_e_local.ld(), T{0}, mat_be_local.ptr(),
-             mat_be_local.ld());
-
-  MatrixLocal<T> workspace({m, m}, reference_a.blockSize());
-
-  // Check eigenvectors orthogonality (E^H B E == Id)
-  blas::gemm(blas::Layout::ColMajor, blas::Op::ConjTrans, blas::Op::NoTrans, m, m, m, T{1},
-             mat_e_local.ptr(), mat_e_local.ld(), mat_be_local.ptr(), mat_be_local.ld(), T{0},
-             workspace.ptr(), workspace.ld());
-
-  auto id = [](GlobalElementIndex index) {
-    if (index.row() == index.col())
-      return T{1};
-    return T{0};
-  };
-  CHECK_MATRIX_NEAR(id, workspace, m * TypeUtilities<T>::error, 10 * m * TypeUtilities<T>::error);
-
-  // Check Ax = lambda B x
-  // Compute A E
-  blas::hemm(blas::Layout::ColMajor, blas::Side::Left, uplo, m, m, T{1}, mat_a_local.ptr(),
-             mat_a_local.ld(), mat_e_local.ptr(), mat_e_local.ld(), T{0}, workspace.ptr(),
-             workspace.ld());
-
-  // Compute Lambda E (in place in mat_e_local)
-  for (SizeType j = 0; j < m; ++j) {
-    blas::scal(m, mat_evalues_local({j, 0}), mat_be_local.ptr({0, j}), 1);
-  }
-
-  // Check A E == Lambda E
-  CHECK_MATRIX_NEAR(mat_be_local, workspace, m * TypeUtilities<T>::error, m * TypeUtilities<T>::error);
-}
-
-=======
->>>>>>> 23a9ab60
 template <class T, Backend B, Device D, Allocation allocation, class... GridIfDistributed>
 void testGenEigensolver(const blas::Uplo uplo, const SizeType m, const SizeType mb,
                         GridIfDistributed&... grid) {
