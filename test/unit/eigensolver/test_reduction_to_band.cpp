//
// Distributed Linear Algebra with Future (DLAF)
//
// Copyright (c) 2018-2023, ETH Zurich
// All rights reserved.
//
// Please, refer to the LICENSE file in the root directory.
// SPDX-License-Identifier: BSD-3-Clause
//

#include <cmath>

<<<<<<< HEAD
#include <gtest/gtest.h>
#include <lapack/util.hh>
#include <pika/execution.hpp>
=======
#include <pika/future.hpp>
>>>>>>> 34934c60
#include <pika/runtime.hpp>

#include <dlaf/common/index2d.h>
#include <dlaf/common/pipeline.h>
#include <dlaf/common/single_threaded_blas.h>
#include <dlaf/communication/communicator.h>
#include <dlaf/communication/communicator_grid.h>
#include <dlaf/communication/functions_sync.h>
#include <dlaf/communication/sync/broadcast.h>
#include <dlaf/eigensolver/reduction_to_band.h>
#include <dlaf/lapack/tile.h>
#include <dlaf/matrix/copy.h>
#include <dlaf/matrix/index.h>
#include <dlaf/matrix/matrix.h>
#include <dlaf/matrix/matrix_mirror.h>
#include <dlaf/memory/memory_view.h>
#include <dlaf/types.h>
#include <dlaf/util_math.h>
#include <dlaf/util_matrix.h>

#include <gtest/gtest.h>

#include <dlaf_test/comm_grids/grids_6_ranks.h>
#include <dlaf_test/matrix/matrix_local.h>
#include <dlaf_test/matrix/util_matrix.h>
#include <dlaf_test/matrix/util_matrix_local.h>
#include <dlaf_test/matrix/util_tile.h>
#include <dlaf_test/util_types.h>

using namespace dlaf;
using namespace dlaf::test;
using namespace dlaf::comm;
using namespace dlaf::memory;
using namespace dlaf::matrix;
using namespace dlaf::matrix::test;

using pika::execution::experimental::any_sender;
using pika::execution::experimental::when_all_vector;
using pika::this_thread::experimental::sync_wait;

::testing::Environment* const comm_grids_env =
    ::testing::AddGlobalTestEnvironment(new CommunicatorGrid6RanksEnvironment);

template <class T>
struct ReductionToBandTest : public TestWithCommGrids {};

template <class T>
using ReductionToBandTestMC = ReductionToBandTest<T>;

TYPED_TEST_SUITE(ReductionToBandTestMC, MatrixElementTypes);

#ifdef DLAF_WITH_GPU
template <class T>
using ReductionToBandTestGPU = ReductionToBandTest<T>;

TYPED_TEST_SUITE(ReductionToBandTestGPU, MatrixElementTypes);
#endif

struct config_t {
  LocalElementSize size;
  TileElementSize block_size;
  SizeType band_size = block_size.rows();
};

std::vector<config_t> configs{
    {{0, 0}, {3, 3}},
    // full-tile band
    {{3, 3}, {3, 3}},    // single tile (nothing to do)
    {{12, 12}, {3, 3}},  // tile always full size (less room for distribution over ranks)
    {{13, 13}, {3, 3}},  // tile incomplete
    {{24, 24}, {3, 3}},  // tile always full size (more room for distribution)
    {{40, 40}, {5, 5}},
};

std::vector<config_t> configs_subband{
    {{0, 0}, {6, 6}, 2},  // empty matrix

    // half-tile band
    {{4, 4}, {4, 4}, 2},  // single tile
    {{12, 12}, {4, 4}, 2},
    {{42, 42}, {6, 6}, 3},
    {{13, 13}, {6, 6}, 3},  // tile incomplete

    // multi-band
    {{27, 27}, {9, 9}, 3},
    {{42, 42}, {12, 12}, 4},
    {{29, 29}, {9, 9}, 3},  // tile incomplete
};

template <class T>
MatrixLocal<T> makeLocal(const Matrix<const T, Device::CPU>& matrix) {
  return {matrix.size(), matrix.distribution().blockSize()};
}

template <class T>
void copyConjTrans(const Tile<const T, Device::CPU>& from, const Tile<T, Device::CPU>& to) {
  DLAF_ASSERT(from.size() == transposed(to.size()), from.size(), to.size());

  for (const TileElementIndex& index : common::iterate_range2d(from.size()))
    to(transposed(index)) = dlaf::conj(from(index));
}

template <class T>
void mirrorLowerOnDiag(const Tile<T, Device::CPU>& tile) {
  DLAF_ASSERT(square_size(tile), tile.size());

  copyConjTrans(tile, tile);
}

template <class T>
void setupHermitianBand(MatrixLocal<T>& matrix, const SizeType band_size) {
  DLAF_ASSERT(matrix.blockSize().rows() % band_size == 0, band_size, matrix.blockSize().rows());

  DLAF_ASSERT(square_blocksize(matrix), matrix.blockSize());
  DLAF_ASSERT(square_size(matrix), matrix.blockSize());

  dlaf::common::internal::SingleThreadedBlasScope single;

  // 0-diagonal: mirror band
  // note: diagonal subtiles are correctly set just in the lower part by the algorithm
  for (SizeType k = 0; k < matrix.nrTiles().cols(); ++k) {
    const GlobalTileIndex kk(k, k);

    const auto& tile = matrix.tile(kk);

    const SizeType n = std::max<SizeType>(0, tile.size().rows() - band_size - 1);
    if (band_size < tile.size().rows())
      lapack::laset(blas::Uplo::Lower, n, n, T{0}, T{0}, tile.ptr({band_size + 1, 0}), tile.ld());

    mirrorLowerOnDiag(tile);
  }

  // 1-diagonal: setup band "edge" (and its tranposed)
  for (SizeType j = 0; j < matrix.nrTiles().cols() - 1; ++j) {
    const SizeType i = j + 1;
    const GlobalTileIndex ij(i, j);

    const auto& tile_l = matrix.tile(ij);

    if (tile_l.size().rows() > 1)
      lapack::laset(blas::Uplo::Lower, tile_l.size().rows() - 1, band_size, T(0), T(0),
                    tile_l.ptr({1, tile_l.size().cols() - band_size}), tile_l.ld());

    if (band_size < tile_l.size().cols())
      lapack::laset(blas::Uplo::General, tile_l.size().rows(), tile_l.size().cols() - band_size, T(0),
                    T(0), tile_l.ptr({0, 0}), tile_l.ld());

    copyConjTrans(matrix.tile(ij), matrix.tile(common::transposed(ij)));
  }

  // k-diagonal (with k >= 2): zero out both lower and upper out-of-band subtiles
  for (SizeType j = 0; j < matrix.nrTiles().cols() - 2; ++j) {
    for (SizeType i = j + 2; i < matrix.nrTiles().rows(); ++i) {
      const GlobalTileIndex ij(i, j);

      tile::internal::set0(matrix.tile(ij));
      tile::internal::set0(matrix.tile(common::transposed(ij)));
    }
  }
}

template <class T>
void splitReflectorsAndBand(MatrixLocal<const T>& mat_v, MatrixLocal<T>& mat_b,
                            const SizeType band_size) {
  DLAF_ASSERT_HEAVY(square_size(mat_v), mat_v.size());
  DLAF_ASSERT_HEAVY(square_size(mat_b), mat_b.size());

  DLAF_ASSERT(equal_size(mat_v, mat_b), mat_v.size(), mat_b.size());

  for (SizeType diag = 0; diag <= 1; ++diag) {
    for (SizeType i = diag; i < mat_v.nrTiles().rows(); ++i) {
      const GlobalTileIndex idx(i, i - diag);
      matrix::internal::copy(mat_v.tile_read(idx), mat_b.tile(idx));
    }
  }

  setupHermitianBand(mat_b, band_size);
}

template <class T>
auto allGatherTaus(const SizeType k, const SizeType chunk_size, Matrix<T, Device::CPU>& mat_local_taus) {
  auto local_taus_tiles = sync_wait(when_all_vector(
      selectRead(mat_local_taus,
                 common::iterate_range2d(LocalTileSize(1, mat_local_taus.nrTiles().cols())))));

  const SizeType n_chunks = dlaf::util::ceilDiv(k, chunk_size);

  // TODO: taus guaranteed to be contiguous? i.e. can it all be copied in one
  // go? not necessary for performance here...
  std::vector<T> taus;
  taus.reserve(to_sizet(k));
  for (const auto& t : local_taus_tiles) {
    for (SizeType i = 0; i < t.get().size().cols(); ++i) {
      taus.push_back(t.get()(TileElementIndex(0, i)));
    }
  }
  DLAF_ASSERT(taus.size() == k, taus.size(), k);

  return taus;
}

template <class T>
auto allGatherTaus(const SizeType k, const SizeType chunk_size, Matrix<T, Device::CPU>& mat_taus,
                   comm::CommunicatorGrid comm_grid) {
  std::vector<T> taus;
  taus.reserve(to_sizet(k));

  for (SizeType i = 0; i < mat_taus.nrTiles().cols(); ++i) {
    const auto owner = mat_taus.rankGlobalTile(GlobalTileIndex(0, i)).col();
    const bool is_owner = owner == comm_grid.rank().col();

    const auto this_chunk_size = mat_taus.tileSize(GlobalTileIndex(0, i)).cols();

    if (is_owner) {
      auto tile_local = sync_wait(mat_taus.read(GlobalTileIndex(0, i)));
      sync::broadcast::send(comm_grid.rowCommunicator(), common::make_data(tile_local.get()));
      for (SizeType k = 0; k < tile_local.get().size().cols(); ++k) {
        taus.push_back(tile_local.get()(TileElementIndex(0, k)));
      }
    }
    else {
      Tile<T, Device::CPU> tile_local(TileElementSize(1, this_chunk_size),
                                      MemoryView<T, Device::CPU>(this_chunk_size), 1);
      sync::broadcast::receive_from(owner, comm_grid.rowCommunicator(), common::make_data(tile_local));
      for (SizeType k = 0; k < this_chunk_size; ++k) {
        taus.push_back(tile_local(TileElementIndex(0, k)));
      }
    }

    // copy each chunk contiguously
  }

  // TODO: is the early exit required?
  // Note:
  // this is just an early exit
  // const SizeType n_local_chunks =
  //     n_chunks / comm_grid.size().cols() +
  //     (comm_grid.rank().col() < (n_chunks % comm_grid.size().cols()) ? 1 : 0);

  // if (local_taus.size() != to_sizet(n_local_chunks))
  //   return taus;

  return taus;
}

// Verify equality of all the elements in the upper part of the matrices
template <class T>
auto checkUpperPartUnchanged(Matrix<const T, Device::CPU>& reference,
                             Matrix<const T, Device::CPU>& matrix_a) {
  auto merged_matrices = [&reference, &matrix_a](const GlobalElementIndex& index) {
    const auto& dist = reference.distribution();
    const auto ij_tile = dist.globalTileIndex(index);
    const auto ij_element_wrt_tile = dist.tileElementIndex(index);

    const bool is_in_upper = index.row() < index.col();

    if (!is_in_upper)
      return sync_wait(matrix_a.read(ij_tile)).get()(ij_element_wrt_tile);
    else
      return sync_wait(reference.read(ij_tile)).get()(ij_element_wrt_tile);
  };
  CHECK_MATRIX_NEAR(merged_matrices, matrix_a, 0, TypeUtilities<T>::error);
}

template <class T>
auto checkResult(const SizeType k, const SizeType band_size, Matrix<const T, Device::CPU>& reference,
                 const MatrixLocal<T>& mat_v, const MatrixLocal<T>& mat_b, const std::vector<T>& taus) {
  const GlobalElementIndex offset(band_size, 0);
  // Now that all input are collected locally, it's time to apply the transformation,
  // ...but just if there is any
  if (offset.isIn(mat_v.size())) {
    // Reduction to band returns a sequence of transformations applied from left and right to A
    // allowing to reduce the matrix A to a band matrix B
    //
    // Hn* ... H2* H1* A H1 H2 ... Hn
    // Q* A Q = B
    //
    // Applying the inverse of the same transformations, we can go from B to A
    // Q B Q* = A
    // Q = H1 H2 ... Hn
    // H1 H2 ... Hn B Hn* ... H2* H1*

    dlaf::common::internal::SingleThreadedBlasScope single;

    // apply from left...
    const GlobalElementIndex left_offset = offset;
    const GlobalElementSize left_size{mat_b.size().rows() - band_size, mat_b.size().cols()};
    lapack::unmqr(lapack::Side::Left, lapack::Op::NoTrans, left_size.rows(), left_size.cols(), k,
                  mat_v.ptr(offset), mat_v.ld(), taus.data(), mat_b.ptr(left_offset), mat_b.ld());

    // ... and from right
    const GlobalElementIndex right_offset = common::transposed(left_offset);
    const GlobalElementSize right_size = common::transposed(left_size);

    lapack::unmqr(lapack::Side::Right, lapack::Op::ConjTrans, right_size.rows(), right_size.cols(), k,
                  mat_v.ptr(offset), mat_v.ld(), taus.data(), mat_b.ptr(right_offset), mat_b.ld());
  }

  // Eventually, check the result obtained by applying the inverse transformation equals the original matrix
  auto result = [&dist = reference.distribution(),
                 &mat_local = mat_b](const GlobalElementIndex& element) {
    const auto tile_index = dist.globalTileIndex(element);
    const auto tile_element = dist.tileElementIndex(element);
    return mat_local.tile_read(tile_index)(tile_element);
  };
  CHECK_MATRIX_NEAR(result, reference, 0,
                    std::max<SizeType>(1, mat_b.size().linear_size()) * TypeUtilities<T>::error);
}

template <class T, Backend B, Device D>
void testReductionToBandLocal(const LocalElementSize size, const TileElementSize block_size,
                              const SizeType band_size) {
  const SizeType k_reflectors = std::max(SizeType(0), size.rows() - band_size - 1);
  DLAF_ASSERT(block_size.rows() % band_size == 0, block_size.rows(), band_size);

  Distribution distribution({size.rows(), size.cols()}, block_size);

  // setup the reference input matrix
  Matrix<const T, Device::CPU> reference = [size = size, block_size = block_size]() {
    Matrix<T, Device::CPU> reference(size, block_size);
    matrix::util::set_random_hermitian(reference);
    return reference;
  }();

  Matrix<T, Device::CPU> mat_a_h(distribution);
  copy(reference, mat_a_h);

  Matrix<T, Device::CPU> mat_local_taus = [&]() mutable {
    MatrixMirror<T, D, Device::CPU> mat_a(mat_a_h);
    return eigensolver::reductionToBand<B, D, T>(mat_a.get(), band_size);
  }();

  checkUpperPartUnchanged(reference, mat_a_h);

  auto mat_v = allGather(blas::Uplo::Lower, mat_a_h);
  auto mat_b = makeLocal(mat_a_h);
  splitReflectorsAndBand(mat_v, mat_b, band_size);

  // Note:
  // What? chunks are block_size.cols() wide, because algorithm group reflectors by tile (and not by
  // band) chunks are tile_size.cols() wide, because algorithm group reflectors by tile (and not by band)
  auto taus = allGatherTaus(k_reflectors, block_size.cols(), mat_local_taus);
  ASSERT_EQ(taus.size(), k_reflectors);

  checkResult(k_reflectors, band_size, reference, mat_v, mat_b, taus);
}

TYPED_TEST(ReductionToBandTestMC, CorrectnessLocal) {
  for (const auto& config : configs) {
    const auto& [size, block_size, band_size] = config;

    testReductionToBandLocal<TypeParam, Backend::MC, Device::CPU>(size, block_size, band_size);
  }
}

TYPED_TEST(ReductionToBandTestMC, CorrectnessLocalSubBand) {
  for (const auto& config : configs_subband) {
    const auto& [size, block_size, band_size] = config;

    testReductionToBandLocal<TypeParam, Backend::MC, Device::CPU>(size, block_size, band_size);
  }
}

#ifdef DLAF_WITH_GPU
TYPED_TEST(ReductionToBandTestGPU, CorrectnessLocal) {
  for (const auto& config : configs) {
    const auto& [size, block_size, band_size] = config;

    testReductionToBandLocal<TypeParam, Backend::GPU, Device::GPU>(size, block_size, band_size);
  }
}

TYPED_TEST(ReductionToBandTestGPU, CorrectnessLocalSubBand) {
  for (const auto& config : configs_subband) {
    const auto& [size, block_size, band_size] = config;

    testReductionToBandLocal<TypeParam, Backend::GPU, Device::GPU>(size, block_size, band_size);
  }
}
#endif

template <class T, Device D, Backend B>
void testReductionToBand(comm::CommunicatorGrid grid, const LocalElementSize size,
                         const TileElementSize block_size, const SizeType band_size) {
  const SizeType k_reflectors = std::max(SizeType(0), size.rows() - band_size - 1);
  DLAF_ASSERT(block_size.rows() % band_size == 0, block_size.rows(), band_size);

  Distribution distribution({size.rows(), size.cols()}, block_size, grid.size(), grid.rank(), {0, 0});

  // setup the reference input matrix
  Matrix<const T, Device::CPU> reference = [&]() {
    Matrix<T, Device::CPU> reference(distribution);
    matrix::util::set_random_hermitian(reference);
    return reference;
  }();

  Matrix<T, Device::CPU> matrix_a_h(distribution);
  copy(reference, matrix_a_h);

  Matrix<T, Device::CPU> mat_local_taus = [&]() {
    MatrixMirror<T, D, Device::CPU> matrix_a(matrix_a_h);
    auto mat_local_taus = eigensolver::reductionToBand<B>(grid, matrix_a.get(), band_size);
    // TODO: Is this wait required? Is it required here?
    pika::threads::get_thread_manager().wait();
    return mat_local_taus;
  }();

  checkUpperPartUnchanged(reference, matrix_a_h);

  auto mat_v = allGather(blas::Uplo::Lower, matrix_a_h, grid);
  auto mat_b = makeLocal(matrix_a_h);
  splitReflectorsAndBand(mat_v, mat_b, band_size);

  // Note:
  // chunks are block_size.cols() wide, because algorithm group reflectors by block (and not by band)
  auto taus = allGatherTaus(k_reflectors, block_size.cols(), mat_local_taus, grid);
  ASSERT_EQ(taus.size(), k_reflectors);

  checkResult(k_reflectors, band_size, reference, mat_v, mat_b, taus);
}

TYPED_TEST(ReductionToBandTestMC, CorrectnessDistributed) {
  for (auto&& comm_grid : this->commGrids()) {
    for (const auto& [size, block_size, band_size] : configs) {
      testReductionToBand<TypeParam, Device::CPU, Backend::MC>(comm_grid, size, block_size, band_size);
    }
  }
}

TYPED_TEST(ReductionToBandTestMC, CorrectnessDistributedSubBand) {
  for (auto&& comm_grid : this->commGrids()) {
    for (const auto& [size, block_size, band_size] : configs_subband) {
      testReductionToBand<TypeParam, Device::CPU, Backend::MC>(comm_grid, size, block_size, band_size);
    }
  }
}

#ifdef DLAF_WITH_GPU
TYPED_TEST(ReductionToBandTestGPU, CorrectnessDistributed) {
  for (auto&& comm_grid : this->commGrids()) {
    for (const auto& [size, block_size, band_size] : configs) {
      testReductionToBand<TypeParam, Device::GPU, Backend::GPU>(comm_grid, size, block_size, band_size);
    }
  }
}

TYPED_TEST(ReductionToBandTestGPU, CorrectnessDistributedSubBand) {
  for (auto&& comm_grid : this->commGrids()) {
    for (const auto& [size, block_size, band_size] : configs_subband) {
      testReductionToBand<TypeParam, Device::GPU, Backend::GPU>(comm_grid, size, block_size, band_size);
    }
  }
}
#endif<|MERGE_RESOLUTION|>--- conflicted
+++ resolved
@@ -10,13 +10,7 @@
 
 #include <cmath>
 
-<<<<<<< HEAD
-#include <gtest/gtest.h>
-#include <lapack/util.hh>
 #include <pika/execution.hpp>
-=======
-#include <pika/future.hpp>
->>>>>>> 34934c60
 #include <pika/runtime.hpp>
 
 #include <dlaf/common/index2d.h>
@@ -198,9 +192,8 @@
 
 template <class T>
 auto allGatherTaus(const SizeType k, const SizeType chunk_size, Matrix<T, Device::CPU>& mat_local_taus) {
-  auto local_taus_tiles = sync_wait(when_all_vector(
-      selectRead(mat_local_taus,
-                 common::iterate_range2d(LocalTileSize(1, mat_local_taus.nrTiles().cols())))));
+  auto local_taus_tiles = sync_wait(when_all_vector(selectRead(
+      mat_local_taus, common::iterate_range2d(LocalTileSize(1, mat_local_taus.nrTiles().cols())))));
 
   const SizeType n_chunks = dlaf::util::ceilDiv(k, chunk_size);
 
