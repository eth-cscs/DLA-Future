//
// Distributed Linear Algebra with Future (DLAF)
//
// Copyright (c) 2018-2023, ETH Zurich
// All rights reserved.
//
// Please, refer to the LICENSE file in the root directory.
// SPDX-License-Identifier: BSD-3-Clause
//

#include <cmath>

#include <pika/execution.hpp>
#include <pika/init.hpp>

#include <dlaf/common/index2d.h>
#include <dlaf/common/pipeline.h>
#include <dlaf/common/single_threaded_blas.h>
#include <dlaf/communication/communicator.h>
#include <dlaf/communication/communicator_grid.h>
#include <dlaf/communication/functions_sync.h>
#include <dlaf/communication/sync/broadcast.h>
#include <dlaf/eigensolver/reduction_to_band.h>
#include <dlaf/lapack/tile.h>
#include <dlaf/matrix/copy.h>
#include <dlaf/matrix/index.h>
#include <dlaf/matrix/matrix.h>
#include <dlaf/matrix/matrix_mirror.h>
#include <dlaf/memory/memory_view.h>
#include <dlaf/types.h>
#include <dlaf/util_math.h>
#include <dlaf/util_matrix.h>

#include <gtest/gtest.h>

#include <dlaf_test/comm_grids/grids_6_ranks.h>
#include <dlaf_test/matrix/matrix_local.h>
#include <dlaf_test/matrix/util_matrix.h>
#include <dlaf_test/matrix/util_matrix_local.h>
#include <dlaf_test/matrix/util_tile.h>
#include <dlaf_test/util_types.h>

using namespace dlaf;
using namespace dlaf::test;
using namespace dlaf::comm;
using namespace dlaf::memory;
using namespace dlaf::matrix;
using namespace dlaf::matrix::test;

using pika::execution::experimental::any_sender;
using pika::execution::experimental::when_all_vector;
using pika::this_thread::experimental::sync_wait;

::testing::Environment* const comm_grids_env =
    ::testing::AddGlobalTestEnvironment(new CommunicatorGrid6RanksEnvironment);

template <class T>
struct ReductionToBandTest : public TestWithCommGrids {};

template <class T>
using ReductionToBandTestMC = ReductionToBandTest<T>;

TYPED_TEST_SUITE(ReductionToBandTestMC, MatrixElementTypes);

#ifdef DLAF_WITH_GPU
template <class T>
using ReductionToBandTestGPU = ReductionToBandTest<T>;

TYPED_TEST_SUITE(ReductionToBandTestGPU, MatrixElementTypes);
#endif

struct config_t {
  LocalElementSize size;
  TileElementSize block_size;
  SizeType band_size = block_size.rows();
};

// Structure of the input matrix
// Banded input matrices will have a band smaller than the target band_size
enum class InputMatrixStructure { full, banded };

std::vector<config_t> configs{
    {{0, 0}, {3, 3}},
    // full-tile band
    {{3, 3}, {3, 3}},    // single tile (nothing to do)
    {{12, 12}, {3, 3}},  // tile always full size (less room for distribution over ranks)
    {{13, 13}, {3, 3}},  // tile incomplete
    {{24, 24}, {3, 3}},  // tile always full size (more room for distribution)
    {{40, 40}, {5, 5}},
};

std::vector<config_t> configs_subband{
    {{0, 0}, {6, 6}, 2},  // empty matrix

    // half-tile band
    {{4, 4}, {4, 4}, 2},  // single tile
    {{12, 12}, {4, 4}, 2},
    {{42, 42}, {6, 6}, 3},
    {{13, 13}, {6, 6}, 3},  // tile incomplete

    // multi-band
    {{27, 27}, {9, 9}, 3},
    {{42, 42}, {12, 12}, 4},
    {{29, 29}, {9, 9}, 3},  // tile incomplete
};

template <class T>
MatrixLocal<T> makeLocal(const Matrix<const T, Device::CPU>& matrix) {
  return {matrix.size(), matrix.distribution().baseTileSize()};
}

template <class T>
void copyConjTrans(const Tile<const T, Device::CPU>& from, const Tile<T, Device::CPU>& to) {
  DLAF_ASSERT(from.size() == transposed(to.size()), from.size(), to.size());

  for (const TileElementIndex& index : common::iterate_range2d(from.size()))
    to(transposed(index)) = dlaf::conj(from(index));
}

template <class T>
void mirrorLowerOnDiag(const Tile<T, Device::CPU>& tile) {
  DLAF_ASSERT(square_size(tile), tile.size());

  copyConjTrans(tile, tile);
}

template <class T>
void setupHermitianBand(MatrixLocal<T>& matrix, const SizeType band_size) {
  DLAF_ASSERT(matrix.blockSize().rows() % band_size == 0, band_size, matrix.blockSize().rows());

  DLAF_ASSERT(square_blocksize(matrix), matrix.blockSize());
  DLAF_ASSERT(square_size(matrix), matrix.size());

  dlaf::common::internal::SingleThreadedBlasScope single;

  // 0-diagonal: mirror band
  // note: diagonal subtiles are correctly set just in the lower part by the algorithm
  for (SizeType k = 0; k < matrix.nrTiles().cols(); ++k) {
    const GlobalTileIndex kk(k, k);

    const auto& tile = matrix.tile(kk);

    const SizeType n = std::max<SizeType>(0, tile.size().rows() - band_size - 1);
    if (band_size < tile.size().rows())
      lapack::laset(blas::Uplo::Lower, n, n, T{0}, T{0}, tile.ptr({band_size + 1, 0}), tile.ld());

    mirrorLowerOnDiag(tile);
  }

  // 1-diagonal: setup band "edge" (and its tranposed)
  for (SizeType j = 0; j < matrix.nrTiles().cols() - 1; ++j) {
    const SizeType i = j + 1;
    const GlobalTileIndex ij(i, j);

    const auto& tile_l = matrix.tile(ij);

    if (tile_l.size().rows() > 1)
      lapack::laset(blas::Uplo::Lower, tile_l.size().rows() - 1, band_size, T(0), T(0),
                    tile_l.ptr({1, tile_l.size().cols() - band_size}), tile_l.ld());

    if (band_size < tile_l.size().cols())
      lapack::laset(blas::Uplo::General, tile_l.size().rows(), tile_l.size().cols() - band_size, T(0),
                    T(0), tile_l.ptr({0, 0}), tile_l.ld());

    copyConjTrans(matrix.tile(ij), matrix.tile(common::transposed(ij)));
  }

  // k-diagonal (with k >= 2): zero out both lower and upper out-of-band subtiles
  for (SizeType j = 0; j < matrix.nrTiles().cols() - 2; ++j) {
    for (SizeType i = j + 2; i < matrix.nrTiles().rows(); ++i) {
      const GlobalTileIndex ij(i, j);

      tile::internal::set0(matrix.tile(ij));
      tile::internal::set0(matrix.tile(common::transposed(ij)));
    }
  }
}

template <class T>
void splitReflectorsAndBand(MatrixLocal<const T>& mat_v, MatrixLocal<T>& mat_b,
                            const SizeType band_size) {
  DLAF_ASSERT_HEAVY(square_size(mat_v), mat_v.size());
  DLAF_ASSERT_HEAVY(square_size(mat_b), mat_b.size());

  DLAF_ASSERT(equal_size(mat_v, mat_b), mat_v.size(), mat_b.size());

  for (SizeType diag = 0; diag <= 1; ++diag) {
    for (SizeType i = diag; i < mat_v.nrTiles().rows(); ++i) {
      const GlobalTileIndex idx(i, i - diag);
      matrix::internal::copy(mat_v.tile_read(idx), mat_b.tile(idx));
    }
  }

  setupHermitianBand(mat_b, band_size);
}

template <class T>
auto allGatherTaus(const SizeType k, Matrix<T, Device::CPU>& mat_local_taus) {
  auto local_taus_tiles = sync_wait(when_all_vector(selectRead(
      mat_local_taus, common::iterate_range2d(LocalTileSize(mat_local_taus.nrTiles().rows(), 1)))));

  std::vector<T> taus;
  taus.reserve(to_sizet(k));
  for (const auto& t : local_taus_tiles) {
    std::copy(t.get().ptr(), t.get().ptr() + t.get().size().rows(), std::back_inserter(taus));
  }

  DLAF_ASSERT(to_SizeType(taus.size()) == k, taus.size(), k);

  return taus;
}

template <class T>
auto allGatherTaus(const SizeType k, Matrix<T, Device::CPU>& mat_taus,
                   comm::CommunicatorGrid& comm_grid) {
  const auto local_num_tiles = mat_taus.distribution().localNrTiles().rows();
  const auto num_tiles = mat_taus.distribution().nrTiles().rows();
  const auto local_num_tiles_expected =
      num_tiles / comm_grid.size().cols() +
      (comm_grid.rank().col() < (num_tiles % comm_grid.size().cols()) ? 1 : 0);
  EXPECT_EQ(local_num_tiles, local_num_tiles_expected);

  std::vector<T> taus;
  taus.reserve(to_sizet(k));

  for (SizeType i = 0; i < mat_taus.nrTiles().rows(); ++i) {
    const auto owner = mat_taus.rankGlobalTile(GlobalTileIndex(i, 0)).row();
    const bool is_owner = owner == comm_grid.rank().col();

    const auto chunk_size = mat_taus.tileSize(GlobalTileIndex(i, 0)).rows();

    if (is_owner) {
      auto tile_local = sync_wait(mat_taus.read(GlobalTileIndex(i, 0)));
      sync::broadcast::send(comm_grid.rowCommunicator(), common::make_data(tile_local.get()));
      std::copy(tile_local.get().ptr(), tile_local.get().ptr() + tile_local.get().size().rows(),
                std::back_inserter(taus));
    }
    else {
      Tile<T, Device::CPU> tile_local(TileElementSize(chunk_size, 1),
                                      MemoryView<T, Device::CPU>(chunk_size), chunk_size);
      sync::broadcast::receive_from(owner, comm_grid.rowCommunicator(), common::make_data(tile_local));
      std::copy(tile_local.ptr(), tile_local.ptr() + tile_local.size().rows(), std::back_inserter(taus));
    }
  }

  return taus;
}

// Verify equality of all the elements in the upper part of the matrices
template <class T>
auto checkUpperPartUnchanged(Matrix<const T, Device::CPU>& reference,
                             Matrix<const T, Device::CPU>& matrix_a) {
  auto merged_matrices = [&reference, &matrix_a](const GlobalElementIndex& index) {
    const auto& dist = reference.distribution();
    const auto ij_tile = dist.globalTileIndex(index);
    const auto ij_element_wrt_tile = dist.tileElementIndex(index);

    const bool is_in_upper = index.row() < index.col();

    if (!is_in_upper)
      return sync_wait(matrix_a.read(ij_tile)).get()(ij_element_wrt_tile);
    else
      return sync_wait(reference.read(ij_tile)).get()(ij_element_wrt_tile);
  };
  CHECK_MATRIX_NEAR(merged_matrices, matrix_a, 0, TypeUtilities<T>::error);
}

template <class T>
auto checkResult(const SizeType k, const SizeType band_size, Matrix<const T, Device::CPU>& reference,
                 const MatrixLocal<T>& mat_v, const MatrixLocal<T>& mat_b, const std::vector<T>& taus) {
  const GlobalElementIndex offset(band_size, 0);
  // Now that all input are collected locally, it's time to apply the transformation,
  // ...but just if there is any
  if (offset.isIn(mat_v.size())) {
    // Reduction to band returns a sequence of transformations applied from left and right to A
    // allowing to reduce the matrix A to a band matrix B
    //
    // Hn* ... H2* H1* A H1 H2 ... Hn
    // Q* A Q = B
    //
    // Applying the inverse of the same transformations, we can go from B to A
    // Q B Q* = A
    // Q = H1 H2 ... Hn
    // H1 H2 ... Hn B Hn* ... H2* H1*

    dlaf::common::internal::SingleThreadedBlasScope single;

    // apply from left...
    const GlobalElementIndex left_offset = offset;
    const GlobalElementSize left_size{mat_b.size().rows() - band_size, mat_b.size().cols()};
    lapack::unmqr(lapack::Side::Left, lapack::Op::NoTrans, left_size.rows(), left_size.cols(), k,
                  mat_v.ptr(offset), mat_v.ld(), taus.data(), mat_b.ptr(left_offset), mat_b.ld());

    // ... and from right
    const GlobalElementIndex right_offset = common::transposed(left_offset);
    const GlobalElementSize right_size = common::transposed(left_size);

    lapack::unmqr(lapack::Side::Right, lapack::Op::ConjTrans, right_size.rows(), right_size.cols(), k,
                  mat_v.ptr(offset), mat_v.ld(), taus.data(), mat_b.ptr(right_offset), mat_b.ld());
  }

  // Eventually, check the result obtained by applying the inverse transformation equals the original matrix
  auto result = [&dist = reference.distribution(),
                 &mat_local = mat_b](const GlobalElementIndex& element) {
    const auto tile_index = dist.globalTileIndex(element);
    const auto tile_element = dist.tileElementIndex(element);
    return mat_local.tile_read(tile_index)(tile_element);
  };
  CHECK_MATRIX_NEAR(result, reference, 0,
                    std::max<SizeType>(1, mat_b.size().linear_size()) * TypeUtilities<T>::error);
}

template <class T, Backend B, Device D>
void testReductionToBandLocal(const LocalElementSize size, const TileElementSize block_size,
                              const SizeType band_size,
                              const InputMatrixStructure input_matrix_structure) {
  const SizeType k_reflectors = std::max(SizeType(0), size.rows() - band_size - 1);
  DLAF_ASSERT(block_size.rows() % band_size == 0, block_size.rows(), band_size);

  Distribution distribution({size.rows(), size.cols()}, block_size);

  // setup the reference input matrix
  Matrix<const T, Device::CPU> reference = [size = size, block_size = block_size, band_size,
                                            input_matrix_structure]() {
    Matrix<T, Device::CPU> reference(size, block_size);
    if (input_matrix_structure == InputMatrixStructure::banded)
      // Matrix already in band form, with band smaller than band_size
      matrix::util::set_random_hermitian_banded(reference, band_size - 1);
    else
      matrix::util::set_random_hermitian(reference);
    return reference;
  }();

  Matrix<T, Device::CPU> mat_a_h(distribution);
  copy(reference, mat_a_h);

  Matrix<T, Device::CPU> mat_local_taus = [&]() mutable {
    MatrixMirror<T, D, Device::CPU> mat_a(mat_a_h);
    return eigensolver::internal::reduction_to_band<B, D, T>(mat_a.get(), band_size);
  }();

  ASSERT_EQ(mat_local_taus.blockSize().rows(), block_size.rows());

  checkUpperPartUnchanged(reference, mat_a_h);

  auto mat_v = allGather(blas::Uplo::Lower, mat_a_h);
  auto mat_b = makeLocal(mat_a_h);
  splitReflectorsAndBand(mat_v, mat_b, band_size);

  auto taus = allGatherTaus(k_reflectors, mat_local_taus);
  ASSERT_EQ(taus.size(), k_reflectors);

  checkResult(k_reflectors, band_size, reference, mat_v, mat_b, taus);
}

TYPED_TEST(ReductionToBandTestMC, CorrectnessLocal) {
  for (const auto& config : configs) {
    const auto& [size, block_size, band_size] = config;

    for (auto input_matrix_structure : {InputMatrixStructure::full, InputMatrixStructure::banded})
      testReductionToBandLocal<TypeParam, Backend::MC, Device::CPU>(size, block_size, band_size,
                                                                    input_matrix_structure);
  }
}

TYPED_TEST(ReductionToBandTestMC, CorrectnessLocalSubBand) {
  for (const auto& config : configs_subband) {
    const auto& [size, block_size, band_size] = config;

    for (auto input_matrix_structure : {InputMatrixStructure::full, InputMatrixStructure::banded}) {
      testReductionToBandLocal<TypeParam, Backend::MC, Device::CPU>(size, block_size, band_size,
                                                                    input_matrix_structure);
    }
  }
}

#ifdef DLAF_WITH_GPU
TYPED_TEST(ReductionToBandTestGPU, CorrectnessLocal) {
  for (const auto& config : configs) {
    const auto& [size, block_size, band_size] = config;

    for (auto input_matrix_structure : {InputMatrixStructure::full, InputMatrixStructure::banded}) {
      testReductionToBandLocal<TypeParam, Backend::GPU, Device::GPU>(size, block_size, band_size,
                                                                     input_matrix_structure);
    }
  }
}

TYPED_TEST(ReductionToBandTestGPU, CorrectnessLocalSubBand) {
  for (const auto& config : configs_subband) {
    const auto& [size, block_size, band_size] = config;

    for (auto input_matrix_structure : {InputMatrixStructure::full, InputMatrixStructure::banded}) {
      testReductionToBandLocal<TypeParam, Backend::GPU, Device::GPU>(size, block_size, band_size,
                                                                     input_matrix_structure);
    }
  }
}
#endif

template <class T, Device D, Backend B>
<<<<<<< HEAD
void testReductionToBand(comm::CommunicatorGrid& grid, const LocalElementSize size,
                         const TileElementSize block_size, const SizeType band_size) {
=======
void testReductionToBand(comm::CommunicatorGrid grid, const LocalElementSize size,
                         const TileElementSize block_size, const SizeType band_size,
                         const InputMatrixStructure input_matrix_structure) {
>>>>>>> cf36e4f8
  const SizeType k_reflectors = std::max(SizeType(0), size.rows() - band_size - 1);
  DLAF_ASSERT(block_size.rows() % band_size == 0, block_size.rows(), band_size);

  Distribution distribution({size.rows(), size.cols()}, block_size, grid.size(), grid.rank(), {0, 0});

  // setup the reference input matrix
  Matrix<const T, Device::CPU> reference = [&]() {
    Matrix<T, Device::CPU> reference(distribution);
    if (input_matrix_structure == InputMatrixStructure::banded)
      // Matrix already in band form, with band smaller than band_size
      matrix::util::set_random_hermitian_banded(reference, band_size - 1);
    else
      matrix::util::set_random_hermitian(reference);
    return reference;
  }();

  Matrix<T, Device::CPU> matrix_a_h(distribution);
  copy(reference, matrix_a_h);

  Matrix<T, Device::CPU> mat_local_taus = [&]() {
    MatrixMirror<T, D, Device::CPU> matrix_a(matrix_a_h);
    return eigensolver::internal::reduction_to_band<B>(grid, matrix_a.get(), band_size);
  }();

  ASSERT_EQ(mat_local_taus.blockSize().rows(), block_size.rows());

  checkUpperPartUnchanged(reference, matrix_a_h);

  // Wait for all work to finish before doing blocking communication
  pika::wait();

  auto mat_v = allGather(blas::Uplo::Lower, matrix_a_h, grid);
  auto mat_b = makeLocal(matrix_a_h);
  splitReflectorsAndBand(mat_v, mat_b, band_size);

  auto taus = allGatherTaus(k_reflectors, mat_local_taus, grid);
  ASSERT_EQ(taus.size(), k_reflectors);

  checkResult(k_reflectors, band_size, reference, mat_v, mat_b, taus);
}

TYPED_TEST(ReductionToBandTestMC, CorrectnessDistributed) {
  for (auto&& comm_grid : this->commGrids()) {
    for (const auto& [size, block_size, band_size] : configs) {
      for (auto input_matrix_structure : {InputMatrixStructure::full, InputMatrixStructure::banded}) {
        testReductionToBand<TypeParam, Device::CPU, Backend::MC>(comm_grid, size, block_size, band_size,
                                                                 input_matrix_structure);
      }
    }
  }
}

TYPED_TEST(ReductionToBandTestMC, CorrectnessDistributedSubBand) {
  for (auto&& comm_grid : this->commGrids()) {
    for (const auto& [size, block_size, band_size] : configs_subband) {
      for (auto input_matrix_structure : {InputMatrixStructure::full, InputMatrixStructure::banded}) {
        testReductionToBand<TypeParam, Device::CPU, Backend::MC>(comm_grid, size, block_size, band_size,
                                                                 input_matrix_structure);
      }
    }
  }
}

#ifdef DLAF_WITH_GPU
TYPED_TEST(ReductionToBandTestGPU, CorrectnessDistributed) {
  for (auto&& comm_grid : this->commGrids()) {
    for (const auto& [size, block_size, band_size] : configs) {
      for (auto input_matrix_structure : {InputMatrixStructure::full, InputMatrixStructure::banded}) {
        testReductionToBand<TypeParam, Device::GPU, Backend::GPU>(comm_grid, size, block_size, band_size,
                                                                  input_matrix_structure);
      }
    }
  }
}

TYPED_TEST(ReductionToBandTestGPU, CorrectnessDistributedSubBand) {
  for (auto&& comm_grid : this->commGrids()) {
    for (const auto& [size, block_size, band_size] : configs_subband) {
      for (auto input_matrix_structure : {InputMatrixStructure::full, InputMatrixStructure::banded}) {
        testReductionToBand<TypeParam, Device::GPU, Backend::GPU>(comm_grid, size, block_size, band_size,
                                                                  input_matrix_structure);
      }
    }
  }
}
#endif<|MERGE_RESOLUTION|>--- conflicted
+++ resolved
@@ -399,14 +399,9 @@
 #endif
 
 template <class T, Device D, Backend B>
-<<<<<<< HEAD
 void testReductionToBand(comm::CommunicatorGrid& grid, const LocalElementSize size,
-                         const TileElementSize block_size, const SizeType band_size) {
-=======
-void testReductionToBand(comm::CommunicatorGrid grid, const LocalElementSize size,
                          const TileElementSize block_size, const SizeType band_size,
                          const InputMatrixStructure input_matrix_structure) {
->>>>>>> cf36e4f8
   const SizeType k_reflectors = std::max(SizeType(0), size.rows() - band_size - 1);
   DLAF_ASSERT(block_size.rows() % band_size == 0, block_size.rows(), band_size);
 
