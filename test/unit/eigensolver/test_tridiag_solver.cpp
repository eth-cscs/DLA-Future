//
// Distributed Linear Algebra with Future (DLAF)
//
// Copyright (c) 2018-2022, ETH Zurich
// All rights reserved.
//
// Please, refer to the LICENSE file in the root directory.
// SPDX-License-Identifier: BSD-3-Clause
//

#include "dlaf/eigensolver/tridiag_solver.h"
#include "dlaf/matrix/matrix_mirror.h"

#include "gtest/gtest.h"
#include "dlaf_test/matrix/util_matrix.h"
#include "dlaf_test/matrix/util_tile.h"
#include "dlaf_test/util_types.h"

using namespace dlaf;
using namespace dlaf::test;

template <typename Type>
class CuppensTest : public ::testing::Test {};
TYPED_TEST_SUITE(CuppensTest, RealMatrixElementTypes);

template <typename Type>
class TridiagEigensolverTestCPU : public ::testing::Test {};
TYPED_TEST_SUITE(TridiagEigensolverTestCPU, MatrixElementTypes);

#ifdef DLAF_WITH_GPU
template <typename Type>
class TridiagEigensolverTestGPU : public ::testing::Test {};
TYPED_TEST_SUITE(TridiagEigensolverTestGPU, MatrixElementTypes);
#endif

TEST(MatrixIndexPairsGeneration, IndexPairsGeneration) {
  SizeType n = 10;
  auto actual_indices = dlaf::eigensolver::internal::generateSubproblemIndices(n);
  // i_begin, i_middle, i_end
  std::vector<std::tuple<SizeType, SizeType, SizeType>> expected_indices{{0, 0, 1}, {0, 1, 2},
                                                                         {3, 3, 4}, {0, 2, 4},
                                                                         {5, 5, 6}, {5, 6, 7},
                                                                         {8, 8, 9}, {5, 7, 9},
                                                                         {0, 4, 9}};
  ASSERT_TRUE(actual_indices == expected_indices);
}

// import numpy as np
// from scipy.sparse import diags
// from scipy.linalg import eigh
//
// n = 10
// d = np.full(n, 2)
// e = np.full(n - 1, -1)
// trd = diags([e,d,e], [-1, 0, 1]).toarray()
// evals, evecs = eigh(trd)
//
template <Backend B, Device D, class T>
void solveLaplace1D(SizeType n, SizeType nb) {
  using RealParam = BaseType<T>;
  constexpr RealParam complex_error = TypeUtilities<T>::error;
  constexpr RealParam real_error = TypeUtilities<RealParam>::error;

  matrix::Matrix<RealParam, Device::CPU> tridiag(LocalElementSize(n, 2), TileElementSize(nb, 2));
  matrix::Matrix<RealParam, Device::CPU> evals(LocalElementSize(n, 1), TileElementSize(nb, 1));
  matrix::Matrix<T, Device::CPU> evecs(LocalElementSize(n, n), TileElementSize(nb, nb));

  // Tridiagonal matrix : 1D Laplacian
  auto mat_trd_fn = [](GlobalElementIndex el) {
    if (el.col() == 0)
      // diagonal
      return RealParam(2);
    else
      // off-diagonal
      return RealParam(-1);
  };
  matrix::util::set(tridiag, std::move(mat_trd_fn));

  {
    matrix::MatrixMirror<RealParam, D, Device::CPU> tridiag_mirror(tridiag);
    matrix::MatrixMirror<RealParam, D, Device::CPU> evals_mirror(evals);
    matrix::MatrixMirror<T, D, Device::CPU> evecs_mirror(evecs);

<<<<<<< HEAD
    eigensolver::tridiagSolver<B>(tridiag_mirror.get(), evals_mirror.get(), evecs_mirror.get());
  }
=======
  if (n == 0)
    return;

>>>>>>> 0e8f3f41
  // Eigenvalues
  auto expected_evals_fn = [n](GlobalElementIndex i) {
    return RealParam(2 * (1 - std::cos(M_PI * (i.row() + 1) / (n + 1))));
  };
  CHECK_MATRIX_NEAR(expected_evals_fn, evals, n * real_error, n * real_error);

  // Eigenvectors
  auto expected_evecs_fn = [n](GlobalElementIndex i) {
    SizeType j = i.col() + 1;
    SizeType k = i.row() + 1;
    return TypeUtilities<T>::element(std::sqrt(2.0 / (n + 1)) * std::sin(j * k * M_PI / (n + 1)), 0);
  };

  // Eigenvectors are unique up to a sign
  std::vector<SizeType> neg_cols;  // columns to negate
  neg_cols.reserve(to_sizet(n));
  const auto& dist = evecs.distribution();
  for (SizeType i_tile = 0; i_tile < dist.nrTiles().cols(); ++i_tile) {
    SizeType i_gl_el = dist.template globalElementFromGlobalTileAndTileElement<Coord::Col>(i_tile, 0);
    auto tile = evecs(GlobalTileIndex(0, i_tile)).get();
    for (SizeType i_tile_el = 0; i_tile_el < tile.size().cols(); ++i_tile_el) {
      if (dlaf::util::sameSign(std::real(expected_evecs_fn(GlobalElementIndex(0, i_gl_el + i_tile_el))),
                               std::real(tile(TileElementIndex(0, i_tile_el)))))
        continue;
      neg_cols.push_back(i_gl_el + i_tile_el);
    }
  }

  for (SizeType i_gl_el : neg_cols) {
    SizeType j_tile = dist.template globalTileFromGlobalElement<Coord::Col>(i_gl_el);
    SizeType j_tile_el = dist.template tileElementFromGlobalElement<Coord::Col>(i_gl_el);

    // Iterate over all tiles on the `j_tile` tile column
    for (SizeType i_tile = 0; i_tile < dist.nrTiles().rows(); ++i_tile) {
      auto tile = evecs(GlobalTileIndex(i_tile, j_tile)).get();
      tile::internal::scaleCol(T(-1), j_tile_el, tile);
    }
  }

  CHECK_MATRIX_NEAR(expected_evecs_fn, evecs, complex_error * n, complex_error * n);
}

template <Backend B, Device D, class T>
void solveRandomTridiagMatrix(SizeType n, SizeType nb) {
  using RealParam = BaseType<T>;

  // Allocate the tridiagonl, eigenvalues and eigenvectors matrices
  matrix::Matrix<RealParam, Device::CPU> tridiag(LocalElementSize(n, 2), TileElementSize(nb, 2));
  matrix::Matrix<RealParam, Device::CPU> evals(LocalElementSize(n, 1), TileElementSize(nb, 1));
  matrix::Matrix<T, Device::CPU> evecs(LocalElementSize(n, n), TileElementSize(nb, nb));

  // Initialize a random symmetric tridiagonal matrix using two arrays for the diagonal and the
  // off-diagonal. The random numbers are in the range [-1, 1].
  //
  // Note: set_random() is not used here because the two arrays can be more easily reused to initialize
  //       the same tridiagonal matrix but with explicit zeros for correctness checking further down.
  std::vector<RealParam> diag_arr(to_sizet(n));
  std::vector<RealParam> offdiag_arr(to_sizet(n));
  SizeType diag_seed = n;
  SizeType offdiag_seed = n + 1;
  dlaf::matrix::util::internal::getter_random<RealParam> diag_rand_gen(diag_seed);
  dlaf::matrix::util::internal::getter_random<RealParam> offdiag_rand_gen(offdiag_seed);
  std::generate(std::begin(diag_arr), std::end(diag_arr), diag_rand_gen);
  std::generate(std::begin(offdiag_arr), std::end(offdiag_arr), offdiag_rand_gen);

  dlaf::matrix::util::set(tridiag, [&diag_arr, &offdiag_arr](GlobalElementIndex i) {
    if (i.col() == 0) {
      return diag_arr[to_sizet(i.row())];
    }
    else {
      return offdiag_arr[to_sizet(i.row())];
    }
  });

  {
    matrix::MatrixMirror<RealParam, D, Device::CPU> tridiag_mirror(tridiag);
    matrix::MatrixMirror<RealParam, D, Device::CPU> evals_mirror(evals);
    matrix::MatrixMirror<T, D, Device::CPU> evecs_mirror(evecs);

    // Find eigenvalues and eigenvectors of the tridiagonal matrix.
    //
    // Note: this modifies `tridiag`
    eigensolver::tridiagSolver<B>(tridiag_mirror.get(), evals_mirror.get(), evecs_mirror.get());
  }

  if (n == 0)
    return;

  // Check correctness with the following equation:
  //
  // A * E = E * D, where
  //
  // A - the tridiagonal matrix
  // E - the eigenvector matrix
  // D - the diagonal matrix of eigenvalues

  // Make a copy of the tridiagonal matrix but with explicit zeroes.
  matrix::Matrix<T, Device::CPU> tridiag_full(LocalElementSize(n, n), TileElementSize(nb, nb));
  dlaf::matrix::util::set(tridiag_full, [&diag_arr, &offdiag_arr](GlobalElementIndex i) {
    if (i.row() == i.col()) {
      return T(diag_arr[to_sizet(i.row())]);
    }
    else if (i.row() == i.col() - 1) {
      return T(offdiag_arr[to_sizet(i.row())]);
    }
    else if (i.row() == i.col() + 1) {
      return T(offdiag_arr[to_sizet(i.col())]);
    }
    else {
      return T(0);
    }
  });

  // Compute A * E
  const matrix::Distribution& dist = evecs.distribution();
  matrix::Matrix<T, Device::CPU> AE_gemm(LocalElementSize(n, n), TileElementSize(nb, nb));
  dlaf::multiplication::generalSubMatrix<Backend::MC, Device::CPU, T>(0, dist.nrTiles().rows() - 1,
                                                                      blas::Op::NoTrans,
                                                                      blas::Op::NoTrans, T(1),
                                                                      tridiag_full, evecs, T(0),
                                                                      AE_gemm);

  // Scale the columns of E by the corresponding eigenvalue of D to get E * D
  for (auto tile_wrt_local : common::iterate_range2d(dist.localNrTiles())) {
    auto scale_f = [](const matrix::Tile<const RealParam, Device::CPU>& evals_tile,
                      const matrix::Tile<T, Device::CPU>& evecs_tile) {
      for (auto el_idx_l : common::iterate_range2d(evecs_tile.size())) {
        evecs_tile(el_idx_l) *= evals_tile(TileElementIndex(el_idx_l.col(), 0));
      }
    };

    dlaf::internal::whenAllLift(evals.read_sender(LocalTileIndex(tile_wrt_local.col(), 0)),
                                evecs.readwrite_sender(tile_wrt_local)) |
        dlaf::internal::transformDetach(dlaf::internal::Policy<Backend::MC>(), std::move(scale_f));
  }

  // Check that A * E is equal to E * D
  constexpr RealParam error = TypeUtilities<T>::error;
  for (auto tile_wrt_local : common::iterate_range2d(dist.localNrTiles())) {
    auto& ae_tile = AE_gemm.read(tile_wrt_local).get();
    auto& evecs_tile = evecs.read(tile_wrt_local).get();
    CHECK_TILE_NEAR(ae_tile, evecs_tile, error * n, error * n);
  }
}

// clang-format off
const std::vector<std::tuple<SizeType, SizeType>> tested_problems = {
    // n, nb
<<<<<<< HEAD
    {16, 16},
    {16, 8},
    {16, 4},
    {16, 5},
    {100, 10},
    {93, 7}
};
// clang-format on
=======
    {0, 8}, {16, 8}, {16, 4}, {16, 5}, {100, 10}, {93, 7}};
>>>>>>> 0e8f3f41

TYPED_TEST(TridiagEigensolverTestCPU, Laplace1D) {
  for (auto [n, nb] : tested_problems) {
    solveLaplace1D<Backend::MC, Device::CPU, TypeParam>(n, nb);
  }
}

TYPED_TEST(TridiagEigensolverTestCPU, Random) {
  for (auto [n, nb] : tested_problems) {
    solveRandomTridiagMatrix<Backend::MC, Device::CPU, TypeParam>(n, nb);
  }
}

#ifdef DLAF_WITH_GPU
TYPED_TEST(TridiagEigensolverTestGPU, Laplace1D) {
  for (auto [n, nb] : tested_problems) {
    solveLaplace1D<Backend::GPU, Device::GPU, TypeParam>(n, nb);
  }
}

TYPED_TEST(TridiagEigensolverTestGPU, Random) {
  for (auto [n, nb] : tested_problems) {
    solveRandomTridiagMatrix<Backend::GPU, Device::GPU, TypeParam>(n, nb);
  }
}
#endif<|MERGE_RESOLUTION|>--- conflicted
+++ resolved
@@ -81,14 +81,11 @@
     matrix::MatrixMirror<RealParam, D, Device::CPU> evals_mirror(evals);
     matrix::MatrixMirror<T, D, Device::CPU> evecs_mirror(evecs);
 
-<<<<<<< HEAD
     eigensolver::tridiagSolver<B>(tridiag_mirror.get(), evals_mirror.get(), evecs_mirror.get());
   }
-=======
   if (n == 0)
     return;
 
->>>>>>> 0e8f3f41
   // Eigenvalues
   auto expected_evals_fn = [n](GlobalElementIndex i) {
     return RealParam(2 * (1 - std::cos(M_PI * (i.row() + 1) / (n + 1))));
@@ -237,7 +234,7 @@
 // clang-format off
 const std::vector<std::tuple<SizeType, SizeType>> tested_problems = {
     // n, nb
-<<<<<<< HEAD
+    {0, 8},
     {16, 16},
     {16, 8},
     {16, 4},
@@ -246,9 +243,6 @@
     {93, 7}
 };
 // clang-format on
-=======
-    {0, 8}, {16, 8}, {16, 4}, {16, 5}, {100, 10}, {93, 7}};
->>>>>>> 0e8f3f41
 
 TYPED_TEST(TridiagEigensolverTestCPU, Laplace1D) {
   for (auto [n, nb] : tested_problems) {
