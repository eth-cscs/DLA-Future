--- conflicted
+++ resolved
@@ -242,43 +242,7 @@
   });
   tridiag_full.waitLocalTiles();  // makes sure that diag_arr and offdiag_arr don't go out of scope
 
-<<<<<<< HEAD
-  // To prevent creating new pipeline objects on existing communicators inside `generalSubMatrix()` which
-  // my hang the unit test, clone the communicators first and then create new pipeline objects
-  common::Pipeline<comm::Communicator> row_task_chain(grid.rowCommunicator().clone());
-  common::Pipeline<comm::Communicator> col_task_chain(grid.colCommunicator().clone());
-
-  // Compute A * E
-  matrix::Matrix<T, Device::CPU> AE_gemm(dist_evecs);
-  dlaf::multiplication::generalSubMatrix<Backend::MC, Device::CPU, T>(grid, row_task_chain,
-                                                                      col_task_chain, 0,
-                                                                      dist_evecs.nrTiles().rows() - 1,
-                                                                      T(1), tridiag_full, evecs, T(0),
-                                                                      AE_gemm);
-
-  // Scale the columns of E by the corresponding eigenvalue of D to get E * D
-  for (auto idx_loc_tile : common::iterate_range2d(dist_evecs.localNrTiles())) {
-    auto scale_f = [](const matrix::Tile<const RealParam, Device::CPU>& evals_tile,
-                      const matrix::Tile<T, Device::CPU>& evecs_tile) {
-      for (auto el_idx_l : common::iterate_range2d(evecs_tile.size())) {
-        evecs_tile(el_idx_l) *= evals_tile(TileElementIndex(el_idx_l.col(), 0));
-      }
-    };
-
-    GlobalTileIndex idx_gl_evals(dist_evecs.globalTileFromLocalTile<Coord::Col>(idx_loc_tile.col()), 0);
-    dlaf::internal::whenAllLift(evals.read(idx_gl_evals), evecs.readwrite(idx_loc_tile)) |
-        dlaf::internal::transformDetach(dlaf::internal::Policy<Backend::MC>(), std::move(scale_f));
-  }
-
-  // Check that A * E is equal to E * D
-  constexpr RealParam error = TypeUtilities<T>::error;
-  for (auto idx_loc_tile : common::iterate_range2d(dist_evecs.localNrTiles())) {
-    CHECK_TILE_NEAR(sync_wait(AE_gemm.read(idx_loc_tile)).get(),
-                    sync_wait(evecs.read(idx_loc_tile)).get(), error * n, error * n);
-  }
-=======
   testEigensolverCorrectness(blas::Uplo::Lower, tridiag_full, evals, evecs, grid);
->>>>>>> f5aa3842
 }
 
 TYPED_TEST(TridiagSolverDistTestMC, Laplace1D) {
