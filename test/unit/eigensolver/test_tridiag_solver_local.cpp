--- conflicted
+++ resolved
@@ -190,40 +190,7 @@
   });
   tridiag_full.waitLocalTiles();  // makes sure that diag_arr and offdiag_arr don't go out of scope
 
-<<<<<<< HEAD
-  // Compute A * E
-  const matrix::Distribution& dist = evecs.distribution();
-  matrix::Matrix<T, Device::CPU> AE_gemm(LocalElementSize(n, n), TileElementSize(nb, nb));
-  dlaf::multiplication::generalSubMatrix<Backend::MC, Device::CPU, T>(0, dist.nrTiles().rows() - 1,
-                                                                      blas::Op::NoTrans,
-                                                                      blas::Op::NoTrans, T(1),
-                                                                      tridiag_full, evecs, T(0),
-                                                                      AE_gemm);
-
-  // Scale the columns of E by the corresponding eigenvalue of D to get E * D
-  for (auto tile_wrt_local : common::iterate_range2d(dist.localNrTiles())) {
-    auto scale_f = [](const matrix::Tile<const RealParam, Device::CPU>& evals_tile,
-                      const matrix::Tile<T, Device::CPU>& evecs_tile) {
-      for (auto el_idx_l : common::iterate_range2d(evecs_tile.size())) {
-        evecs_tile(el_idx_l) *= evals_tile(TileElementIndex(el_idx_l.col(), 0));
-      }
-    };
-
-    dlaf::internal::whenAllLift(evals.read(LocalTileIndex(tile_wrt_local.col(), 0)),
-                                evecs.readwrite(tile_wrt_local)) |
-        dlaf::internal::transformDetach(dlaf::internal::Policy<Backend::MC>(), std::move(scale_f));
-  }
-
-  // Check that A * E is equal to E * D
-  constexpr RealParam error = TypeUtilities<T>::error;
-  for (auto tile_wrt_local : common::iterate_range2d(dist.localNrTiles())) {
-    auto& ae_tile = sync_wait(AE_gemm.read(tile_wrt_local)).get();
-    auto& evecs_tile = sync_wait(evecs.read(tile_wrt_local)).get();
-    CHECK_TILE_NEAR(ae_tile, evecs_tile, error * n, error * n);
-  }
-=======
   testEigensolverCorrectness(blas::Uplo::Lower, tridiag_full, evals, evecs);
->>>>>>> f5aa3842
 }
 
 // clang-format off
