--- conflicted
+++ resolved
@@ -147,11 +147,6 @@
 
 TYPED_TEST(CholeskyDistributedTest, DistCholesky_Yielding) {
   testDistCholesky<TypeParam>(*this);
-<<<<<<< HEAD
-}
-
-TYPED_TEST(CholeskyDistributedTest, DistCholesky_Polling) {
-  testDistCholesky<TypeParam>(*this);
 }
 
 TYPED_TEST(CholeskyLocalTest, CorrectnessUpper) {
@@ -197,6 +192,4 @@
                         4 * (mat.size().rows() + 1) * TypeUtilities<TypeParam>::error);
     }
   }
-=======
->>>>>>> 7d66996a
 }