--- conflicted
+++ resolved
@@ -1665,197 +1665,6 @@
   }
 }
 
-<<<<<<< HEAD
-TYPED_TEST(MatrixTest, CopyFrom) {
-  using MemoryViewT = dlaf::memory::MemoryView<TypeParam, Device::CPU>;
-  using MatrixT = dlaf::Matrix<TypeParam, Device::CPU>;
-  using MatrixConstT = dlaf::Matrix<const TypeParam, Device::CPU>;
-
-  for (auto& comm_grid : this->commGrids()) {
-    for (const auto& test : sizes_tests) {
-      GlobalElementSize size = globalTestSize(test.size, comm_grid.size());
-
-      Distribution distribution(size, test.block_size, comm_grid.size(), comm_grid.rank(), {0, 0});
-      LayoutInfo layout = tileLayout(distribution.localSize(), test.block_size);
-
-      auto input_matrix = [](const GlobalElementIndex& index) {
-        SizeType i = index.row();
-        SizeType j = index.col();
-        return TypeUtilities<TypeParam>::element(i + j / 1024., j - i / 128.);
-      };
-
-      MemoryViewT mem_src(layout.minMemSize());
-      MatrixT mat_src = createMatrixFromTile<Device::CPU>(size, test.block_size, comm_grid,
-                                                          static_cast<TypeParam*>(mem_src()));
-      dlaf::matrix::util::set(mat_src, input_matrix);
-
-      MatrixConstT mat_src_const = std::move(mat_src);
-
-      MemoryViewT mem_dst(layout.minMemSize());
-      MatrixT mat_dst = createMatrixFromTile<Device::CPU>(size, test.block_size, comm_grid,
-                                                          static_cast<TypeParam*>(mem_dst()));
-      dlaf::matrix::util::set(mat_dst,
-                              [](const auto&) { return TypeUtilities<TypeParam>::element(13, 26); });
-
-      copy(mat_src_const, mat_dst);
-
-      CHECK_MATRIX_NEAR(input_matrix, mat_dst, 0, TypeUtilities<TypeParam>::error);
-    }
-  }
-}
-
-TYPED_TEST(MatrixTest, CopyFromSubPipeline) {
-  using MemoryViewT = dlaf::memory::MemoryView<TypeParam, Device::CPU>;
-  using MatrixT = dlaf::Matrix<TypeParam, Device::CPU>;
-  using MatrixConstT = dlaf::Matrix<const TypeParam, Device::CPU>;
-
-  for (auto& comm_grid : this->commGrids()) {
-    for (const auto& test : sizes_tests) {
-      GlobalElementSize size = globalTestSize(test.size, comm_grid.size());
-
-      Distribution distribution(size, test.block_size, comm_grid.size(), comm_grid.rank(), {0, 0});
-      LayoutInfo layout = tileLayout(distribution.localSize(), test.block_size);
-
-      auto input_matrix = [](const GlobalElementIndex& index) {
-        SizeType i = index.row();
-        SizeType j = index.col();
-        return TypeUtilities<TypeParam>::element(i + j / 1024., j - i / 128.);
-      };
-
-      MemoryViewT mem_src(layout.minMemSize());
-      MatrixT mat_src = createMatrixFromTile<Device::CPU>(size, test.block_size, comm_grid,
-                                                          static_cast<TypeParam*>(mem_src()));
-      dlaf::matrix::util::set(mat_src, input_matrix);
-
-      MemoryViewT mem_dst(layout.minMemSize());
-      MatrixT mat_dst = createMatrixFromTile<Device::CPU>(size, test.block_size, comm_grid,
-                                                          static_cast<TypeParam*>(mem_dst()));
-      dlaf::matrix::util::set(mat_dst,
-                              [](const auto&) { return TypeUtilities<TypeParam>::element(13, 26); });
-
-      {
-        MatrixConstT mat_sub_src_const = mat_src.subPipelineConst();
-        MatrixT mat_sub_dst = mat_dst.subPipeline();
-
-        copy(mat_sub_src_const, mat_sub_dst);
-      }
-
-      CHECK_MATRIX_NEAR(input_matrix, mat_dst, 0, TypeUtilities<TypeParam>::error);
-    }
-  }
-}
-
-#if DLAF_WITH_GPU
-TYPED_TEST(MatrixTest, GPUCopy) {
-  using MemoryViewT = dlaf::memory::MemoryView<TypeParam, Device::CPU>;
-  using MatrixT = dlaf::Matrix<TypeParam, Device::CPU>;
-  using MatrixConstT = dlaf::Matrix<const TypeParam, Device::CPU>;
-  using GPUMemoryViewT = dlaf::memory::MemoryView<TypeParam, Device::GPU>;
-  using GPUMatrixT = dlaf::Matrix<TypeParam, Device::GPU>;
-
-  for (auto& comm_grid : this->commGrids()) {
-    for (const auto& test : sizes_tests) {
-      GlobalElementSize size = globalTestSize(test.size, comm_grid.size());
-
-      Distribution distribution(size, test.block_size, comm_grid.size(), comm_grid.rank(), {0, 0});
-      LayoutInfo layout = tileLayout(distribution.localSize(), test.block_size);
-
-      auto input_matrix = [](const GlobalElementIndex& index) {
-        SizeType i = index.row();
-        SizeType j = index.col();
-        return TypeUtilities<TypeParam>::element(i + j / 1024., j - i / 128.);
-      };
-
-      MemoryViewT mem_src(layout.minMemSize());
-      MatrixT mat_src = createMatrixFromTile<Device::CPU>(size, test.block_size, comm_grid,
-                                                          static_cast<TypeParam*>(mem_src()));
-      dlaf::matrix::util::set(mat_src, input_matrix);
-
-      MatrixConstT mat_src_const = std::move(mat_src);
-
-      GPUMemoryViewT mem_gpu1(layout.minMemSize());
-      GPUMatrixT mat_gpu1 = createMatrixFromTile<Device::GPU>(size, test.block_size, comm_grid,
-                                                              static_cast<TypeParam*>(mem_gpu1()));
-
-      GPUMemoryViewT mem_gpu2(layout.minMemSize());
-      GPUMatrixT mat_gpu2 = createMatrixFromTile<Device::GPU>(size, test.block_size, comm_grid,
-                                                              static_cast<TypeParam*>(mem_gpu2()));
-
-      MemoryViewT mem_dst(layout.minMemSize());
-      MatrixT mat_dst = createMatrixFromTile<Device::CPU>(size, test.block_size, comm_grid,
-                                                          static_cast<TypeParam*>(mem_dst()));
-      dlaf::matrix::util::set(mat_dst,
-                              [](const auto&) { return TypeUtilities<TypeParam>::element(13, 26); });
-
-      copy(mat_src_const, mat_gpu1);
-      copy(mat_gpu1, mat_gpu2);
-      copy(mat_gpu2, mat_dst);
-
-      CHECK_MATRIX_NEAR(input_matrix, mat_dst, 0, TypeUtilities<TypeParam>::error);
-    }
-  }
-}
-
-TYPED_TEST(MatrixTest, GPUCopySubPipeline) {
-  using MemoryViewT = dlaf::memory::MemoryView<TypeParam, Device::CPU>;
-  using MatrixT = dlaf::Matrix<TypeParam, Device::CPU>;
-  using MatrixConstT = dlaf::Matrix<const TypeParam, Device::CPU>;
-  using GPUMemoryViewT = dlaf::memory::MemoryView<TypeParam, Device::GPU>;
-  using GPUMatrixT = dlaf::Matrix<TypeParam, Device::GPU>;
-
-  for (auto& comm_grid : this->commGrids()) {
-    for (const auto& test : sizes_tests) {
-      GlobalElementSize size = globalTestSize(test.size, comm_grid.size());
-
-      Distribution distribution(size, test.block_size, comm_grid.size(), comm_grid.rank(), {0, 0});
-      LayoutInfo layout = tileLayout(distribution.localSize(), test.block_size);
-
-      auto input_matrix = [](const GlobalElementIndex& index) {
-        SizeType i = index.row();
-        SizeType j = index.col();
-        return TypeUtilities<TypeParam>::element(i + j / 1024., j - i / 128.);
-      };
-
-      MemoryViewT mem_src(layout.minMemSize());
-      MatrixT mat_src = createMatrixFromTile<Device::CPU>(size, test.block_size, comm_grid,
-                                                          static_cast<TypeParam*>(mem_src()));
-      dlaf::matrix::util::set(mat_src, input_matrix);
-
-      MatrixConstT mat_src_const = std::move(mat_src);
-
-      GPUMemoryViewT mem_gpu1(layout.minMemSize());
-      GPUMatrixT mat_gpu1 = createMatrixFromTile<Device::GPU>(size, test.block_size, comm_grid,
-                                                              static_cast<TypeParam*>(mem_gpu1()));
-
-      GPUMemoryViewT mem_gpu2(layout.minMemSize());
-      GPUMatrixT mat_gpu2 = createMatrixFromTile<Device::GPU>(size, test.block_size, comm_grid,
-                                                              static_cast<TypeParam*>(mem_gpu2()));
-
-      MemoryViewT mem_dst(layout.minMemSize());
-      MatrixT mat_dst = createMatrixFromTile<Device::CPU>(size, test.block_size, comm_grid,
-                                                          static_cast<TypeParam*>(mem_dst()));
-      dlaf::matrix::util::set(mat_dst,
-                              [](const auto&) { return TypeUtilities<TypeParam>::element(13, 26); });
-
-      {
-        MatrixConstT mat_sub_src_const = mat_src_const.subPipelineConst();
-        GPUMatrixT mat_sub_gpu1 = mat_gpu1.subPipeline();
-        GPUMatrixT mat_sub_gpu2 = mat_gpu2.subPipeline();
-        MatrixT mat_sub_dst = mat_dst.subPipeline();
-
-        copy(mat_sub_src_const, mat_sub_gpu1);
-        copy(mat_sub_gpu1, mat_sub_gpu2);
-        copy(mat_sub_gpu2, mat_sub_dst);
-      }
-
-      CHECK_MATRIX_NEAR(input_matrix, mat_dst, 0, TypeUtilities<TypeParam>::error);
-    }
-  }
-}
-#endif
-
-=======
->>>>>>> c7465334
 struct TestReshuffling {
   const GlobalElementSize size;
   const TileElementSize src_tilesize;
