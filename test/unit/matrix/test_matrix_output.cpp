//
// Distributed Linear Algebra with Future (DLAF)
//
// Copyright (c) 2018-2021, ETH Zurich
// All rights reserved.
//
// Please, refer to the LICENSE file in the root directory.
// SPDX-License-Identifier: BSD-3-Clause
//

#include "dlaf/matrix/print_csv.h"
#include "dlaf/matrix/print_numpy.h"

#include <sstream>
#include <tuple>

#include <gtest/gtest.h>
#include <hpx/include/util.hpp>
#include <hpx/local/future.hpp>

#include "dlaf/communication/communicator_grid.h"

#include "dlaf_test/matrix/util_matrix.h"
#include "dlaf_test/matrix/util_tile.h"
#include "dlaf_test/util_types.h"

using namespace dlaf;
using namespace dlaf::matrix;
using namespace dlaf::matrix::test;
using namespace dlaf::test;

using matrix::test::createTile;

template <typename Type>
class MatrixOutputTest : public ::testing::Test {};

TYPED_TEST_SUITE(MatrixOutputTest, dlaf::test::MatrixElementTypes);

template <class T>
struct test_tile_output {
  using element_t = T;

  static auto empty() {
    const TileElementSize size{0, 0};
    const SizeType ld = 1;
    auto mat = createTile<const element_t>([](auto&&) { return element_t(); }, size, ld);

    const std::string output{"np.array([], dtype=np.single).reshape(0, 0).T\n"};

    const std::string output_csv{""};

    return std::make_tuple(std::move(mat), output, output_csv);
  }

  static auto nonempty() {
    const TileElementSize size{3, 2};
    const SizeType ld = size.rows();
    auto mat = createTile<const element_t>(
        [ld](auto&& i) {
          const auto value = i.row() + i.col() * ld;
          return (value % 2 == 0) ? value : -value;
        },
        size, ld);

    const std::string output{"np.array([0,-1,2,-3,4,-5,], dtype=np.single).reshape(2, 3).T\n"};

    const std::string output_csv{"0,-3,\n"
                                 "-1,4,\n"
                                 "2,-5,\n"};

    return std::make_tuple(std::move(mat), output, output_csv);
  }
};

template <class T>
struct test_tile_output<std::complex<T>> {
  using element_t = std::complex<T>;

  static auto empty() {
    const TileElementSize size{0, 0};
    auto mat = createTile<const element_t>([](auto&&) { return element_t{}; }, size, 1);

    const std::string output{"np.array([], dtype=np.csingle).reshape(0, 0).T\n"};

    const std::string output_csv{""};

    return std::make_tuple(std::move(mat), output, output_csv);
  }

  static auto nonempty() {
    auto value_preset = [](auto&& i) {
      return element_t(i.row(), i.col() % 2 == 0 ? i.col() : -i.col());
    };

    const TileElementSize size{3, 2};
    auto mat = createTile<const element_t>(value_preset, size, size.rows());

    const std::string output{
        "np.array([0+0j,1+0j,2+0j,0-1j,1-1j,2-1j,], dtype=np.csingle).reshape(2, 3).T\n"};

    const std::string output_csv{"(0,0),(0,-1),\n"
                                 "(1,0),(1,-1),\n"
                                 "(2,0),(2,-1),\n"};

    return std::make_tuple(std::move(mat), output, output_csv);
  }
};

TYPED_TEST(MatrixOutputTest, NumpyFormatTile) {
  using test_output = test_tile_output<TypeParam>;
  for (auto get_test_config : {test_output::empty, test_output::nonempty}) {
    const auto config = get_test_config();
    auto& tile = std::get<0>(config);
    std::string output_np = std::get<1>(config);

    std::ostringstream stream_tile_output;
    print(format::numpy{}, tile, stream_tile_output);

    EXPECT_EQ(output_np, stream_tile_output.str());
  }
}

TYPED_TEST(MatrixOutputTest, CsvFormatTile) {
  using test_output = test_tile_output<TypeParam>;
  for (auto get_test_config : {test_output::empty, test_output::nonempty}) {
    const auto config = get_test_config();
    auto& tile = std::get<0>(config);
    std::string output_csv = std::get<2>(config);

    std::ostringstream stream_tile_output;
    dlaf::matrix::internal::print(format::csv{}, tile, stream_tile_output);

    EXPECT_EQ(output_csv, stream_tile_output.str());
  }
}

template <class T>
struct test_matrix_output {
  using element_t = T;

  static auto empty() {
    Matrix<const element_t, Device::CPU> mat = [&]() {
      Matrix<element_t, Device::CPU> source({0, 0}, {2, 3});
      return source;
    }();

    const std::string output{"mat = np.zeros((0, 0), dtype=np.single)\n"};

    const std::string output_csv{"mat\n"};

    return std::make_tuple(std::move(mat), output, output_csv);
  }

  static auto nonempty() {
    Matrix<const element_t, Device::CPU> mat = [&]() {
      Matrix<element_t, Device::CPU> source({5, 4}, {2, 3});
      matrix::test::set(source, [ld = source.size().rows()](auto&& i) {
        const auto value = i.row() + i.col() * ld;
        return (value % 2 == 0) ? value : -value;
      });
      return source;
    }();

    const std::string output{
        "mat = np.zeros((5, 4), dtype=np.single)\n"
        "mat[0:2,0:3] = np.array([0,-1,-5,6,10,-11,], dtype=np.single).reshape(3, 2).T\n"
        "mat[2:4,0:3] = np.array([2,-3,-7,8,12,-13,], dtype=np.single).reshape(3, 2).T\n"
        "mat[4:5,0:3] = np.array([4,-9,14,], dtype=np.single).reshape(3, 1).T\n"
        "mat[0:2,3:4] = np.array([-15,16,], dtype=np.single).reshape(1, 2).T\n"
        "mat[2:4,3:4] = np.array([-17,18,], dtype=np.single).reshape(1, 2).T\n"
        "mat[4:5,3:4] = np.array([-19,], dtype=np.single).reshape(1, 1).T\n"};

    const std::string output_csv{"mat\n"
                                 "0,-5,10,-15,\n"
                                 "-1,6,-11,16,\n"
                                 "2,-7,12,-17,\n"
                                 "-3,8,-13,18,\n"
                                 "4,-9,14,-19,\n"};

    return std::make_tuple(std::move(mat), output, output_csv);
  }
};

template <class T>
struct test_matrix_output<std::complex<T>> {
  using element_t = std::complex<T>;

  static auto empty() {
    Matrix<const element_t, Device::CPU> mat = [&]() {
      Matrix<element_t, Device::CPU> source({0, 0}, {2, 3});
      return source;
    }();

    const std::string output{"mat = np.zeros((0, 0), dtype=np.csingle)\n"};

    const std::string output_csv{"mat\n"};

    return std::make_tuple(std::move(mat), output, output_csv);
  }

  static auto nonempty() {
    Matrix<const element_t, Device::CPU> mat = [&]() {
      Matrix<element_t, Device::CPU> source({5, 4}, {2, 3});
      matrix::test::set(source, [ld = source.size().rows()](auto&& i) {
        return element_t(i.row(), i.col() % 2 == 0 ? i.col() : -i.col());
      });
      return source;
    }();

    const std::string output{
        "mat = np.zeros((5, 4), dtype=np.csingle)\n"
        "mat[0:2,0:3] = np.array([0+0j,1+0j,0-1j,1-1j,0+2j,1+2j,], dtype=np.csingle).reshape(3, 2).T\n"
        "mat[2:4,0:3] = np.array([2+0j,3+0j,2-1j,3-1j,2+2j,3+2j,], dtype=np.csingle).reshape(3, 2).T\n"
        "mat[4:5,0:3] = np.array([4+0j,4-1j,4+2j,], dtype=np.csingle).reshape(3, 1).T\n"
        "mat[0:2,3:4] = np.array([0-3j,1-3j,], dtype=np.csingle).reshape(1, 2).T\n"
        "mat[2:4,3:4] = np.array([2-3j,3-3j,], dtype=np.csingle).reshape(1, 2).T\n"
        "mat[4:5,3:4] = np.array([4-3j,], dtype=np.csingle).reshape(1, 1).T\n"};

    const std::string output_csv{"mat\n"
                                 "(0,0),(0,-1),(0,2),(0,-3),\n"
                                 "(1,0),(1,-1),(1,2),(1,-3),\n"
                                 "(2,0),(2,-1),(2,2),(2,-3),\n"
                                 "(3,0),(3,-1),(3,2),(3,-3),\n"
                                 "(4,0),(4,-1),(4,2),(4,-3),\n"};

    return std::make_tuple(std::move(mat), output, output_csv);
  }
};

TYPED_TEST(MatrixOutputTest, NumpyFormatMatrix) {
  using test_output = test_matrix_output<TypeParam>;
  for (auto get_test_config : {test_output::empty, test_output::nonempty}) {
    auto config = get_test_config();
    auto& matrix = std::get<0>(config);
    std::string output_np = std::get<1>(config);

    std::ostringstream stream_matrix_output;
    print(format::numpy{}, "mat", matrix, stream_matrix_output);

    EXPECT_EQ(output_np, stream_matrix_output.str());
  }
}

TYPED_TEST(MatrixOutputTest, CsvFormatMatrix) {
  using test_output = test_matrix_output<TypeParam>;
  for (auto get_test_config : {test_output::empty, test_output::nonempty}) {
    auto config = get_test_config();
    auto& matrix = std::get<0>(config);
    std::string output_csv = std::get<2>(config);

    std::ostringstream stream_matrix_output;
    print(format::csv{}, "mat", matrix, stream_matrix_output);

    EXPECT_EQ(output_csv, stream_matrix_output.str());
  }
}

template <class T>
struct test_matrix_dist_output {
  using element_t = T;

  comm::CommunicatorGrid comm_grid_;

  test_matrix_dist_output() : comm_grid_({MPI_COMM_WORLD}, {3, 2}, common::Ordering::ColumnMajor) {}

  auto empty() const {
    Matrix<const element_t, Device::CPU> mat = [&]() {
      Distribution distribution({0, 0}, {2, 3}, comm_grid_.size(), comm_grid_.rank(), {0, 0});
      Matrix<element_t, Device::CPU> source(std::move(distribution));
      return source;
    }();

    const std::string output{"M = np.zeros((0, 0), dtype=np.single)\n"};

    std::stringstream output_csv;
    output_csv << mat << std::endl;
<<<<<<< HEAD
=======

>>>>>>> 0b5df46c
    return std::make_tuple(std::move(mat), output, output_csv.str());
  }

  auto nonempty() const {
    Matrix<const element_t, Device::CPU> mat = [&]() {
      Distribution distribution({5, 4}, {2, 3}, comm_grid_.size(), comm_grid_.rank(), {0, 0});
      Matrix<element_t, Device::CPU> source(std::move(distribution));

      matrix::test::set(source, [ld = source.size().rows()](auto&& i) {
        const auto value = i.row() + i.col() * ld;
        return (value % 2 == 0) ? value : -value;
      });
      return source;
    }();

    std::string output{"M = np.zeros((5, 4), dtype=np.single)\n"};

    const auto linear_rank =
        comm_grid_.rank().row() + comm_grid_.rank().col() * comm_grid_.size().rows();

    if (0 == linear_rank)
      output += "M[0:2,0:3] = np.array([0,-1,-5,6,10,-11,], dtype=np.single).reshape(3, 2).T\n";
    else if (1 == linear_rank)
      output += "M[2:4,0:3] = np.array([2,-3,-7,8,12,-13,], dtype=np.single).reshape(3, 2).T\n";
    else if (2 == linear_rank)
      output += "M[4:5,0:3] = np.array([4,-9,14,], dtype=np.single).reshape(3, 1).T\n";
    else if (3 == linear_rank)
      output += "M[0:2,3:4] = np.array([-15,16,], dtype=np.single).reshape(1, 2).T\n";
    else if (4 == linear_rank)
      output += "M[2:4,3:4] = np.array([-17,18,], dtype=np.single).reshape(1, 2).T\n";
    else if (5 == linear_rank)
      output += "M[4:5,3:4] = np.array([-19,], dtype=np.single).reshape(1, 1).T\n";

    std::stringstream output_csv;
    output_csv << mat << std::endl;
    return std::make_tuple(std::move(mat), output, output_csv.str());
  }
};

template <class T>
struct test_matrix_dist_output<std::complex<T>> {
  using element_t = std::complex<T>;

  comm::CommunicatorGrid comm_grid_;

  test_matrix_dist_output() : comm_grid_({MPI_COMM_WORLD}, {3, 2}, common::Ordering::ColumnMajor) {}

  auto empty() {
    Matrix<const element_t, Device::CPU> mat = [&]() {
      Distribution distribution({0, 0}, {2, 3}, comm_grid_.size(), comm_grid_.rank(), {0, 0});
      Matrix<element_t, Device::CPU> source(std::move(distribution));
      return source;
    }();

    const std::string output{"M = np.zeros((0, 0), dtype=np.csingle)\n"};

    std::stringstream output_csv;
    output_csv << mat << std::endl;
    return std::make_tuple(std::move(mat), output, output_csv.str());
  }

  auto nonempty() {
    Matrix<const element_t, Device::CPU> mat = [&]() {
      Distribution distribution({5, 4}, {2, 3}, comm_grid_.size(), comm_grid_.rank(), {0, 0});
      Matrix<element_t, Device::CPU> source(std::move(distribution));

      matrix::test::set(source, [ld = source.size().rows()](auto&& i) {
        return element_t(i.row(), i.col() % 2 == 0 ? i.col() : -i.col());
      });
      return source;
    }();

    std::string o{"M = np.zeros((5, 4), dtype=np.csingle)\n"};

    const auto linear_rank =
        comm_grid_.rank().row() + comm_grid_.rank().col() * comm_grid_.size().rows();

    if (0 == linear_rank)
      o += "M[0:2,0:3] = np.array([0+0j,1+0j,0-1j,1-1j,0+2j,1+2j,], dtype=np.csingle).reshape(3, 2).T\n";
    else if (1 == linear_rank)
      o += "M[2:4,0:3] = np.array([2+0j,3+0j,2-1j,3-1j,2+2j,3+2j,], dtype=np.csingle).reshape(3, 2).T\n";
    else if (2 == linear_rank)
      o += "M[4:5,0:3] = np.array([4+0j,4-1j,4+2j,], dtype=np.csingle).reshape(3, 1).T\n";
    else if (3 == linear_rank)
      o += "M[0:2,3:4] = np.array([0-3j,1-3j,], dtype=np.csingle).reshape(1, 2).T\n";
    else if (4 == linear_rank)
      o += "M[2:4,3:4] = np.array([2-3j,3-3j,], dtype=np.csingle).reshape(1, 2).T\n";
    else if (5 == linear_rank)
      o += "M[4:5,3:4] = np.array([4-3j,], dtype=np.csingle).reshape(1, 1).T\n";

    std::stringstream output_csv;
    output_csv << mat << std::endl;
    return std::make_tuple(std::move(mat), o, output_csv.str());
  }
};

TYPED_TEST(MatrixOutputTest, NumpyFormatMatrixDist) {
  using test_output_t = test_matrix_dist_output<TypeParam>;
  test_output_t instance;

  for (auto get_test_config : {&test_output_t::empty, &test_output_t::nonempty}) {
    auto config = (instance.*get_test_config)();
    auto& matrix = std::get<0>(config);
    std::string output_np = std::get<1>(config);

    std::ostringstream stream_matrix_output;
    print(format::numpy{}, "M", matrix, stream_matrix_output);

    EXPECT_EQ(output_np, stream_matrix_output.str());
  }
}

TYPED_TEST(MatrixOutputTest, CsvFormatMatrixDist) {
  using test_output_t = test_matrix_dist_output<TypeParam>;
  test_output_t instance;

  for (auto get_test_config : {&test_output_t::empty, &test_output_t::nonempty}) {
    auto config = (instance.*get_test_config)();
    auto& matrix = std::get<0>(config);
    std::string output_csv = std::get<2>(config);

    std::ostringstream stream_matrix_output;
    print(format::csv{}, "M", matrix, stream_matrix_output);

    EXPECT_EQ(output_csv, stream_matrix_output.str());
  }
}<|MERGE_RESOLUTION|>--- conflicted
+++ resolved
@@ -274,10 +274,7 @@
 
     std::stringstream output_csv;
     output_csv << mat << std::endl;
-<<<<<<< HEAD
-=======
-
->>>>>>> 0b5df46c
+
     return std::make_tuple(std::move(mat), output, output_csv.str());
   }
 
@@ -313,6 +310,7 @@
 
     std::stringstream output_csv;
     output_csv << mat << std::endl;
+
     return std::make_tuple(std::move(mat), output, output_csv.str());
   }
 };
@@ -336,6 +334,7 @@
 
     std::stringstream output_csv;
     output_csv << mat << std::endl;
+
     return std::make_tuple(std::move(mat), output, output_csv.str());
   }
 
@@ -370,6 +369,7 @@
 
     std::stringstream output_csv;
     output_csv << mat << std::endl;
+
     return std::make_tuple(std::move(mat), o, output_csv.str());
   }
 };
