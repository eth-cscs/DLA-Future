--- conflicted
+++ resolved
@@ -240,14 +240,10 @@
     panel.setRange(GlobalTileIndex(coord1D, head), GlobalTileIndex(coord1D, tail));
 
     for (const auto& idx : panel.iteratorLocal())
-<<<<<<< HEAD
+      // TODO: don't use transform, but when_all | laset(policy) | start_detached();
       dlaf::internal::transformLiftDetach(dlaf::internal::Policy<dlaf::Backend::MC>(),
-                                          tile::internal::laset_o, lapack::MatrixType::General,
+                                          tile::internal::laset_o, blas::Uplo::General,
                                           TypeParam(1), TypeParam(1), panel.readwrite_sender(idx));
-=======
-      pika::dataflow(pika::unwrapping(tile::internal::laset_o), blas::Uplo::General, TypeParam(1),
-                     TypeParam(1), panel(idx));
->>>>>>> f0190ad8
 
     matrix::util::set0<Backend::MC>(pika::threads::thread_priority::normal, panel);
 
