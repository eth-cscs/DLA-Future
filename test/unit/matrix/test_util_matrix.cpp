//
// Distributed Linear Algebra with Future (DLAF)
//
// Copyright (c) 2018-2021, ETH Zurich
// All rights reserved.
//
// Please, refer to the LICENSE file in the root directory.
// SPDX-License-Identifier: BSD-3-Clause
//

#include "dlaf/util_matrix.h"

#include <vector>

#include <gtest/gtest.h>
#include <hpx/local/future.hpp>

#include "dlaf/communication/communicator_grid.h"
#include "dlaf/communication/sync/basic.h"
#include "dlaf/matrix/matrix.h"
#include "dlaf/matrix/panel.h"

#include "dlaf_test/comm_grids/grids_6_ranks.h"
#include "dlaf_test/matrix/util_matrix.h"
#include "dlaf_test/matrix/util_tile.h"
#include "dlaf_test/util_types.h"

using namespace dlaf;
using namespace dlaf::matrix;
using namespace dlaf::matrix::test;
using namespace dlaf::test;

::testing::Environment* const comm_grids_env =
    ::testing::AddGlobalTestEnvironment(new CommunicatorGrid6RanksEnvironment);

template <class T>
class MatrixUtilsTest : public ::testing::Test {
public:
  const std::vector<comm::CommunicatorGrid>& commGrids() {
    return comm_grids;
  }
};

TYPED_TEST_SUITE(MatrixUtilsTest, MatrixElementTypes);

struct TestSizes {
  LocalElementSize size;
  TileElementSize block_size;
};

const std::vector<TestSizes> sizes_tests({
    {{0, 0}, {11, 13}},
    {{3, 0}, {1, 2}},
    {{0, 1}, {7, 32}},
    {{15, 18}, {5, 9}},
    {{6, 6}, {2, 2}},
    {{3, 4}, {24, 15}},
    {{16, 24}, {3, 5}},
});

GlobalElementSize globalTestSize(const LocalElementSize& size, const comm::Size2D& grid_size) {
  return {size.rows() * grid_size.rows(), size.cols() * grid_size.cols()};
}

TYPED_TEST(MatrixUtilsTest, Set0) {
  for (const auto& comm_grid : this->commGrids()) {
    for (const auto& test : sizes_tests) {
      GlobalElementSize size = globalTestSize(test.size, comm_grid.size());
      Distribution distribution(size, test.block_size, comm_grid.size(), comm_grid.rank(), {0, 0});
      LayoutInfo layout = tileLayout(distribution.localSize(), test.block_size);
      memory::MemoryView<TypeParam, Device::CPU> mem(layout.minMemSize());
      Matrix<TypeParam, Device::CPU> matrix(std::move(distribution), layout, mem());

      auto null_matrix = [](const GlobalElementIndex&) { return TypeParam(0); };

      matrix::util::set0(hpx::launch::sync, matrix);

      CHECK_MATRIX_EQ(null_matrix, matrix);
    }
  }
}

TYPED_TEST(MatrixUtilsTest, Set) {
  for (const auto& comm_grid : this->commGrids()) {
    for (const auto& test : sizes_tests) {
      GlobalElementSize size = globalTestSize(test.size, comm_grid.size());
      Distribution distribution(size, test.block_size, comm_grid.size(), comm_grid.rank(), {0, 0});
      LayoutInfo layout = tileLayout(distribution.localSize(), test.block_size);
      memory::MemoryView<TypeParam, Device::CPU> mem(layout.minMemSize());
      Matrix<TypeParam, Device::CPU> matrix(std::move(distribution), layout, mem());

      auto linear_matrix = [size = matrix.size()](const GlobalElementIndex& index) {
        auto linear_index = common::computeLinearIndex<int>(common::Ordering::RowMajor, index, size);
        return TypeUtilities<TypeParam>::element(linear_index, linear_index);
      };

      matrix::util::set(matrix, linear_matrix);

      CHECK_MATRIX_EQ(linear_matrix, matrix);
    }
  }
}

TYPED_TEST(MatrixUtilsTest, SetRandom) {
  auto zero = [](const GlobalElementIndex&) { return TypeUtilities<TypeParam>::element(0, 0); };

  for (const auto& comm_grid : this->commGrids()) {
    for (const auto& test : sizes_tests) {
      GlobalElementSize size = globalTestSize(test.size, comm_grid.size());
      Distribution distribution(size, test.block_size, comm_grid.size(), comm_grid.rank(), {0, 0});
      LayoutInfo layout = tileLayout(distribution.localSize(), test.block_size);
      memory::MemoryView<TypeParam, Device::CPU> mem(layout.minMemSize());
      Matrix<TypeParam, Device::CPU> matrix(std::move(distribution), layout, mem());

      matrix::util::set_random(matrix);

      CHECK_MATRIX_NEAR(zero, matrix, 0, 1);
    }
  }
}

template <class T>
void check_is_hermitian(Matrix<const T, Device::CPU>& matrix, comm::CommunicatorGrid comm_grid) {
  using dlaf::util::size_t::mul;
  const auto& distribution = matrix.distribution();
  const auto current_rank = distribution.rankIndex();

  for (auto j = 0; j < matrix.nrTiles().cols(); ++j) {
    for (auto i = 0; i <= j; ++i) {
      const GlobalTileIndex index_tile_original{i, j};
      const auto owner_original = distribution.rankGlobalTile(index_tile_original);

      const GlobalTileIndex index_tile_transposed{j, i};
      const auto owner_transposed = distribution.rankGlobalTile(index_tile_transposed);

      if (current_rank != owner_original && current_rank != owner_transposed)
        continue;

      if (current_rank == owner_original) {
        const auto& tile_original = matrix.read(index_tile_original).get();
        hpx::shared_future<Tile<const T, Device::CPU>> tile_transposed;
        const auto size_tile_transposed = transposed(tile_original.size());

        if (current_rank == owner_transposed) {
          tile_transposed = matrix.read(index_tile_transposed);
        }
        else {
          Tile<T, Device::CPU> workspace(size_tile_transposed,
                                         memory::MemoryView<T, Device::CPU>(
                                             size_tile_transposed.linear_size()),
                                         size_tile_transposed.rows());

          // recv from owner_transposed
          const auto sender_rank = comm_grid.rankFullCommunicator(owner_transposed);
          comm::sync::receive_from(sender_rank, comm_grid.fullCommunicator(), workspace);

          tile_transposed = hpx::make_ready_future<Tile<const T, Device::CPU>>(std::move(workspace));
        }

        auto transposed_conj_tile = [&tile_original](const TileElementIndex& index) {
          return dlaf::conj(tile_original({index.col(), index.row()}));
        };

        CHECK_TILE_NEAR(transposed_conj_tile, tile_transposed.get(), TypeUtilities<T>::error,
                        TypeUtilities<T>::error);
      }
      else if (current_rank == owner_transposed) {
        // send to owner_original
        auto receiver_rank = comm_grid.rankFullCommunicator(owner_original);
        comm::sync::send_to(receiver_rank, comm_grid.fullCommunicator(),
                            matrix.read(index_tile_transposed).get());
      }
    }
  }
}

TYPED_TEST(MatrixUtilsTest, SetRandomHermitianPositiveDefinite) {
  std::vector<TestSizes> square_blocks_configs({
      {{0, 0}, {13, 13}},  // square null matrix
      {{5, 5}, {26, 26}},  // square matrix single block
      {{9, 9}, {3, 3}},    // square matrix multi block "full-tile"
      {{13, 13}, {3, 3}},  // square matrix multi block
  });

  auto globalSquareTestSize = [](const LocalElementSize& size, const comm::Size2D& grid_size) {
    auto k = std::max(grid_size.rows(), grid_size.cols());
    return GlobalElementSize{size.rows() * k, size.cols() * k};
  };

  for (const auto& comm_grid : this->commGrids()) {
    for (const auto& test : square_blocks_configs) {
      GlobalElementSize size = globalSquareTestSize(test.size, comm_grid.size());
      Distribution distribution(size, test.block_size, comm_grid.size(), comm_grid.rank(), {0, 0});
      LayoutInfo layout = tileLayout(distribution.localSize(), test.block_size);
      memory::MemoryView<TypeParam, Device::CPU> mem(layout.minMemSize());
      Matrix<TypeParam, Device::CPU> matrix(std::move(distribution), layout, mem());

      auto N = matrix.size().rows();
      auto identity_2N = [N](const GlobalElementIndex& index) {
        if (index.row() == index.col())
          return TypeUtilities<TypeParam>::element(2 * N, 0);
        return TypeUtilities<TypeParam>::element(0, 0);
      };

      matrix::util::set_random_hermitian_positive_definite(matrix);

      CHECK_MATRIX_NEAR(identity_2N, matrix, 0, 1);

      check_is_hermitian(matrix, comm_grid);
    }
  }
}

template <typename Type>
struct PanelUtilsTest : public ::testing::Test {
  const std::vector<comm::CommunicatorGrid>& commGrids() {
    return comm_grids;
  }
};

TYPED_TEST_SUITE(PanelUtilsTest, MatrixElementTypes);

struct config_t {
  const GlobalElementSize sz;
  const TileElementSize blocksz;
  const GlobalTileIndex offset;
};

std::vector<config_t> test_params{
    {{0, 0}, {3, 3}, {0, 0}},  // empty matrix
    {{26, 13}, {3, 3}, {1, 2}},
};

template <class TypeParam, Coord panel_axis>
void testSet0(const config_t& cfg, const comm::CommunicatorGrid& comm_grid) {
  constexpr Coord coord1D = orthogonal(panel_axis);

  Distribution dist(cfg.sz, cfg.blocksz, comm_grid.size(), comm_grid.rank(), {0, 0});
  Panel<panel_axis, TypeParam, dlaf::Device::CPU> panel(dist, cfg.offset);

  auto null_tile = [](const TileElementIndex&) { return TypeParam(0); };

  for (SizeType head = cfg.offset.get<coord1D>(), tail = dist.nrTiles().get(coord1D); head <= tail;
       ++head, --tail) {
    panel.setRange(GlobalTileIndex(coord1D, head), GlobalTileIndex(coord1D, tail));

    for (const auto& idx : panel.iteratorLocal())
      hpx::dataflow(hpx::unwrapping(tile::laset<TypeParam>), lapack::MatrixType::General, 1, 1,
                    panel(idx));

    matrix::util::set0(hpx::launch::sync, panel);

    for (const auto& idx : panel.iteratorLocal())
      CHECK_TILE_EQ(null_tile, panel.read(idx).get());
<<<<<<< HEAD
=======

    panel.reset();
>>>>>>> 99887d71
  }
}

TYPED_TEST(PanelUtilsTest, Set0) {
  for (auto& comm_grid : this->commGrids()) {
    for (const auto& cfg : test_params) {
      testSet0<TypeParam, Coord::Col>(cfg, comm_grid);
      testSet0<TypeParam, Coord::Row>(cfg, comm_grid);
    }
  }
}<|MERGE_RESOLUTION|>--- conflicted
+++ resolved
@@ -252,11 +252,8 @@
 
     for (const auto& idx : panel.iteratorLocal())
       CHECK_TILE_EQ(null_tile, panel.read(idx).get());
-<<<<<<< HEAD
-=======
 
     panel.reset();
->>>>>>> 99887d71
   }
 }
 
