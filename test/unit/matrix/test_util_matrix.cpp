//
// Distributed Linear Algebra with Future (DLAF)
//
// Copyright (c) 2018-2019, ETH Zurich
// All rights reserved.
//
// Please, refer to the LICENSE file in the root directory.
// SPDX-License-Identifier: BSD-3-Clause
//

#include "dlaf/util_matrix.h"

#include <vector>

#include <gtest/gtest.h>
#include <hpx/local/future.hpp>

#include "dlaf/communication/communicator_grid.h"
#include "dlaf/communication/sync/basic.h"
#include "dlaf/matrix.h"

#include "dlaf_test/comm_grids/grids_6_ranks.h"
#include "dlaf_test/matrix/util_matrix.h"
#include "dlaf_test/matrix/util_tile.h"
#include "dlaf_test/util_types.h"

using namespace dlaf;
using namespace dlaf::matrix;
using namespace dlaf::matrix::test;
using namespace dlaf_test;

::testing::Environment* const comm_grids_env =
    ::testing::AddGlobalTestEnvironment(new CommunicatorGrid6RanksEnvironment);

template <class T>
class MatrixUtilsTest : public ::testing::Test {
public:
  const std::vector<comm::CommunicatorGrid>& commGrids() {
    return comm_grids;
  }
};

TYPED_TEST_SUITE(MatrixUtilsTest, MatrixElementTypes);

struct TestSizes {
  LocalElementSize size;
  TileElementSize block_size;
};

const std::vector<TestSizes> sizes_tests({
    {{0, 0}, {11, 13}},
    {{3, 0}, {1, 2}},
    {{0, 1}, {7, 32}},
    {{15, 18}, {5, 9}},
    {{6, 6}, {2, 2}},
    {{3, 4}, {24, 15}},
    {{16, 24}, {3, 5}},
});

GlobalElementSize globalTestSize(const LocalElementSize& size, const comm::Size2D& grid_size) {
  return {size.rows() * grid_size.rows(), size.cols() * grid_size.cols()};
}

TYPED_TEST(MatrixUtilsTest, Set) {
  for (const auto& comm_grid : this->commGrids()) {
    for (const auto& test : sizes_tests) {
      GlobalElementSize size = globalTestSize(test.size, comm_grid.size());
      Distribution distribution(size, test.block_size, comm_grid.size(), comm_grid.rank(), {0, 0});
      LayoutInfo layout = tileLayout(distribution.localSize(), test.block_size);
      memory::MemoryView<TypeParam, Device::CPU> mem(layout.minMemSize());
      Matrix<TypeParam, Device::CPU> matrix(std::move(distribution), layout, mem());

      auto linear_matrix = [size = matrix.size()](const GlobalElementIndex& index) {
        auto linear_index = common::computeLinearIndex<int>(common::Ordering::RowMajor, index, size);
        return TypeUtilities<TypeParam>::element(linear_index, linear_index);
      };

      matrix::util::set(matrix, linear_matrix);

      CHECK_MATRIX_EQ(linear_matrix, matrix);
    }
  }
}

TYPED_TEST(MatrixUtilsTest, SetRandom) {
  auto zero = [](const GlobalElementIndex&) {
    return dlaf_test::TypeUtilities<TypeParam>::element(0, 0);
  };

  for (const auto& comm_grid : this->commGrids()) {
    for (const auto& test : sizes_tests) {
      GlobalElementSize size = globalTestSize(test.size, comm_grid.size());
      Distribution distribution(size, test.block_size, comm_grid.size(), comm_grid.rank(), {0, 0});
      LayoutInfo layout = tileLayout(distribution.localSize(), test.block_size);
      memory::MemoryView<TypeParam, Device::CPU> mem(layout.minMemSize());
      Matrix<TypeParam, Device::CPU> matrix(std::move(distribution), layout, mem());

      matrix::util::set_random(matrix);

      CHECK_MATRIX_NEAR(zero, matrix, 0, 1);
    }
  }
}

template <class T>
void check_is_hermitian(Matrix<const T, Device::CPU>& matrix, comm::CommunicatorGrid comm_grid) {
  using dlaf::util::size_t::mul;
  const auto& distribution = matrix.distribution();
  const auto current_rank = distribution.rankIndex();

  for (auto j = 0; j < matrix.nrTiles().cols(); ++j) {
    for (auto i = 0; i <= j; ++i) {
      const GlobalTileIndex index_tile_original{i, j};
      const auto owner_original = distribution.rankGlobalTile(index_tile_original);

      const GlobalTileIndex index_tile_transposed{j, i};
      const auto owner_transposed = distribution.rankGlobalTile(index_tile_transposed);

      if (current_rank != owner_original && current_rank != owner_transposed)
        continue;

      if (current_rank == owner_original) {
        const auto& tile_original = matrix.read(index_tile_original).get();
        hpx::shared_future<Tile<const T, Device::CPU>> tile_transposed;
        const auto size_tile_transposed = transposed(tile_original.size());

        if (current_rank == owner_transposed) {
          tile_transposed = matrix.read(index_tile_transposed);
        }
        else {
<<<<<<< HEAD
          dlaf::Tile<T, Device::CPU> workspace(size_tile_transposed,
                                               dlaf::memory::MemoryView<T, Device::CPU>(
                                                   size_tile_transposed.linear_size()),
                                               size_tile_transposed.rows());
=======
          Tile<T, Device::CPU> workspace(size_tile_transposed,
                                         memory::MemoryView<T, Device::CPU>(
                                             mul(size_tile_transposed.rows(),
                                                 size_tile_transposed.cols())),
                                         size_tile_transposed.rows());
>>>>>>> edae1ca4

          // recv from owner_transposed
          const auto sender_rank = comm_grid.rankFullCommunicator(owner_transposed);
          comm::sync::receive_from(sender_rank, comm_grid.fullCommunicator(), workspace);

          tile_transposed = hpx::make_ready_future<Tile<const T, Device::CPU>>(std::move(workspace));
        }

        auto transposed_conj_tile = [&tile_original](const TileElementIndex& index) {
          return dlaf::conj(tile_original({index.col(), index.row()}));
        };

        CHECK_TILE_NEAR(transposed_conj_tile, tile_transposed.get(), dlaf_test::TypeUtilities<T>::error,
                        dlaf_test::TypeUtilities<T>::error);
      }
      else if (current_rank == owner_transposed) {
        // send to owner_original
        auto receiver_rank = comm_grid.rankFullCommunicator(owner_original);
        comm::sync::send_to(receiver_rank, comm_grid.fullCommunicator(),
                            matrix.read(index_tile_transposed).get());
      }
    }
  }
}

TYPED_TEST(MatrixUtilsTest, SetRandomHermitianPositiveDefinite) {
  std::vector<TestSizes> square_blocks_configs({
      {{0, 0}, {13, 13}},  // square null matrix
      {{5, 5}, {26, 26}},  // square matrix single block
      {{9, 9}, {3, 3}},    // square matrix multi block "full-tile"
      {{13, 13}, {3, 3}},  // square matrix multi block
  });

  auto globalSquareTestSize = [](const LocalElementSize& size, const comm::Size2D& grid_size) {
    auto k = std::max(grid_size.rows(), grid_size.cols());
    return GlobalElementSize{size.rows() * k, size.cols() * k};
  };

  for (const auto& comm_grid : this->commGrids()) {
    for (const auto& test : square_blocks_configs) {
      GlobalElementSize size = globalSquareTestSize(test.size, comm_grid.size());
      Distribution distribution(size, test.block_size, comm_grid.size(), comm_grid.rank(), {0, 0});
      LayoutInfo layout = tileLayout(distribution.localSize(), test.block_size);
      memory::MemoryView<TypeParam, Device::CPU> mem(layout.minMemSize());
      Matrix<TypeParam, Device::CPU> matrix(std::move(distribution), layout, mem());

      auto N = matrix.size().rows();
      auto identity_2N = [N](const GlobalElementIndex& index) {
        if (index.row() == index.col())
          return dlaf_test::TypeUtilities<TypeParam>::element(2 * N, 0);
        return dlaf_test::TypeUtilities<TypeParam>::element(0, 0);
      };

      matrix::util::set_random_hermitian_positive_definite(matrix);

      CHECK_MATRIX_NEAR(identity_2N, matrix, 0, 1);

      check_is_hermitian(matrix, comm_grid);
    }
  }
}<|MERGE_RESOLUTION|>--- conflicted
+++ resolved
@@ -128,18 +128,10 @@
           tile_transposed = matrix.read(index_tile_transposed);
         }
         else {
-<<<<<<< HEAD
-          dlaf::Tile<T, Device::CPU> workspace(size_tile_transposed,
-                                               dlaf::memory::MemoryView<T, Device::CPU>(
-                                                   size_tile_transposed.linear_size()),
-                                               size_tile_transposed.rows());
-=======
           Tile<T, Device::CPU> workspace(size_tile_transposed,
                                          memory::MemoryView<T, Device::CPU>(
-                                             mul(size_tile_transposed.rows(),
-                                                 size_tile_transposed.cols())),
+                                             size_tile_transposed.linear_size()),
                                          size_tile_transposed.rows());
->>>>>>> edae1ca4
 
           // recv from owner_transposed
           const auto sender_rank = comm_grid.rankFullCommunicator(owner_transposed);
