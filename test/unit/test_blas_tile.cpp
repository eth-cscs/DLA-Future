//
// Distributed Linear Algebra with Future (DLAF)
//
// Copyright (c) 2018-2021, ETH Zurich
// All rights reserved.
//
// Please, refer to the LICENSE file in the root directory.
// SPDX-License-Identifier: BSD-3-Clause
//

#include "dlaf/blas/tile.h"

#include "gtest/gtest.h"

#include "test_blas_tile/test_gemm.h"
#include "test_blas_tile/test_hemm.h"
#include "test_blas_tile/test_her2k.h"
#include "test_blas_tile/test_herk.h"
#include "test_blas_tile/test_trmm.h"
#include "test_blas_tile/test_trsm.h"

using namespace dlaf;
using namespace dlaf::test;
using namespace testing;

const std::vector<blas::Diag> blas_diags({blas::Diag::Unit, blas::Diag::NonUnit});
const std::vector<blas::Op> blas_ops({blas::Op::NoTrans, blas::Op::Trans, blas::Op::ConjTrans});
const std::vector<blas::Side> blas_sides({blas::Side::Left, blas::Side::Right});
const std::vector<blas::Uplo> blas_uplos({blas::Uplo::Lower, blas::Uplo::Upper});

template <typename Type>
class TileOperationsTestMC : public ::testing::Test {};

TYPED_TEST_SUITE(TileOperationsTestMC, MatrixElementTypes);

#ifdef DLAF_WITH_CUDA
template <typename Type>
class TileOperationsTestGPU : public ::testing::Test {};

TYPED_TEST_SUITE(TileOperationsTestGPU, MatrixElementTypes);
#endif

// Tuple elements:  m, n, k, extra_lda, extra_ldb, extra_ldc
std::vector<std::tuple<SizeType, SizeType, SizeType, SizeType, SizeType, SizeType>> gemm_sizes = {
    {0, 0, 0, 0, 0, 0},                                               // all 0 sizes
    {7, 0, 0, 3, 1, 0},  {0, 5, 0, 0, 0, 1},    {0, 0, 11, 1, 1, 2},  // two 0 sizes
    {0, 5, 13, 1, 0, 1}, {7, 0, 4, 1, 2, 0},    {3, 11, 0, 0, 1, 0},  // one 0 size
    {1, 1, 1, 0, 3, 0},  {1, 12, 1, 1, 0, 7},   {17, 12, 16, 1, 3, 0}, {11, 23, 8, 0, 3, 4},
    {6, 9, 12, 1, 1, 1}, {32, 32, 32, 0, 0, 0}, {32, 32, 32, 4, 5, 7},
};

TYPED_TEST(TileOperationsTestMC, Gemm) {
  using Type = TypeParam;
  SizeType m, n, k, extra_lda, extra_ldb, extra_ldc;

  for (const auto op_a : blas_ops) {
    for (const auto op_b : blas_ops) {
      for (const auto& size : gemm_sizes) {
        std::tie(m, n, k, extra_lda, extra_ldb, extra_ldc) = size;

        // Test a and b const Tiles.
        testGemm<Device::CPU, Type>(op_a, op_b, m, n, k, extra_lda, extra_ldb, extra_ldc);

        // Test a and b non const Tiles.
        testGemm<Device::CPU, Type, Type>(op_a, op_b, m, n, k, extra_lda, extra_ldb, extra_ldc);
      }
    }
  }
}

#ifdef DLAF_WITH_CUDA
TYPED_TEST(TileOperationsTestGPU, Gemm) {
  using Type = TypeParam;
  SizeType m, n, k, extra_lda, extra_ldb, extra_ldc;

  for (const auto op_a : blas_ops) {
    for (const auto op_b : blas_ops) {
      for (const auto& size : gemm_sizes) {
        std::tie(m, n, k, extra_lda, extra_ldb, extra_ldc) = size;

        // Test a and b const Tiles.
        testGemm<Device::GPU, Type>(op_a, op_b, m, n, k, extra_lda, extra_ldb, extra_ldc);

        // Test a and b non const Tiles.
        testGemm<Device::GPU, Type, Type>(op_a, op_b, m, n, k, extra_lda, extra_ldb, extra_ldc);
      }
    }
  }
}
#endif

// Tuple elements:  m, n, extra_lda, extra_ldb, extra_ldc
std::vector<std::tuple<SizeType, SizeType, SizeType, SizeType, SizeType>> hemm_sizes = {
    {0, 0, 0, 0, 0},                                       // all 0 sizes
    {7, 0, 3, 1, 0}, {0, 5, 0, 0, 1},   {0, 0, 1, 1, 2},   // two 0 sizes
    {0, 5, 1, 0, 1}, {7, 0, 1, 2, 0},   {3, 11, 0, 1, 0},  // one 0 size
    {1, 1, 0, 3, 0}, {1, 12, 1, 0, 7},  {17, 12, 1, 3, 0}, {11, 23, 0, 3, 4},
    {6, 9, 1, 1, 1}, {32, 32, 0, 0, 0}, {32, 32, 4, 5, 7},
};

TYPED_TEST(TileOperationsTestMC, Hemm) {
  using Type = TypeParam;
  SizeType m, n, extra_lda, extra_ldb, extra_ldc;

  for (const auto side : blas_sides) {
    for (const auto uplo : blas_uplos) {
      for (const auto& size : hemm_sizes) {
        std::tie(m, n, extra_lda, extra_ldb, extra_ldc) = size;

        // Test a and b const Tiles.
        testHemm<Device::CPU, Type>(side, uplo, m, n, extra_lda, extra_ldb, extra_ldc);

        // Test a and b non const Tiles.
        testHemm<Device::CPU, Type, Type>(side, uplo, m, n, extra_lda, extra_ldb, extra_ldc);
      }
    }
  }
}

#ifdef DLAF_WITH_CUDA
TYPED_TEST(TileOperationsTestGPU, Hemm) {
  using Type = TypeParam;
  SizeType m, n, extra_lda, extra_ldb, extra_ldc;

  for (const auto side : blas_sides) {
    for (const auto uplo : blas_uplos) {
      for (const auto& size : hemm_sizes) {
        std::tie(m, n, extra_lda, extra_ldb, extra_ldc) = size;

        // Test a and b const Tiles.
        testHemm<Device::GPU, Type>(side, uplo, m, n, extra_lda, extra_ldb, extra_ldc);

        // Test a and b non const Tiles.
        testHemm<Device::GPU, Type, Type>(side, uplo, m, n, extra_lda, extra_ldb, extra_ldc);
      }
    }
  }
}
#endif

// Tuple elements:  n, k, extra_lda, extra_ldc
std::vector<std::tuple<SizeType, SizeType, SizeType, SizeType>> herk_her2k_sizes =
    {{0, 0, 0, 0},                 // all 0 sizes
     {0, 5, 1, 0},  {7, 0, 1, 2},  // one 0 size
     {1, 1, 0, 3},  {1, 12, 1, 0},  {17, 12, 1, 3}, {11, 23, 0, 3},
     {9, 12, 1, 1}, {32, 32, 0, 0}, {32, 32, 4, 7}};

TYPED_TEST(TileOperationsTestMC, Her2k) {
  using Type = TypeParam;

  auto her2k_blas_ops = blas_ops;
  // [c,z]her2k do not allow op = Trans
  if (std::is_same<Type, ComplexType<Type>>::value)
    her2k_blas_ops = {blas::Op::NoTrans, blas::Op::ConjTrans};
  SizeType n, k, extra_lda, extra_ldc;

  for (const auto uplo : blas_uplos) {
    for (const auto op : her2k_blas_ops) {
      for (const auto& size : herk_her2k_sizes) {
        std::tie(n, k, extra_lda, extra_ldc) = size;

        // Test a const Tile.
        testHer2k<Device::CPU, Type>(uplo, op, n, k, extra_lda, extra_ldc);

        // Test a non const Tile.
        testHer2k<Device::CPU, Type, Type>(uplo, op, n, k, extra_lda, extra_ldc);
      }
    }
  }
}

#ifdef DLAF_WITH_CUDA
TYPED_TEST(TileOperationsTestGPU, Her2k) {
  using Type = TypeParam;

  auto her2k_blas_ops = blas_ops;
  // [c,z]her2k do not allow op = Trans
  if (std::is_same<Type, ComplexType<Type>>::value)
    her2k_blas_ops = {blas::Op::NoTrans, blas::Op::ConjTrans};
  SizeType n, k, extra_lda, extra_ldc;

  for (const auto uplo : blas_uplos) {
    for (const auto op : her2k_blas_ops) {
      for (const auto& size : herk_her2k_sizes) {
        std::tie(n, k, extra_lda, extra_ldc) = size;

        // Test a const Tile.
        testHer2k<Device::GPU, Type>(uplo, op, n, k, extra_lda, extra_ldc);

        // Test a non const Tile.
        testHer2k<Device::GPU, Type, Type>(uplo, op, n, k, extra_lda, extra_ldc);
      }
    }
  }
}
#endif

TYPED_TEST(TileOperationsTestMC, Herk) {
  using Type = TypeParam;

  auto herk_blas_ops = blas_ops;
  // [c,z]herk do not allow op = Trans
  if (std::is_same<Type, ComplexType<Type>>::value)
    herk_blas_ops = {blas::Op::NoTrans, blas::Op::ConjTrans};
  SizeType n, k, extra_lda, extra_ldc;

  for (const auto uplo : blas_uplos) {
    for (const auto op : herk_blas_ops) {
      for (const auto& size : herk_her2k_sizes) {
        std::tie(n, k, extra_lda, extra_ldc) = size;

        // Test a const Tile.
        testHerk<Device::CPU, Type>(uplo, op, n, k, extra_lda, extra_ldc);

        // Test a non const Tile.
        testHerk<Device::CPU, Type, Type>(uplo, op, n, k, extra_lda, extra_ldc);
      }
    }
  }
}

#ifdef DLAF_WITH_CUDA
TYPED_TEST(TileOperationsTestGPU, Herk) {
  using Type = TypeParam;

  auto herk_blas_ops = blas_ops;
  // [c,z]herk do not allow op = Trans
  if (std::is_same<Type, ComplexType<Type>>::value)
    herk_blas_ops = {blas::Op::NoTrans, blas::Op::ConjTrans};
  SizeType n, k, extra_lda, extra_ldc;

  for (const auto uplo : blas_uplos) {
    for (const auto op : herk_blas_ops) {
      for (const auto& size : herk_her2k_sizes) {
        std::tie(n, k, extra_lda, extra_ldc) = size;

        // Test a const Tile.
        testHerk<Device::GPU, Type>(uplo, op, n, k, extra_lda, extra_ldc);

        // Test a non const Tile.
        testHerk<Device::GPU, Type, Type>(uplo, op, n, k, extra_lda, extra_ldc);
      }
    }
  }
}
#endif

<<<<<<< HEAD
=======
// Tuple elements:  m, n, extra_lda, extra_ldb
>>>>>>> 41ded01d
std::vector<std::tuple<SizeType, SizeType, SizeType, SizeType>> trmm_trsm_sizes =
    {{0, 0, 0, 0},                 // all 0 sizes
     {0, 5, 1, 0},  {7, 0, 1, 2},  // one 0 size
     {1, 1, 0, 3},  {1, 12, 1, 0},  {17, 12, 1, 3}, {11, 23, 0, 3},
     {9, 12, 1, 1}, {32, 32, 0, 0}, {32, 32, 4, 7}};

TYPED_TEST(TileOperationsTestMC, Trmm) {
  using Type = TypeParam;

  SizeType m, n, extra_lda, extra_ldb;

  for (const auto side : blas_sides) {
    for (const auto uplo : blas_uplos) {
      for (const auto op : blas_ops) {
        for (const auto diag : blas_diags) {
          for (const auto& size : trmm_trsm_sizes) {
            std::tie(m, n, extra_lda, extra_ldb) = size;

            // Test a const Tile.
            testTrmm<Device::CPU, Type>(side, uplo, op, diag, m, n, extra_lda, extra_ldb);

            // Test a non const Tile.
            testTrmm<Device::CPU, Type, Type>(side, uplo, op, diag, m, n, extra_lda, extra_ldb);
          }
        }
      }
    }
  }
}

#ifdef DLAF_WITH_CUDA
TYPED_TEST(TileOperationsTestGPU, Trmm) {
  using Type = TypeParam;
  SizeType m, n, extra_lda, extra_ldb;

  for (const auto side : blas_sides) {
    for (const auto uplo : blas_uplos) {
      for (const auto op : blas_ops) {
        for (const auto diag : blas_diags) {
          for (const auto& size : trmm_trsm_sizes) {
            std::tie(m, n, extra_lda, extra_ldb) = size;

            // Test a const Tile.
            testTrmm<Device::GPU, Type>(side, uplo, op, diag, m, n, extra_lda, extra_ldb);

            // Test a non const Tile.
            testTrmm<Device::GPU, Type, Type>(side, uplo, op, diag, m, n, extra_lda, extra_ldb);
          }
        }
      }
    }
  }
}
#endif

TYPED_TEST(TileOperationsTestMC, Trsm) {
  using Type = TypeParam;
  SizeType m, n, extra_lda, extra_ldb;

  for (const auto side : blas_sides) {
    for (const auto uplo : blas_uplos) {
      for (const auto op : blas_ops) {
        for (const auto diag : blas_diags) {
          for (const auto& size : trmm_trsm_sizes) {
            std::tie(m, n, extra_lda, extra_ldb) = size;

            // Test a const Tile.
            testTrsm<Device::CPU, Type>(side, uplo, op, diag, m, n, extra_lda, extra_ldb);

            // Test a non const Tile.
            testTrsm<Device::CPU, Type, Type>(side, uplo, op, diag, m, n, extra_lda, extra_ldb);
          }
        }
      }
    }
  }
}

#ifdef DLAF_WITH_CUDA
TYPED_TEST(TileOperationsTestGPU, Trsm) {
  using Type = TypeParam;
  SizeType m, n, extra_lda, extra_ldb;

  for (const auto side : blas_sides) {
    for (const auto uplo : blas_uplos) {
      for (const auto op : blas_ops) {
        for (const auto diag : blas_diags) {
          for (const auto& size : trmm_trsm_sizes) {
            std::tie(m, n, extra_lda, extra_ldb) = size;

            // Test a const Tile.
            testTrsm<Device::GPU, Type>(side, uplo, op, diag, m, n, extra_lda, extra_ldb);

            // Test a non const Tile.
            testTrsm<Device::GPU, Type, Type>(side, uplo, op, diag, m, n, extra_lda, extra_ldb);
          }
        }
      }
    }
  }
}
#endif<|MERGE_RESOLUTION|>--- conflicted
+++ resolved
@@ -245,10 +245,7 @@
 }
 #endif
 
-<<<<<<< HEAD
-=======
 // Tuple elements:  m, n, extra_lda, extra_ldb
->>>>>>> 41ded01d
 std::vector<std::tuple<SizeType, SizeType, SizeType, SizeType>> trmm_trsm_sizes =
     {{0, 0, 0, 0},                 // all 0 sizes
      {0, 5, 1, 0},  {7, 0, 1, 2},  // one 0 size
