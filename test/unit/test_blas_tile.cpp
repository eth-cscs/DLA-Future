//
// Distributed Linear Algebra with Future (DLAF)
//
// Copyright (c) 2018-2021, ETH Zurich
// All rights reserved.
//
// Please, refer to the LICENSE file in the root directory.
// SPDX-License-Identifier: BSD-3-Clause
//

#include "dlaf/blas/tile.h"

#include "gtest/gtest.h"

#include "test_blas_tile/test_gemm.h"
#include "test_blas_tile/test_hemm.h"
#include "test_blas_tile/test_her2k.h"
#include "test_blas_tile/test_herk.h"
#include "test_blas_tile/test_trmm.h"
#include "test_blas_tile/test_trsm.h"

using namespace dlaf;
using namespace dlaf::test;
using namespace testing;

const std::vector<blas::Diag> blas_diags({blas::Diag::Unit, blas::Diag::NonUnit});
const std::vector<blas::Op> blas_ops({blas::Op::NoTrans, blas::Op::Trans, blas::Op::ConjTrans});
const std::vector<blas::Side> blas_sides({blas::Side::Left, blas::Side::Right});
const std::vector<blas::Uplo> blas_uplos({blas::Uplo::Lower, blas::Uplo::Upper});

template <typename Type>
class TileOperationsTestMC : public ::testing::Test {};

TYPED_TEST_SUITE(TileOperationsTestMC, MatrixElementTypes);

#ifdef DLAF_WITH_CUDA
template <typename Type>
class TileOperationsTestGPU : public ::testing::Test {};

TYPED_TEST_SUITE(TileOperationsTestGPU, MatrixElementTypes);
#endif

// Tuple elements:  m, n, k, extra_lda, extra_ldb, extra_ldc
std::vector<std::tuple<SizeType, SizeType, SizeType, SizeType, SizeType, SizeType>> gemm_sizes = {
    {0, 0, 0, 0, 0, 0},                                               // all 0 sizes
    {7, 0, 0, 3, 1, 0},  {0, 5, 0, 0, 0, 1},    {0, 0, 11, 1, 1, 2},  // two 0 sizes
    {0, 5, 13, 1, 0, 1}, {7, 0, 4, 1, 2, 0},    {3, 11, 0, 0, 1, 0},  // one 0 size
    {1, 1, 1, 0, 3, 0},  {1, 12, 1, 1, 0, 7},   {17, 12, 16, 1, 3, 0}, {11, 23, 8, 0, 3, 4},
    {6, 9, 12, 1, 1, 1}, {32, 32, 32, 0, 0, 0}, {32, 32, 32, 4, 5, 7},
};

TYPED_TEST(TileOperationsTestMC, Gemm) {
  using Type = TypeParam;
  SizeType m, n, k, extra_lda, extra_ldb, extra_ldc;

  for (const auto op_a : blas_ops) {
    for (const auto op_b : blas_ops) {
      for (const auto& size : gemm_sizes) {
        std::tie(m, n, k, extra_lda, extra_ldb, extra_ldc) = size;

        // Test a and b const Tiles.
        testGemm<Device::CPU, Type>(op_a, op_b, m, n, k, extra_lda, extra_ldb, extra_ldc);

        // Test a and b non const Tiles.
        testGemm<Device::CPU, Type, Type>(op_a, op_b, m, n, k, extra_lda, extra_ldb, extra_ldc);
      }
    }
  }
}

#ifdef DLAF_WITH_CUDA
TYPED_TEST(TileOperationsTestGPU, Gemm) {
  using Type = TypeParam;
  SizeType m, n, k, extra_lda, extra_ldb, extra_ldc;

  for (const auto op_a : blas_ops) {
    for (const auto op_b : blas_ops) {
      for (const auto& size : gemm_sizes) {
        std::tie(m, n, k, extra_lda, extra_ldb, extra_ldc) = size;

        // Test a and b const Tiles.
        testGemm<Device::GPU, Type>(op_a, op_b, m, n, k, extra_lda, extra_ldb, extra_ldc);

        // Test a and b non const Tiles.
        testGemm<Device::GPU, Type, Type>(op_a, op_b, m, n, k, extra_lda, extra_ldb, extra_ldc);
      }
    }
  }
}
#endif

// Tuple elements:  m, n, extra_lda, extra_ldb, extra_ldc
std::vector<std::tuple<SizeType, SizeType, SizeType, SizeType, SizeType>> hemm_sizes = {
    {0, 0, 0, 0, 0},                                       // all 0 sizes
    {7, 0, 3, 1, 0}, {0, 5, 0, 0, 1},   {0, 0, 1, 1, 2},   // two 0 sizes
    {0, 5, 1, 0, 1}, {7, 0, 1, 2, 0},   {3, 11, 0, 1, 0},  // one 0 size
    {1, 1, 0, 3, 0}, {1, 12, 1, 0, 7},  {17, 12, 1, 3, 0}, {11, 23, 0, 3, 4},
    {6, 9, 1, 1, 1}, {32, 32, 0, 0, 0}, {32, 32, 4, 5, 7},
};

TYPED_TEST(TileOperationsTestMC, Hemm) {
  using Type = TypeParam;
  SizeType m, n, extra_lda, extra_ldb, extra_ldc;

  for (const auto side : blas_sides) {
    for (const auto uplo : blas_uplos) {
      for (const auto& size : hemm_sizes) {
        std::tie(m, n, extra_lda, extra_ldb, extra_ldc) = size;

        // Test a and b const Tiles.
        testHemm<Device::CPU, Type>(side, uplo, m, n, extra_lda, extra_ldb, extra_ldc);

        // Test a and b non const Tiles.
        testHemm<Device::CPU, Type, Type>(side, uplo, m, n, extra_lda, extra_ldb, extra_ldc);
      }
    }
  }
}

#ifdef DLAF_WITH_CUDA
TYPED_TEST(TileOperationsTestGPU, Hemm) {
  using Type = TypeParam;
  SizeType m, n, extra_lda, extra_ldb, extra_ldc;

  for (const auto side : blas_sides) {
    for (const auto uplo : blas_uplos) {
      for (const auto& size : hemm_sizes) {
        std::tie(m, n, extra_lda, extra_ldb, extra_ldc) = size;

        // Test a and b const Tiles.
        testHemm<Device::GPU, Type>(side, uplo, m, n, extra_lda, extra_ldb, extra_ldc);

        // Test a and b non const Tiles.
        testHemm<Device::GPU, Type, Type>(side, uplo, m, n, extra_lda, extra_ldb, extra_ldc);
      }
    }
  }
}
#endif

// Tuple elements:  n, k, extra_lda, extra_ldc
std::vector<std::tuple<SizeType, SizeType, SizeType, SizeType>> herk_her2k_sizes =
    {{0, 0, 0, 0},                 // all 0 sizes
     {0, 5, 1, 0},  {7, 0, 1, 2},  // one 0 size
     {1, 1, 0, 3},  {1, 12, 1, 0},  {17, 12, 1, 3}, {11, 23, 0, 3},
     {9, 12, 1, 1}, {32, 32, 0, 0}, {32, 32, 4, 7}};

TYPED_TEST(TileOperationsTestMC, Her2k) {
  using Type = TypeParam;

  auto her2k_blas_ops = blas_ops;
  // [c,z]her2k do not allow op = Trans
  if (std::is_same<Type, ComplexType<Type>>::value)
    her2k_blas_ops = {blas::Op::NoTrans, blas::Op::ConjTrans};
  SizeType n, k, extra_lda, extra_ldc;

  for (const auto uplo : blas_uplos) {
    for (const auto op : her2k_blas_ops) {
      for (const auto& size : herk_her2k_sizes) {
        std::tie(n, k, extra_lda, extra_ldc) = size;

        // Test a const Tile.
        testHer2k<Device::CPU, Type>(uplo, op, n, k, extra_lda, extra_ldc);

        // Test a non const Tile.
        testHer2k<Device::CPU, Type, Type>(uplo, op, n, k, extra_lda, extra_ldc);
      }
    }
  }
}

#ifdef DLAF_WITH_CUDA
TYPED_TEST(TileOperationsTestGPU, Her2k) {
  using Type = TypeParam;

  auto her2k_blas_ops = blas_ops;
  // [c,z]her2k do not allow op = Trans
  if (std::is_same<Type, ComplexType<Type>>::value)
    her2k_blas_ops = {blas::Op::NoTrans, blas::Op::ConjTrans};
  SizeType n, k, extra_lda, extra_ldc;

  for (const auto uplo : blas_uplos) {
    for (const auto op : her2k_blas_ops) {
      for (const auto& size : herk_her2k_sizes) {
        std::tie(n, k, extra_lda, extra_ldc) = size;

        // Test a const Tile.
        testHer2k<Device::GPU, Type>(uplo, op, n, k, extra_lda, extra_ldc);

        // Test a non const Tile.
        testHer2k<Device::GPU, Type, Type>(uplo, op, n, k, extra_lda, extra_ldc);
      }
    }
  }
}
#endif

TYPED_TEST(TileOperationsTestMC, Herk) {
  using Type = TypeParam;

  auto herk_blas_ops = blas_ops;
  // [c,z]herk do not allow op = Trans
  if (std::is_same<Type, ComplexType<Type>>::value)
    herk_blas_ops = {blas::Op::NoTrans, blas::Op::ConjTrans};
  SizeType n, k, extra_lda, extra_ldc;

  for (const auto uplo : blas_uplos) {
    for (const auto op : herk_blas_ops) {
      for (const auto& size : herk_her2k_sizes) {
        std::tie(n, k, extra_lda, extra_ldc) = size;

        // Test a const Tile.
        testHerk<Device::CPU, Type>(uplo, op, n, k, extra_lda, extra_ldc);

        // Test a non const Tile.
        testHerk<Device::CPU, Type, Type>(uplo, op, n, k, extra_lda, extra_ldc);
      }
    }
  }
}

<<<<<<< HEAD
TYPED_TEST(TileOperationsTest, Trmm) {
  using Type = TypeParam;

  SizeType m, n, extra_lda, extra_ldb;

  std::vector<std::tuple<SizeType, SizeType, SizeType, SizeType>> sizes =
      {{0, 0, 0, 0},                 // all 0 sizes
       {0, 5, 1, 0},  {7, 0, 1, 2},  // one 0 size
       {1, 1, 0, 3},  {1, 12, 1, 0},  {17, 12, 1, 3}, {11, 23, 0, 3},
       {9, 12, 1, 1}, {32, 32, 0, 0}, {32, 32, 4, 7}};

  for (const auto side : blas_sides) {
    for (const auto uplo : blas_uplos) {
      for (const auto op : blas_ops) {
        for (const auto diag : blas_diags) {
          for (const auto& size : sizes) {
            std::tie(m, n, extra_lda, extra_ldb) = size;

            // Test a const Tile.
            testTrmm<TileElementIndex, Type>(side, uplo, op, diag, m, n, extra_lda, extra_ldb);

            // Test a non const Tile.
            testTrmm<TileElementIndex, Type, Type>(side, uplo, op, diag, m, n, extra_lda, extra_ldb);
          }
        }
      }
    }
  }
}

TYPED_TEST(TileOperationsTest, Trsm) {
=======
#ifdef DLAF_WITH_CUDA
TYPED_TEST(TileOperationsTestGPU, Herk) {
>>>>>>> ee80662b
  using Type = TypeParam;

  auto herk_blas_ops = blas_ops;
  // [c,z]herk do not allow op = Trans
  if (std::is_same<Type, ComplexType<Type>>::value)
    herk_blas_ops = {blas::Op::NoTrans, blas::Op::ConjTrans};
  SizeType n, k, extra_lda, extra_ldc;

  for (const auto uplo : blas_uplos) {
    for (const auto op : herk_blas_ops) {
      for (const auto& size : herk_her2k_sizes) {
        std::tie(n, k, extra_lda, extra_ldc) = size;

        // Test a const Tile.
        testHerk<Device::GPU, Type>(uplo, op, n, k, extra_lda, extra_ldc);

        // Test a non const Tile.
        testHerk<Device::GPU, Type, Type>(uplo, op, n, k, extra_lda, extra_ldc);
      }
    }
  }
}
#endif

// Tuple elements:  m, n, extra_lda, extra_ldb
std::vector<std::tuple<SizeType, SizeType, SizeType, SizeType>> trsm_sizes =
    {{0, 0, 0, 0},                 // all 0 sizes
     {0, 5, 1, 0},  {7, 0, 1, 2},  // one 0 size
     {1, 1, 0, 3},  {1, 12, 1, 0},  {17, 12, 1, 3}, {11, 23, 0, 3},
     {9, 12, 1, 1}, {32, 32, 0, 0}, {32, 32, 4, 7}};

TYPED_TEST(TileOperationsTestMC, Trsm) {
  using Type = TypeParam;
  SizeType m, n, extra_lda, extra_ldb;

  for (const auto side : blas_sides) {
    for (const auto uplo : blas_uplos) {
      for (const auto op : blas_ops) {
        for (const auto diag : blas_diags) {
          for (const auto& size : trsm_sizes) {
            std::tie(m, n, extra_lda, extra_ldb) = size;

            // Test a const Tile.
            testTrsm<Device::CPU, Type>(side, uplo, op, diag, m, n, extra_lda, extra_ldb);

            // Test a non const Tile.
            testTrsm<Device::CPU, Type, Type>(side, uplo, op, diag, m, n, extra_lda, extra_ldb);
          }
        }
      }
    }
  }
}

#ifdef DLAF_WITH_CUDA
TYPED_TEST(TileOperationsTestGPU, Trsm) {
  using Type = TypeParam;
  SizeType m, n, extra_lda, extra_ldb;

  for (const auto side : blas_sides) {
    for (const auto uplo : blas_uplos) {
      for (const auto op : blas_ops) {
        for (const auto diag : blas_diags) {
          for (const auto& size : trsm_sizes) {
            std::tie(m, n, extra_lda, extra_ldb) = size;

            // Test a const Tile.
            testTrsm<Device::GPU, Type>(side, uplo, op, diag, m, n, extra_lda, extra_ldb);

            // Test a non const Tile.
            testTrsm<Device::GPU, Type, Type>(side, uplo, op, diag, m, n, extra_lda, extra_ldb);
          }
        }
      }
    }
  }
}
#endif<|MERGE_RESOLUTION|>--- conflicted
+++ resolved
@@ -219,42 +219,8 @@
   }
 }
 
-<<<<<<< HEAD
-TYPED_TEST(TileOperationsTest, Trmm) {
-  using Type = TypeParam;
-
-  SizeType m, n, extra_lda, extra_ldb;
-
-  std::vector<std::tuple<SizeType, SizeType, SizeType, SizeType>> sizes =
-      {{0, 0, 0, 0},                 // all 0 sizes
-       {0, 5, 1, 0},  {7, 0, 1, 2},  // one 0 size
-       {1, 1, 0, 3},  {1, 12, 1, 0},  {17, 12, 1, 3}, {11, 23, 0, 3},
-       {9, 12, 1, 1}, {32, 32, 0, 0}, {32, 32, 4, 7}};
-
-  for (const auto side : blas_sides) {
-    for (const auto uplo : blas_uplos) {
-      for (const auto op : blas_ops) {
-        for (const auto diag : blas_diags) {
-          for (const auto& size : sizes) {
-            std::tie(m, n, extra_lda, extra_ldb) = size;
-
-            // Test a const Tile.
-            testTrmm<TileElementIndex, Type>(side, uplo, op, diag, m, n, extra_lda, extra_ldb);
-
-            // Test a non const Tile.
-            testTrmm<TileElementIndex, Type, Type>(side, uplo, op, diag, m, n, extra_lda, extra_ldb);
-          }
-        }
-      }
-    }
-  }
-}
-
-TYPED_TEST(TileOperationsTest, Trsm) {
-=======
 #ifdef DLAF_WITH_CUDA
 TYPED_TEST(TileOperationsTestGPU, Herk) {
->>>>>>> ee80662b
   using Type = TypeParam;
 
   auto herk_blas_ops = blas_ops;
@@ -279,22 +245,71 @@
 }
 #endif
 
-// Tuple elements:  m, n, extra_lda, extra_ldb
-std::vector<std::tuple<SizeType, SizeType, SizeType, SizeType>> trsm_sizes =
-    {{0, 0, 0, 0},                 // all 0 sizes
-     {0, 5, 1, 0},  {7, 0, 1, 2},  // one 0 size
-     {1, 1, 0, 3},  {1, 12, 1, 0},  {17, 12, 1, 3}, {11, 23, 0, 3},
-     {9, 12, 1, 1}, {32, 32, 0, 0}, {32, 32, 4, 7}};
-
-TYPED_TEST(TileOperationsTestMC, Trsm) {
-  using Type = TypeParam;
+std::vector<std::tuple<SizeType, SizeType, SizeType, SizeType>> trmm_trsm_sizes =
+  {{0, 0, 0, 0},                 // all 0 sizes
+   {0, 5, 1, 0},  {7, 0, 1, 2},  // one 0 size
+   {1, 1, 0, 3},  {1, 12, 1, 0},  {17, 12, 1, 3}, {11, 23, 0, 3},
+   {9, 12, 1, 1}, {32, 32, 0, 0}, {32, 32, 4, 7}};
+
+TYPED_TEST(TileOperationsTestMC, Trmm) {
+  using Type = TypeParam;
+
   SizeType m, n, extra_lda, extra_ldb;
 
   for (const auto side : blas_sides) {
     for (const auto uplo : blas_uplos) {
       for (const auto op : blas_ops) {
         for (const auto diag : blas_diags) {
-          for (const auto& size : trsm_sizes) {
+          for (const auto& size : trmm_trsm_sizes) {
+            std::tie(m, n, extra_lda, extra_ldb) = size;
+
+            // Test a const Tile.
+            testTrmm<Device::CPU, Type>(side, uplo, op, diag, m, n, extra_lda, extra_ldb);
+
+            // Test a non const Tile.
+            testTrmm<Device::CPU, Type, Type>(side, uplo, op, diag, m, n, extra_lda, extra_ldb);
+          }
+        }
+      }
+    }
+  }
+}
+
+
+#ifdef DLAF_WITH_CUDA
+TYPED_TEST(TileOperationsTestGPU, Trmm) {
+  using Type = TypeParam;
+  SizeType m, n, extra_lda, extra_ldb;
+
+  for (const auto side : blas_sides) {
+    for (const auto uplo : blas_uplos) {
+      for (const auto op : blas_ops) {
+        for (const auto diag : blas_diags) {
+          for (const auto& size : trmm_trsm_sizes) {
+            std::tie(m, n, extra_lda, extra_ldb) = size;
+
+            // Test a const Tile.
+            testTrmm<Device::GPU, Type>(side, uplo, op, diag, m, n, extra_lda, extra_ldb);
+
+            // Test a non const Tile.
+            testTrmm<Device::GPU, Type, Type>(side, uplo, op, diag, m, n, extra_lda, extra_ldb);
+          }
+        }
+      }
+    }
+  }
+}
+#endif
+
+TYPED_TEST(TileOperationsTestMC, Trsm) {
+  using Type = TypeParam;
+  SizeType m, n, extra_lda, extra_ldb;
+
+  for (const auto side : blas_sides) {
+    for (const auto uplo : blas_uplos) {
+      for (const auto op : blas_ops) {
+        for (const auto diag : blas_diags) {
+          for (const auto& size : trmm_trsm_sizes) {
             std::tie(m, n, extra_lda, extra_ldb) = size;
 
             // Test a const Tile.
@@ -318,7 +333,7 @@
     for (const auto uplo : blas_uplos) {
       for (const auto op : blas_ops) {
         for (const auto diag : blas_diags) {
-          for (const auto& size : trsm_sizes) {
+          for (const auto& size : trmm_trsm_sizes) {
             std::tie(m, n, extra_lda, extra_ldb) = size;
 
             // Test a const Tile.
