//
// Distributed Linear Algebra with Future (DLAF)
//
// Copyright (c) 2018-2019, ETH Zurich
// All rights reserved.
//
// Please, refer to the LICENSE file in the root directory.
// SPDX-License-Identifier: BSD-3-Clause
//

#pragma once

#include <functional>
#include <sstream>
#include <tuple>
#include "gtest/gtest.h"
#include "dlaf/blas/enum_output.h"
#include "dlaf/blas_tile.h"
#include "dlaf/matrix/tile.h"
#include "dlaf/memory/memory_view.h"
#include "dlaf_test/matrix/util_tile.h"
#include "dlaf_test/matrix/util_tile_blas.h"
#include "dlaf_test/util_types.h"

using namespace dlaf;
using namespace dlaf::matrix;
using namespace dlaf::matrix::test;
using namespace dlaf_test;
using namespace testing;

template <class ElementIndex, class T, class CT = const T>
void testTrsm(const blas::Side side, const blas::Uplo uplo, const blas::Op op, const blas::Diag diag,
              const SizeType m, const SizeType n, const SizeType extra_lda, const SizeType extra_ldb) {
  const TileElementSize size_a =
      side == blas::Side::Left ? TileElementSize(m, m) : TileElementSize(n, n);
  const TileElementSize size_b(m, n);

  const SizeType lda = std::max<SizeType>(1, size_a.rows()) + extra_lda;
  const SizeType ldb = std::max<SizeType>(1, size_b.rows()) + extra_ldb;

  std::stringstream s;
  s << "TRSM: " << side << ", " << uplo << ", " << op << ", " << diag << ", m = " << m << ", n = " << n
    << ", lda = " << lda << ", ldb = " << ldb;
  SCOPED_TRACE(s.str());

<<<<<<< HEAD
  memory::MemoryView<T, Device::CPU> mem_a(lda * size_a.cols());
  memory::MemoryView<T, Device::CPU> mem_b(ldb * size_b.cols());

  Tile<T, Device::CPU> a0(size_a, std::move(mem_a), lda);
  Tile<T, Device::CPU> b(size_b, std::move(mem_b), ldb);

  T alpha = TypeUtilities<T>::element(-1.2, .7);
=======
  const T alpha = TypeUtilities<T>::element(-1.2, .7);
>>>>>>> edae1ca4

  std::function<T(const TileElementIndex&)> el_op_a, el_b, res_b;

  if (side == blas::Side::Left)
    std::tie(el_op_a, el_b, res_b) =
        test::getLeftTriangularSystem<ElementIndex, T>(uplo, op, diag, alpha, m);
  else
    std::tie(el_op_a, el_b, res_b) =
        test::getRightTriangularSystem<ElementIndex, T>(uplo, op, diag, alpha, n);

  auto a = createTile<CT>(el_op_a, size_a, lda, op);
  auto b = createTile<T>(el_b, size_b, ldb);

  tile::trsm(side, uplo, op, diag, alpha, a, b);

  CHECK_TILE_NEAR(res_b, b, 10 * (m + 1) * TypeUtilities<T>::error,
                  10 * (m + 1) * TypeUtilities<T>::error);
}<|MERGE_RESOLUTION|>--- conflicted
+++ resolved
@@ -43,17 +43,7 @@
     << ", lda = " << lda << ", ldb = " << ldb;
   SCOPED_TRACE(s.str());
 
-<<<<<<< HEAD
-  memory::MemoryView<T, Device::CPU> mem_a(lda * size_a.cols());
-  memory::MemoryView<T, Device::CPU> mem_b(ldb * size_b.cols());
-
-  Tile<T, Device::CPU> a0(size_a, std::move(mem_a), lda);
-  Tile<T, Device::CPU> b(size_b, std::move(mem_b), ldb);
-
-  T alpha = TypeUtilities<T>::element(-1.2, .7);
-=======
   const T alpha = TypeUtilities<T>::element(-1.2, .7);
->>>>>>> edae1ca4
 
   std::function<T(const TileElementIndex&)> el_op_a, el_b, res_b;
 
