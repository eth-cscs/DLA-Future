//
// Distributed Linear Algebra with Future (DLAF)
//
// Copyright (c) 2018-2021, ETH Zurich
// All rights reserved.
//
// Please, refer to the LICENSE file in the root directory.
// SPDX-License-Identifier: BSD-3-Clause
//

#pragma once

#include <sstream>
#include "gtest/gtest.h"
#include "dlaf/blas/enum_output.h"
#include "dlaf/lapack/tile.h"
#include "dlaf/matrix/tile.h"
<<<<<<< HEAD
#include "dlaf/memory/memory_view.h"
=======
#include "dlaf_test/lapack/invoke.h"
>>>>>>> ee80662b
#include "dlaf_test/matrix/util_generic_lapack.h"
#include "dlaf_test/matrix/util_tile.h"
#include "dlaf_test/util_types.h"

namespace dlaf {
namespace test {

using namespace dlaf::matrix;
using namespace dlaf::matrix::test;
using namespace testing;

<<<<<<< HEAD
template <class ElementIndex, class T, bool return_info>
=======
template <class T, Device D, bool return_info>
>>>>>>> ee80662b
void testPotrf(const blas::Uplo uplo, const SizeType n, const SizeType extra_lda) {
  std::function<T(const TileElementIndex&)> el_a, res_a;
  const TileElementSize size_a = TileElementSize(n, n);
  const SizeType lda = std::max<SizeType>(1, size_a.rows()) + extra_lda;

<<<<<<< HEAD
  std::stringstream s;
  s << "POTRF: " << uplo;
  s << ", n = " << n << ", lda = " << lda;
  SCOPED_TRACE(s.str());

  std::tie(el_a, res_a) = getCholeskyElementSetters<ElementIndex, T>(uplo);

  auto a = createTile<T>(el_a, size_a, lda);
=======
  std::function<T(const TileElementIndex&)> el_a, res_a;

  std::tie(el_a, res_a) = getCholeskySetters<TileElementIndex, T>(uplo);

  auto a = createTile<T, D>(el_a, size_a, lda);
>>>>>>> ee80662b

  if (return_info) {
    EXPECT_EQ(0, invokeLapackInfo<D>(tile::potrfInfo_o, uplo, a));
  }
  else {
    invokeLapack<D>(tile::potrf_o, uplo, a);
  }

  std::stringstream s;
  s << "POTRF: " << uplo;
  s << ", n = " << n << ", lda = " << lda;
  SCOPED_TRACE(s.str());

  // Check result against analytical result.
  CHECK_TILE_NEAR(res_a, a, 4 * (n + 1) * TypeUtilities<T>::error,
                  4 * (n + 1) * TypeUtilities<T>::error);
}

template <class T, Device D>
void testPotrfNonPosDef(const blas::Uplo uplo, SizeType n, SizeType extra_lda) {
  const TileElementSize size_a = TileElementSize(n, n);
  const SizeType lda = std::max<SizeType>(1, size_a.rows()) + extra_lda;

  // Use null matrix
  auto el_a = [](const TileElementIndex&) { return TypeUtilities<T>::element(0, 0); };

  auto a = createTile<T, D>(el_a, size_a, lda);

  auto info = invokeLapackInfo<D>(tile::potrfInfo_o, uplo, a);

  std::stringstream s;
  s << "POTRF Non Positive Definite: " << uplo;
  s << ", n = " << n << ", lda = " << lda;
  SCOPED_TRACE(s.str());

  EXPECT_EQ(1, info);
}

}
}<|MERGE_RESOLUTION|>--- conflicted
+++ resolved
@@ -15,11 +15,7 @@
 #include "dlaf/blas/enum_output.h"
 #include "dlaf/lapack/tile.h"
 #include "dlaf/matrix/tile.h"
-<<<<<<< HEAD
-#include "dlaf/memory/memory_view.h"
-=======
 #include "dlaf_test/lapack/invoke.h"
->>>>>>> ee80662b
 #include "dlaf_test/matrix/util_generic_lapack.h"
 #include "dlaf_test/matrix/util_tile.h"
 #include "dlaf_test/util_types.h"
@@ -31,32 +27,17 @@
 using namespace dlaf::matrix::test;
 using namespace testing;
 
-<<<<<<< HEAD
-template <class ElementIndex, class T, bool return_info>
-=======
 template <class T, Device D, bool return_info>
->>>>>>> ee80662b
 void testPotrf(const blas::Uplo uplo, const SizeType n, const SizeType extra_lda) {
   std::function<T(const TileElementIndex&)> el_a, res_a;
   const TileElementSize size_a = TileElementSize(n, n);
   const SizeType lda = std::max<SizeType>(1, size_a.rows()) + extra_lda;
 
-<<<<<<< HEAD
-  std::stringstream s;
-  s << "POTRF: " << uplo;
-  s << ", n = " << n << ", lda = " << lda;
-  SCOPED_TRACE(s.str());
-
-  std::tie(el_a, res_a) = getCholeskyElementSetters<ElementIndex, T>(uplo);
-
-  auto a = createTile<T>(el_a, size_a, lda);
-=======
   std::function<T(const TileElementIndex&)> el_a, res_a;
 
   std::tie(el_a, res_a) = getCholeskySetters<TileElementIndex, T>(uplo);
 
   auto a = createTile<T, D>(el_a, size_a, lda);
->>>>>>> ee80662b
 
   if (return_info) {
     EXPECT_EQ(0, invokeLapackInfo<D>(tile::potrfInfo_o, uplo, a));
