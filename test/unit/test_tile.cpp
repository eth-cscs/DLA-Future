--- conflicted
+++ resolved
@@ -132,27 +132,6 @@
   }
 }
 
-<<<<<<< HEAD
-TYPED_TEST(TileTest, ConstructorExceptions) {
-  using Type = TypeParam;
-  using MemView = memory::MemoryView<Type, Device::CPU>;
-  int size = elIndex({m - 1, n - 1}, ld) + 1;
-
-  EXPECT_THROW((Tile<Type, Device::CPU>({m, n}, MemView(size - 1), ld)), std::invalid_argument);
-  EXPECT_THROW((Tile<Type, Device::CPU>({-1, n}, MemView(size), ld)), std::invalid_argument);
-  EXPECT_THROW((Tile<Type, Device::CPU>({m, -1}, MemView(size), ld)), std::invalid_argument);
-  EXPECT_THROW((Tile<Type, Device::CPU>({m, n}, MemView(size), m - 1)), std::invalid_argument);
-  EXPECT_THROW((Tile<Type, Device::CPU>({0, n}, MemView(size), 0)), std::invalid_argument);
-
-  EXPECT_THROW((Tile<const Type, Device::CPU>({m, n}, MemView(size - 1), ld)), std::invalid_argument);
-  EXPECT_THROW((Tile<const Type, Device::CPU>({-1, n}, MemView(size), ld)), std::invalid_argument);
-  EXPECT_THROW((Tile<const Type, Device::CPU>({m, -1}, MemView(size), ld)), std::invalid_argument);
-  EXPECT_THROW((Tile<const Type, Device::CPU>({m, n}, MemView(size), m - 1)), std::invalid_argument);
-  EXPECT_THROW((Tile<const Type, Device::CPU>({0, n}, MemView(size), 0)), std::invalid_argument);
-}
-
-=======
->>>>>>> 837ebbfb
 TYPED_TEST(TileTest, MoveConstructor) {
   using Type = TypeParam;
   memory::MemoryView<Type, Device::CPU> memory_view(ld * n);
